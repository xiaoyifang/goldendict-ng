--- conflicted
+++ resolved
@@ -749,7 +749,11 @@
         resourceName = gd::toWString( target.trimmed() );
         continue;
       }
-<<<<<<< HEAD
+    }
+
+    if ( data.size() > 0 )
+    {
+      hasAnyData = true;
 
       if( Filetype::isNameOfCSS( u8ResourceName ) )
       {
@@ -759,14 +763,8 @@
         data.resize( bytes.size() );
         memcpy( &data.front(), bytes.constData(), bytes.size() );
       }
-
-      hasAnyData = true;
-=======
->>>>>>> 4c4feb2c
-    }
-
-    if ( data.size() > 0 )
-      hasAnyData = true;
+    }
+
     break;
   }
 
