--- conflicted
+++ resolved
@@ -131,16 +131,10 @@
     return true;
   }
 
-<<<<<<< HEAD
   if( !Qt4x5::AtomicInt::loadAcquire( isCancelled ) )
-    errorString = QString( "Server connection fault, socket error %1" )
-                  .arg( QString::number( socket.error() ) );
-=======
-  if( !isCancelled )
     errorString = QString( "Server connection fault, socket error %1: \"%2\"" )
                   .arg( QString::number( socket.error() ) )
                   .arg( socket.errorString() );
->>>>>>> c8f03542
   return false;
 }
 
