<?xml version="1.0" encoding="utf-8"?>
<!DOCTYPE TS>
<TS version="2.1" language="pl" sourcelanguage="en">
  <context>
    <name>About</name>
    <message>
      <source>About</source>
      <translation>Informacje</translation>
    </message>
    <message>
      <source>Licensed under GNU GPLv3 or later</source>
      <translation>Licencja GNU GPLv3 lub nowsza</translation>
    </message>
    <message>
      <source>Copy version info</source>
      <translation>Kopiuj informacje o wersji</translation>
    </message>
  </context>
  <context>
    <name>AnkiConnector</name>
    <message>
      <source>Anki: can&apos;t create a card without a word</source>
<<<<<<< HEAD
      <translation>Anki: można&apos;t utworzyć kartę bez słowa</translation>
=======
      <translation>Anki: nie można utworzyć karty bez słowa</translation>
>>>>>>> be143129
    </message>
    <message>
      <source>Anki search: AnkiConnect is not enabled.</source>
      <translation>Wyszukiwanie Anki: AnkiConnect nie jest włączone.</translation>
    </message>
    <message>
      <source>Anki: post to Anki failed</source>
<<<<<<< HEAD
      <translation>Anki: post do Anki nie powiódł się</translation>
    </message>
    <message>
      <source>Anki: post to Anki success</source>
      <translation>Anki: post na Anki udany</translation>
=======
      <translation>Anki: wpis do Anki nie powiódł się</translation>
    </message>
    <message>
      <source>Anki: post to Anki success</source>
      <translation>Anki: wysłanie do Anki sukcesu</translation>
>>>>>>> be143129
    </message>
  </context>
  <context>
    <name>ArticleInspector</name>
    <message>
      <source>Inspect</source>
      <translation>Zbadaj</translation>
    </message>
  </context>
  <context>
    <name>ArticleMaker</name>
    <message>
      <source>No translation for &lt;b dir=&quot;%3&quot;&gt;%1&lt;/b&gt; was found in group &lt;b&gt;%2&lt;/b&gt;.</source>
      <translation>W grupie &lt;b&gt;%2&lt;/b&gt;nie znaleziono tłumaczenia dla &lt;b dir=&quot;%3&quot;&gt;%1&lt;/b&gt;.</translation>
    </message>
    <message>
      <source>No translation was found in group &lt;b&gt;%1&lt;/b&gt;.</source>
      <translation>Nie znaleziono tłumaczenia w grupie &lt;b&gt;%1&lt;/b&gt;.</translation>
    </message>
    <message>
      <source>Welcome!</source>
      <translation>Witamy!</translation>
    </message>
    <message>
      <source>&lt;h3 align=&quot;center&quot;&gt;Welcome to &lt;b&gt;GoldenDict&lt;/b&gt;!&lt;/h3&gt;&lt;p&gt;To start working with the program, first visit &lt;em&gt;Edit | Dictionaries&lt;/em&gt; to add some directory paths where to search for the dictionary files, set up various Wikipedia sites or other sources, adjust dictionary order or create dictionary groups.&lt;p&gt;And then you&apos;re ready to look up your words! You can do that in this window by using a pane to the left, or you can &lt;a href=&quot;https://xiaoyifang.github.io/goldendict-ng/ui_popup/&quot;&gt;look up words from other active applications&lt;/a&gt;. &lt;p&gt;To customize program, check out the available preferences at &lt;em&gt;Edit | Preferences&lt;/em&gt;. All settings there have tooltips, be sure to read them if you are in doubt about anything.&lt;p&gt;Should you need further help, have any questions, suggestions or just wonder what the others think, you are welcome at the program&apos;s &lt;a href=&quot;https://github.com/xiaoyifang/goldendict/discussions&quot;&gt;forum&lt;/a&gt;.&lt;p&gt;Check program&apos;s &lt;a href=&quot;https://github.com/xiaoyifang/goldendict&quot;&gt;website&lt;/a&gt; for the updates. &lt;p&gt;(c) 2008-2013 Konstantin Isakov. Licensed under GPLv3 or later.</source>
      <translation>&lt;h3 align=&quot;center&quot;&gt;Witamy w &lt;b&gt;GoldenDict&lt;/b&gt;!&lt;/h3&gt;&lt;p&gt;Aby rozpocząć pracę z programem, najpierw odwiedź &lt;em&gt;Edytuj | Słowniki&lt;/em&gt; , aby dodać ścieżki katalogów, w których można wyszukiwać pliki słowników, skonfigurować różne witryny Wikipedii lub inne źródła, dostosować kolejność słowników lub utworzyć grupy słowników.&lt;p&gt;A potem&apos;gotowy, aby sprawdzić swoje słowa! Możesz to zrobić w tym oknie, korzystając z panelu po lewej stronie, lub możesz &lt;a href=&quot;https://xiaoyifang.github.io/goldendict-ng/ui_popup/&quot;&gt;wyszukiwać słowa z innych aktywnych aplikacji&lt;/a&gt;. &lt;p&gt;Aby dostosować program, sprawdź dostępne preferencje w &lt;em&gt;Edytuj | Preferencje&lt;/em&gt;. Wszystkie ustawienia mają podpowiedzi, koniecznie je przeczytaj, jeśli masz jakiekolwiek wątpliwości.&lt;p&gt;Jeśli potrzebujesz dalszej pomocy, masz pytania, sugestie lub po prostu zastanawiasz się, co myślą inni, zapraszamy na forum programu&apos;s &lt;a href=&quot;https://github.com/xiaoyifang/goldendict/discussions&quot;&gt;&lt;/a&gt;.&lt;p&gt;Sprawdź program&apos;s &lt;a href=&quot;https://github.com/xiaoyifang/goldendict&quot;&gt;na stronie&lt;/a&gt; , aby uzyskać aktualizacje. &lt;p&gt;(c) 2008-2013 Konstantin Isakow. Licencja na licencji GPLv3 lub nowszej.</translation>
    </message>
    <message>
      <source>(untitled)</source>
      <translation>(bez tytułu)</translation>
    </message>
    <message>
      <source>(picture)</source>
      <translation>(obraz)</translation>
    </message>
  </context>
  <context>
    <name>ArticleRequest</name>
    <message>
      <source>From </source>
      <translation>Źródło: </translation>
    </message>
    <message>
      <source>Make a new Anki note</source>
      <translation>Utwórz nową notatkę Anki</translation>
    </message>
    <message>
      <source>Query error: %1</source>
      <translation>Błąd zapytania: %1</translation>
    </message>
    <message>
      <source>Close words: </source>
      <translation>Podobne słowa: </translation>
    </message>
    <message>
      <source>Compound expressions: </source>
      <translation>Wyrażenia złożone: </translation>
    </message>
    <message>
      <source>Individual words: </source>
      <translation>Pojedyncze słowa: </translation>
    </message>
  </context>
  <context>
    <name>ArticleView</name>
    <message>
      <source>Phrase not found</source>
      <translation>Nie znaleziono frazy</translation>
    </message>
    <message>
      <source>%1 of %2 matches</source>
      <translation>%1 z %2 dopasowań</translation>
    </message>
    <message>
      <source>Select Current Article</source>
      <translation>Wybierz aktualny artykuł</translation>
    </message>
    <message>
      <source>Copy as text</source>
      <translation>Kopiuj jako tekst</translation>
    </message>
    <message>
      <source>Inspect</source>
      <translation>Zbadaj</translation>
    </message>
    <message>
      <source>Resource</source>
      <translation>Zasób</translation>
    </message>
    <message>
      <source>TTS Voice</source>
      <translation>Głos TTS</translation>
    </message>
    <message>
      <source>Audio</source>
      <translation>Dźwięk</translation>
    </message>
    <message>
      <source>Video</source>
      <translation>Wideo</translation>
    </message>
    <message>
      <source>Video: %1</source>
      <translation>Wideo: %1</translation>
    </message>
    <message>
      <source>Definition from dictionary &quot;%1&quot;: %2</source>
      <translation>Definicja ze słownika „%1”: %2</translation>
    </message>
    <message>
      <source>Definition: %1</source>
      <translation>Definicja: %1</translation>
    </message>
    <message>
      <source>ERROR: %1</source>
      <translation>BŁĄD: %1</translation>
    </message>
    <message>
      <source>The referenced audio program doesn&apos;t exist.</source>
      <translation>Wskazywany program obsługi audio nie istnieje.</translation>
    </message>
    <message>
      <source>The referenced resource doesn&apos;t exist.</source>
      <translation>Wskazywany zasób nie istnieje.</translation>
    </message>
    <message>
      <source>Op&amp;en Link</source>
      <translation>&amp;Link</translation>
    </message>
    <message>
      <source>Open Link in New &amp;Tab</source>
      <translation>O&amp;twórz łącze w nowej karcie</translation>
    </message>
    <message>
      <source>Open Link in &amp;External Browser</source>
      <translation>Otwórz łącze w z&amp;ewnętrznej przeglądarce</translation>
    </message>
    <message>
      <source>Save &amp;image...</source>
      <translation>Zap&amp;isz obraz...</translation>
    </message>
    <message>
      <source>Open image in system viewer...</source>
      <translation>Otwórz obraz w przeglądarce systemowej...</translation>
    </message>
    <message>
      <source>Save s&amp;ound...</source>
      <translation>Zapisz &amp;dźwięk...</translation>
    </message>
    <message>
      <source>&amp;Look up &quot;%1&quot;</source>
      <translation>&amp;Wyszukaj „%1”</translation>
    </message>
    <message>
      <source>Look up &quot;%1&quot; in &amp;New Tab</source>
      <translation>Wyszukaj „%1” w &amp;nowej karcie</translation>
    </message>
    <message>
      <source>Send &quot;%1&quot; to input line</source>
      <translation>Wyślij „%1” do wiersza wejściowego</translation>
    </message>
    <message>
      <source>&amp;Add &quot;%1&quot; to history</source>
      <translation>Dod&amp;aj „%1” do historii</translation>
    </message>
    <message>
      <source>Look up &quot;%1&quot; in %2</source>
      <translation>Wyszukaj „%1” w grupie %2</translation>
    </message>
    <message>
      <source>Look up &quot;%1&quot; in %2 in &amp;New Tab</source>
      <translation>Wyszukaj „%1” w grupie %2 w &amp;nowej karcie</translation>
    </message>
    <message>
      <source>Save &amp;Bookmark &quot;%1...&quot;</source>
      <translation>Zapisz &amp;zakładkę &quot;%1...&quot;</translation>
    </message>
    <message>
      <source>&amp;Send Current Article to Anki</source>
      <translation>&amp;Wyślij bieżący artykuł do Anki</translation>
    </message>
    <message>
      <source>&amp;Send selected text to Anki</source>
      <translation>&amp;Wyślij zaznaczony tekst do Anki</translation>
    </message>
    <message>
      <source>Save sound</source>
      <translation>Zapisz dźwięk</translation>
    </message>
    <message>
      <source>Sound files (*.wav *.opus *.ogg *.oga *.mp3 *.mp4 *.aac *.flac *.mid *.wv *.ape *.spx);;All files (*.*)</source>
      <translation>Pliki dźwiękowe (*.wav *.opus *.ogg *.oga *.mp3 *.mp4 *.aac *.flac *.mid *.wv *.ape *.spx);;Wszystkie pliki (*.*)</translation>
    </message>
    <message>
      <source>Save image</source>
      <translation>Zapisz obraz</translation>
    </message>
    <message>
      <source>Image files (*.bmp *.jpg *.png *.tif);;All files (*.*)</source>
      <translation>Pliki obrazów (*.bmp *.jpg *.png *.tif);;Wszystkie pliki (*.*)</translation>
    </message>
    <message>
      <source>Failed to play sound file: %1</source>
      <translation>Nie udało się odtworzyć pliku dźwiękowego: %1</translation>
    </message>
    <message>
      <source>Failed to create temporary file.</source>
      <translation>Nie powiodło się utworzenie pliku tymczasowego.</translation>
    </message>
    <message>
      <source>Failed to auto-open resource file, try opening manually: %1.</source>
      <translation>Nie powiodło się automatyczne otwarcie pliku zasobu. Spróbuj otworzyć ręcznie: %1.</translation>
    </message>
    <message>
      <source>WARNING: Audio Player: %1</source>
      <translation>UWAGA: Odtwarzacz audio: %1</translation>
    </message>
    <message>
      <source>&amp;Create Anki note</source>
      <translation>&amp;Utwórz notatkę Anki</translation>
    </message>
  </context>
  <context>
    <name>BelarusianTranslit</name>
    <message>
      <source>Belarusian transliteration from latin to cyrillic (classic orthography)</source>
      <translation>Transliteracja białoruska z alfabetu łacińskiego na cyrylicę (ortografia klasyczna)</translation>
    </message>
    <message>
      <source>Belarusian transliteration from latin to cyrillic (school orthography)</source>
      <translation>Transliteracja białoruska z alfabetu łacińskiego na cyrylicę (ortografia szkolna)</translation>
    </message>
    <message>
      <source>Belarusian transliteration (smoothes out the difference
between classic and school orthography in cyrillic)</source>
      <translation>Transliteracja białoruska (niwelująca różnice
między ortografią klasyczną i szkolną w cyrylicy)</translation>
    </message>
  </context>
  <context>
    <name>ChineseConversion</name>
    <message>
      <source>Chinese Conversion</source>
      <translation>Konwersja chińska</translation>
    </message>
    <message>
      <source>Enable conversion between simplified and traditional Chinese characters</source>
      <translation>Włącz konwersję między uproszczonymi i tradycyjnymi chińskimi znakami</translation>
    </message>
    <message>
      <source>Chinese Con&amp;version</source>
      <translation>&amp;Konwersja chińska</translation>
    </message>
    <message>
      <source>Enable conversion from simplified characters to traditional (Taiwan variant) characters</source>
      <translation>Włącz konwersję z uproszczonych znaków na tradycyjne (Tajwan Wariant)</translation>
    </message>
    <message>
      <source>Enable conversion from simplified characters to traditional (Hong Kong variant) characters</source>
      <translation>Włącz konwersję z uproszczonych znaków na tradycyjne (wariant Hongkongu)</translation>
    </message>
    <message>
      <source>Enable conversion from traditional characters to simplified characters</source>
      <translation>Włącz konwersję z tradycyjnych znaków na uproszczone znaki</translation>
    </message>
    <message>
      <source>Simplified to traditional Chinese (Taiwan variant) conversion</source>
      <translation>Zmiana uproszczona do tradycyjnego chińskiego (wariant Taiwański)</translation>
    </message>
    <message>
      <source>Simplified to traditional Chinese (Hong Kong variant) conversion</source>
      <translation>Zmiana uproszczona do tradycyjnego chińskiego (wariant Hongkongu)</translation>
    </message>
    <message>
      <source>Traditional to simplified Chinese conversion</source>
      <translation>Tradycyjne dla uproszczonej chińskiej konwersji</translation>
    </message>
    <message>
      <source>Taiwan variant</source>
      <translation>Taiwan variant</translation>
    </message>
    <message>
      <source>Hong Kong variant</source>
      <translation>Wariant Hongkongu</translation>
    </message>
    <message>
      <source>Mainland variant</source>
      <translation>Wariant kontynentalny</translation>
    </message>
  </context>
  <context>
    <name>CustomTranslit</name>
    <message>
      <source>custom transliteration</source>
      <translation>niestandardowa transliteracja</translation>
    </message>
  </context>
  <context>
    <name>DictGroupWidget</name>
    <message>
      <source>Form</source>
      <translation>Formularz</translation>
    </message>
    <message>
      <source>Group icon:</source>
      <translation>Ikona grupy:</translation>
    </message>
    <message>
      <source>Shortcut:</source>
      <translation>Skrót:</translation>
    </message>
    <message>
      <source>Favorites folder:</source>
      <translation>Folder Ulubione:</translation>
    </message>
    <message>
      <source>None</source>
      <translation>Brak</translation>
    </message>
    <message>
      <source>From file...</source>
      <translation>Z pliku...</translation>
    </message>
    <message>
      <source>Choose a file to use as group icon</source>
      <translation>Wybierz plik obrazu, który będzie używany jako ikona grupy</translation>
    </message>
    <message>
      <source>Images</source>
      <translation>Obrazy</translation>
    </message>
    <message>
      <source>All files</source>
      <translation>Wszystkie pliki</translation>
    </message>
    <message>
      <source>Error</source>
      <translation>Błąd</translation>
    </message>
    <message>
      <source>Can&apos;t read the specified image file.</source>
      <translation>Nie można odczytać podanego pliku obrazu.</translation>
    </message>
  </context>
  <context>
    <name>DictGroupsWidget</name>
    <message>
      <source>Dictionaries: </source>
      <translation>Słowniki: </translation>
    </message>
    <message>
      <source>Confirmation</source>
      <translation>Potwierdzenie</translation>
    </message>
    <message>
      <source>Are you sure you want to generate a set of groups based on language pairs?</source>
      <translation>Czy na pewno wygenerować zbiór grup na podstawie par języków?</translation>
    </message>
    <message>
      <source>Unassigned</source>
      <translation>Nieprzypisane</translation>
    </message>
    <message>
      <source>Auto group by folder failed.</source>
      <translation>Automatyczne grupowanie według folderu nie powiodło się.</translation>
    </message>
    <message>
      <source>The parent directory of %1 can not be reached.</source>
      <translation>Nie można uzyskać dostępu do katalogu nadrzędnego %1.</translation>
    </message>
    <message>
      <source>Are you sure you want to generate a set of groups based on containing folders?</source>
      <translation>Czy na pewno chcesz wygenerować zestaw grup na podstawie zawierających foldery?</translation>
    </message>
    <message>
      <source>Are you sure you want to generate a set of groups based on metadata.toml?</source>
      <translation>Czy na pewno chcesz wygenerować zestaw grup na podstawie pliku metadata.toml?</translation>
    </message>
    <message>
      <source>Combine groups by source language to &quot;%1-&gt;&quot;</source>
      <translation>Połącz grupy wg języka źródłowego do „%1-&gt;”</translation>
    </message>
    <message>
      <source>Combine groups by target language to &quot;-&gt;%1&quot;</source>
      <translation>Połącz grupy wg języka docelowego do „-&gt;%1”</translation>
    </message>
    <message>
      <source>Make two-side translate group &quot;%1-%2-%1&quot;</source>
      <translation>Utwórz grupę tłumaczenia dwukierunkowego „%1-%2-%1”</translation>
    </message>
    <message>
      <source>Combine groups with &quot;%1&quot;</source>
      <translation>Połącz grupy z „%1”</translation>
    </message>
  </context>
  <context>
    <name>DictHeadwords</name>
    <message>
      <source>If checked any filter changes will we immediately applied to headwords list</source>
      <translation>Zaznaczenie tej opcji powoduje, że zmiany filtru są od razu stosowane do listy haseł</translation>
    </message>
    <message>
      <source>Auto apply</source>
      <translation>Stosuj automatycznie</translation>
    </message>
    <message>
      <source>Press this button to apply filter to headwords list</source>
      <translation>Kliknij ten przycisk, aby zastosować filtr do listy haseł</translation>
    </message>
    <message>
      <source>Apply</source>
      <translation>Zastosuj</translation>
    </message>
    <message>
      <source>Filter string (fixed string, wildcards or regular expression)</source>
      <translation>Ciąg znaków filtru (ustalony ciąg znaków, symbole wieloznaczne lub wyrażenie regularne)</translation>
    </message>
    <message>
      <source>Filter:</source>
      <translation>Filtr:</translation>
    </message>
    <message>
      <source>Search mode</source>
      <translation>Tryb wyszukiwania</translation>
    </message>
    <message>
      <source>This element determines how filter string will be interpreted</source>
      <translation>Ta opcja decyduje o sposobie interpretacji ciągu znaków filtru</translation>
    </message>
    <message>
      <source>If checked on the symbols case will be take in account when filtering</source>
      <translation>Zaznaczenie tej opcji powoduje, że podczas filtrowania uwzględniana jest wielkość liter</translation>
    </message>
    <message>
      <source>Match case</source>
      <translation>Zgodna wielkość liter</translation>
    </message>
    <message>
      <source>Exports headwords to file</source>
      <translation>Eksportuje hasła do pliku</translation>
    </message>
    <message>
      <source>Export</source>
      <translation>Eksportuj</translation>
    </message>
    <message>
      <source>Specify the maximum filtered headwords returned.</source>
      <translation>Określ maksymalny zwrócony filtrowany nagłówek.</translation>
    </message>
    <message>
      <source>Filter max results:</source>
      <translation>Filtr maks. wyników:</translation>
    </message>
    <message>
      <source>Help</source>
      <translation>Pomoc</translation>
    </message>
    <message>
      <source>OK</source>
      <translation>OK</translation>
    </message>
    <message>
      <source>Text</source>
      <translation>Tekst</translation>
    </message>
    <message>
      <source>Wildcards</source>
      <translation>Symbole wieloznaczne</translation>
    </message>
    <message>
      <source>Unique headwords total: %1.</source>
      <translation>Unikalne słowa w sumie: %1.</translation>
    </message>
    <message>
      <source>Unique headwords total: %1, filtered(limited): %2</source>
      <translation>Unikalne hasła łącznie: %1, przefiltrowane (ograniczone): %2</translation>
    </message>
    <message>
      <source>Save headwords to file</source>
      <translation>Zapisz hasła do pliku</translation>
    </message>
    <message>
      <source>Text files (*.txt);;All files (*.*)</source>
      <translation>Pliki tekstowe (*.txt);;Wszystkie pliki (*.*)</translation>
    </message>
    <message>
      <source>Can not open exported file</source>
      <translation>Nie można otworzyć pliku eksportowanego</translation>
    </message>
    <message>
      <source>Export headwords...</source>
      <translation>Eksportuj hasła...</translation>
    </message>
    <message>
      <source>Cancel</source>
      <translation>Anuluj</translation>
    </message>
    <message>
      <source>Export process is interrupted</source>
      <translation>Proces eksportu został przerwany</translation>
    </message>
    <message>
      <source>Export finished</source>
      <translation>Eksport zakończony</translation>
    </message>
    <message>
      <source>Regular Expression</source>
      <translation>Wyrażenie regularne</translation>
    </message>
  </context>
  <context>
    <name>DictInfo</name>
    <message>
      <source>Open index folder</source>
      <translation>Otwórz folder indeksu</translation>
    </message>
    <message>
      <source>Total articles:</source>
      <translation>Łączna liczba artykułów:</translation>
    </message>
    <message>
      <source>Index filename:</source>
      <translation>Nazwa pliku indeksu:</translation>
    </message>
    <message>
      <source>Total words:</source>
      <translation>Łączna liczba słów:</translation>
    </message>
    <message>
      <source>Open folder</source>
      <translation>Otwórz folder</translation>
    </message>
    <message>
      <source>Translates from:</source>
      <translation>Tłumaczenia z:</translation>
    </message>
    <message>
      <source>Translates to:</source>
      <translation>Tłumaczenia na:</translation>
    </message>
    <message>
      <source>Files comprising this dictionary:</source>
      <translation>Pliki składające się na ten słownik:</translation>
    </message>
    <message>
      <source>Description:</source>
      <translation>Opis:</translation>
    </message>
    <message>
      <source>Show all unique dictionary headwords</source>
      <translation>Pokaż wszystkie unikalne hasła słownika</translation>
    </message>
    <message>
      <source>Headwords</source>
      <translation>Hasła</translation>
    </message>
    <message>
      <source>Full-text search enabled</source>
      <translation>Wyszukiwanie pełnotekstowe włączone</translation>
    </message>
    <message>
      <source>Full-text search disabled</source>
      <translation>Wyszukiwanie pełnotekstowe wyłączone</translation>
    </message>
  </context>
  <context>
    <name>DictListModel</name>
    <message>
      <source>%1 entries</source>
      <translation>Liczba pozycji: %1</translation>
    </message>
  </context>
  <context>
    <name>DictServer</name>
    <message>
      <source>Url: </source>
      <translation>Adres URL:</translation>
    </message>
    <message>
      <source>Databases: </source>
      <translation>Bazy danych:</translation>
    </message>
    <message>
      <source>Search strategies: </source>
      <translation>Strategie wyszukiwania:</translation>
    </message>
    <message>
      <source>Server databases</source>
      <translation>Bazy danych serwerów</translation>
    </message>
  </context>
  <context>
    <name>DictServersModel</name>
    <message>
      <source>Enabled</source>
      <translation>Włączone</translation>
    </message>
    <message>
      <source>Name</source>
      <translation>Nazwa</translation>
    </message>
    <message>
      <source>Address</source>
      <translation>Adres</translation>
    </message>
    <message>
      <source>Databases</source>
      <translation>Bazy danych</translation>
    </message>
    <message>
      <source>Strategies</source>
      <translation>Strategie</translation>
    </message>
    <message>
      <source>Icon</source>
      <translation>Ikona</translation>
    </message>
    <message>
      <source>Comma-delimited list of databases
(empty string or &quot;*&quot; matches all databases)</source>
      <translation>Rozdzielona przecinkami lista baz danych
(pusty ciąg znaków lub „*” oznacza wszystkie bazy danych)</translation>
    </message>
    <message>
      <source>Comma-delimited list of search strategies
(empty string mean &quot;prefix&quot; strategy)</source>
      <translation>Rozdzielona przecinkami lista strategii wyszukiwania
(pusty ciąg znaków oznacza strategię „prefiks”)</translation>
    </message>
  </context>
  <context>
    <name>DictionaryBar</name>
    <message>
      <source>&amp;Dictionary Bar</source>
      <translation>&amp;Pasek słowników</translation>
    </message>
    <message>
      <source>Extended menu with all dictionaries...</source>
      <translation>Rozszerzone menu ze wszystkimi słownikami</translation>
    </message>
    <message>
      <source>Edit this group</source>
      <translation>Edytuj tę grupę</translation>
    </message>
    <message>
      <source>Dictionary info</source>
      <translation>Informacje o słowniku</translation>
    </message>
    <message>
      <source>Dictionary headwords</source>
      <translation>Hasła słownika</translation>
    </message>
    <message>
      <source>Open dictionary folder</source>
      <translation>Otwórz folder słownika</translation>
    </message>
    <message>
      <source>Restore selection</source>
      <translation>Przywróć zaznaczenie</translation>
    </message>
  </context>
  <context>
    <name>EditDictionaries</name>
    <message>
      <source>Dictionaries</source>
      <translation>Słowniki</translation>
    </message>
    <message>
      <source>&amp;Sources</source>
      <translation>Ź&amp;ródła</translation>
    </message>
    <message>
      <source>&amp;Dictionaries</source>
      <translation>&amp;Słowniki</translation>
    </message>
    <message>
      <source>&amp;Groups</source>
      <translation>&amp;Grupy</translation>
    </message>
    <message>
      <source>Sources changed</source>
      <translation>Źródła uległy zmianie</translation>
    </message>
    <message>
      <source>Some sources were changed. Would you like to accept the changes?</source>
      <translation>Niektóre źródła uległy zmianie. Czy zaakceptować zmiany?</translation>
    </message>
    <message>
      <source>Accept</source>
      <translation>Akceptuj</translation>
    </message>
    <message>
      <source>Cancel</source>
      <translation>Anuluj</translation>
    </message>
  </context>
  <context>
    <name>Epwing::EpwingDictionary</name>
    <message>
      <source>Previous Page</source>
      <translation>Poprzednia strona</translation>
    </message>
    <message>
      <source>Next Page</source>
      <translation>Następna strona</translation>
    </message>
  </context>
  <context>
    <name>ExternalViewer</name>
    <message>
      <source>the viewer program name is empty</source>
      <translation>Nazwa programu przeglądarki jest pusta</translation>
    </message>
  </context>
  <context>
    <name>FTS::FullTextSearchDialog</name>
    <message>
      <source>Full-text search</source>
      <translation>Wyszukiwanie pełnotekstowe</translation>
    </message>
    <message>
      <source>Default</source>
      <translation>Domyślny</translation>
    </message>
    <message>
      <source>Wildcards</source>
      <translation>Symbole wieloznaczne</translation>
    </message>
    <message>
      <source>Support xapian search syntax, such as AND OR +/- etc.</source>
      <translation>Obsługa składni wyszukiwania Xapian, np. AND OR +/- itp.</translation>
    </message>
    <message>
      <source>Articles found: </source>
      <translation>Znalezione artykuły: </translation>
    </message>
    <message>
      <source>Now indexing: </source>
      <translation>Trwa indeksowanie: </translation>
    </message>
    <message>
      <source>None</source>
      <translation>Brak</translation>
    </message>
    <message>
      <source>The querying word can not be empty.</source>
      <translation>Słowo zapytania nie może być puste.</translation>
    </message>
    <message>
      <source>No dictionaries for full-text search</source>
      <translation>Brak słowników do wyszukiwania pełnotekstowego</translation>
    </message>
  </context>
  <context>
    <name>FavoritesModel</name>
    <message>
      <source>Error in favorities file</source>
      <translation>Błąd w pliku ulubionych</translation>
    </message>
  </context>
  <context>
    <name>FavoritesPaneWidget</name>
    <message>
      <source>&amp;Delete Selected</source>
      <translation>&amp;Usuń wybrane</translation>
    </message>
    <message>
      <source>Copy Selected</source>
      <translation>Kopiuj wybrane</translation>
    </message>
    <message>
      <source>Add folder</source>
      <translation>Dodaj folder</translation>
    </message>
    <message>
      <source>Clear All</source>
      <translation>Wyczyść wszystko</translation>
    </message>
    <message>
      <source>Favorites:</source>
      <translation>Ulubione:</translation>
    </message>
    <message>
      <source>All selected items will be deleted. Continue?</source>
      <translation>Wszystkie zaznaczone elementy zostaną usunięte. Kontynuować?</translation>
    </message>
    <message>
      <source>Clear All Items</source>
      <translation>Wyczyść wszystkie elementy</translation>
    </message>
    <message>
      <source>Are you sure you want to clear all items?</source>
      <translation>Czy na pewno chcesz usunąć wszystkie elementy?</translation>
    </message>
    <message>
      <source>Make this folder the target of adding/removing words actions.</source>
      <translation>Make this folder the target of adding/removing words actions.</translation>
    </message>
  </context>
  <context>
    <name>Forvo::ForvoArticleRequest</name>
    <message>
      <source>XML parse error: %1 at %2,%3</source>
      <translation>Błąd podczas analizy pliku XML: %1 w %2,%3</translation>
    </message>
    <message>
      <source>Added %1</source>
      <translation>Dodano %1</translation>
    </message>
    <message>
      <source>by</source>
      <translation>przez</translation>
    </message>
    <message>
      <source>Male</source>
      <translation>Mężczyzna</translation>
    </message>
    <message>
      <source>Female</source>
      <translation>Kobieta</translation>
    </message>
    <message>
      <source>from</source>
      <translation>z</translation>
    </message>
  </context>
  <context>
    <name>FtsSearchPanel</name>
    <message>
      <source>&amp;Previous</source>
      <translation>&amp;Poprzedni</translation>
    </message>
    <message>
      <source>&amp;Next</source>
      <translation>&amp;Następny</translation>
    </message>
  </context>
  <context>
    <name>FullTextSearchDialog</name>
    <message>
      <source>Search</source>
      <translation>Szukaj</translation>
    </message>
    <message>
      <source>Mode:</source>
      <translation>Tryb:</translation>
    </message>
    <message>
      <source>Articles found:</source>
      <translation>Znalezione artykuły:</translation>
    </message>
    <message>
      <source>Available dictionaries in group:</source>
      <translation>Dostępne słowniki w grupie:</translation>
    </message>
    <message>
      <source>Wait for indexing:</source>
      <translation>Oczekują na indeksowanie:</translation>
    </message>
    <message>
      <source>Total:</source>
      <translation>Łącznie:</translation>
    </message>
    <message>
      <source>Indexed:</source>
      <translation>Zaindeksowane:</translation>
    </message>
    <message>
      <source>Now indexing: None</source>
      <translation>Trwa indeksowanie: Brak</translation>
    </message>
    <message>
      <source>Cancel</source>
      <translation>Anuluj</translation>
    </message>
    <message>
      <source>Help</source>
      <translation>Pomoc</translation>
    </message>
  </context>
  <context>
    <name>GermanTranslit</name>
    <message>
      <source>German Transliteration</source>
      <translation>Transliteracja niemiecka</translation>
    </message>
  </context>
  <context>
    <name>GreekTranslit</name>
    <message>
      <source>Greek Transliteration</source>
      <translation>Transliteracja grecka</translation>
    </message>
  </context>
  <context>
    <name>GroupComboBox</name>
    <message>
      <source>Choose a Group (Alt+G)</source>
      <translation>Wybierz grupę (Alt+G)</translation>
    </message>
  </context>
  <context>
    <name>Groups</name>
    <message>
      <source>Dictionaries available:</source>
      <translation>Dostępne słowniki:</translation>
    </message>
    <message>
      <source>Add selected dictionaries to group (Ins)</source>
      <translation>Dodaj zaznaczone słowniki do grupy (Ins)</translation>
    </message>
    <message>
      <source>Remove selected dictionaries from group (Del)</source>
      <translation>Usuń zaznaczone słowniki z grupy (Del)</translation>
    </message>
    <message>
      <source>Groups:</source>
      <translation>Grupy:</translation>
    </message>
    <message>
      <source>Tab 2</source>
      <translation>Karta 2</translation>
    </message>
    <message>
      <source>Create new dictionary group</source>
      <translation>Utwórz nową grupę słowników</translation>
    </message>
    <message>
      <source>&amp;Add group</source>
      <translation>Dod&amp;aj grupę</translation>
    </message>
    <message>
      <source>Rename current dictionary group</source>
      <translation>Zmień nazwę bieżącej grupy słowników</translation>
    </message>
    <message>
      <source>Re&amp;name group</source>
      <translation>Zmień &amp;nazwę grupy</translation>
    </message>
    <message>
      <source>Remove current dictionary group</source>
      <translation>Usuń bieżącą grupę słowników</translation>
    </message>
    <message>
      <source>&amp;Remove group</source>
      <translation>&amp;Usuń grupę</translation>
    </message>
    <message>
      <source>Remove all dictionary groups</source>
      <translation>Usuń wszystkie grupy słowników</translation>
    </message>
    <message>
      <source>Remove all groups</source>
      <translation>Usuń wszystkie grupy</translation>
    </message>
    <message>
      <source>Create language-based groups</source>
      <translation>Utwórz grupy na podstawie języków</translation>
    </message>
    <message>
      <source>Group by Languages</source>
      <translation>Grupuj według języków</translation>
    </message>
    <message>
      <source>Create folder-based groups.</source>
      <translation>Twórz grupy oparte na folderach.</translation>
    </message>
    <message>
      <source>Group by Folders</source>
      <translation>Grupuj według folderów</translation>
    </message>
    <message>
      <source>Group by Metadata</source>
      <translation>Grupuj według metadanych</translation>
    </message>
    <message>
      <source>Drag&amp;drop dictionaries to and from the groups, move them inside the groups, reorder the groups using your mouse.</source>
      <translation>Przeciągaj i upuszczaj słowniki między grupami, przenoś je w obrębie grupy i zmieniaj ich kolejność za pomocą myszy.</translation>
    </message>
    <message>
      <source>Group tabs</source>
      <translation>Karty grup</translation>
    </message>
    <message>
      <source>Open groups list</source>
      <translation>Otwórz listę grup</translation>
    </message>
    <message>
      <source>Add group</source>
      <translation>Dodaj grupę</translation>
    </message>
    <message>
      <source>Give a name for the new group:</source>
      <translation>Nadaj nazwę nowej grupie:</translation>
    </message>
    <message>
      <source>Rename group</source>
      <translation>Zmień nazwę grupy</translation>
    </message>
    <message>
      <source>Give a new name for the group:</source>
      <translation>Nadaj nową nazwę grupie:</translation>
    </message>
    <message>
      <source>Remove group</source>
      <translation>Usuń grupę</translation>
    </message>
    <message>
      <source>Are you sure you want to remove the group &lt;b&gt;%1&lt;/b&gt;?</source>
      <translation>Czy na pewno usunąć grupę &lt;b&gt;%1&lt;/b&gt;?</translation>
    </message>
    <message>
      <source>Are you sure you want to remove all the groups?</source>
      <translation>Czy na pewno usunąć wszystkie grupy?</translation>
    </message>
  </context>
  <context>
    <name>HistoryPaneWidget</name>
    <message>
      <source>&amp;Delete Selected</source>
      <translation>&amp;Usuń wybrane</translation>
    </message>
    <message>
      <source>Copy Selected</source>
      <translation>Kopiuj wybrane</translation>
    </message>
    <message>
      <source>History:</source>
      <translation>Historia:</translation>
    </message>
    <message>
      <source>%1/%2</source>
      <translation>%1/%2</translation>
    </message>
    <message>
      <source>History size: %1 entries out of maximum %2</source>
      <translation>Wielkość historii: %1 wpisów z maksymalnej liczby %2</translation>
    </message>
  </context>
  <context>
    <name>Hunspell</name>
    <message>
      <source>Spelling suggestions: </source>
      <translation>Propozycje:</translation>
    </message>
    <message>
      <source>%1 Morphology</source>
      <translation>%1 - morfologia</translation>
    </message>
  </context>
  <context>
    <name>HunspellDictsModel</name>
    <message>
      <source>Enabled</source>
      <translation>Włączone</translation>
    </message>
    <message>
      <source>Name</source>
      <translation>Nazwa</translation>
    </message>
  </context>
  <context>
    <name>Initializing</name>
    <message>
      <source>GoldenDict-ng - Initializing</source>
      <translation>GoldenDict-ng - inicjowanie</translation>
    </message>
    <message>
      <source>Indexing: </source>
      <translation>Indeksowanie: </translation>
    </message>
    <message>
      <source>Dictionary Name</source>
      <translation>Nazwa słownika</translation>
    </message>
    <message>
      <source>Please wait...</source>
      <translation>Proszę czekać...</translation>
    </message>
    <message>
      <source>Indexing...</source>
      <translation>Indeksowanie...</translation>
    </message>
    <message>
      <source>Loading...</source>
      <translation>Ładowanie...</translation>
    </message>
  </context>
  <context>
    <name>Language</name>
    <message>
      <source>Afar</source>
      <translation>Afar</translation>
    </message>
    <message>
      <source>Abkhazian</source>
      <translation>Abchaski</translation>
    </message>
    <message>
      <source>Avestan</source>
      <translation>Awestański</translation>
    </message>
    <message>
      <source>Afrikaans</source>
      <translation>Afrykanerski</translation>
    </message>
    <message>
      <source>Akan</source>
      <translation>Akański</translation>
    </message>
    <message>
      <source>Amharic</source>
      <translation>Amharski</translation>
    </message>
    <message>
      <source>Aragonese</source>
      <translation>Aragoński</translation>
    </message>
    <message>
      <source>Arabic</source>
      <translation>Arabski</translation>
    </message>
    <message>
      <source>Assamese</source>
      <translation>Assamski</translation>
    </message>
    <message>
      <source>Avaric</source>
      <translation>Awarski</translation>
    </message>
    <message>
      <source>Aymara</source>
      <translation>Aymara</translation>
    </message>
    <message>
      <source>Azerbaijani</source>
      <translation>Azerski</translation>
    </message>
    <message>
      <source>Bashkir</source>
      <translation>Baszkirski</translation>
    </message>
    <message>
      <source>Belarusian</source>
      <translation>Białoruski</translation>
    </message>
    <message>
      <source>Bulgarian</source>
      <translation>Bułgarski</translation>
    </message>
    <message>
      <source>Bihari</source>
      <translation>Bihari</translation>
    </message>
    <message>
      <source>Bislama</source>
      <translation>Bislama</translation>
    </message>
    <message>
      <source>Bambara</source>
      <translation>Bambara</translation>
    </message>
    <message>
      <source>Bengali</source>
      <translation>Bengalski</translation>
    </message>
    <message>
      <source>Tibetan</source>
      <translation>Tybetański</translation>
    </message>
    <message>
      <source>Breton</source>
      <translation>Bretoński</translation>
    </message>
    <message>
      <source>Bosnian</source>
      <translation>Bośniacki</translation>
    </message>
    <message>
      <source>Catalan</source>
      <translation>Kataloński</translation>
    </message>
    <message>
      <source>Chechen</source>
      <translation>Czeczeński</translation>
    </message>
    <message>
      <source>Chamorro</source>
      <translation>Czamorro</translation>
    </message>
    <message>
      <source>Corsican</source>
      <translation>Korsykański</translation>
    </message>
    <message>
      <source>Cree</source>
      <translation>Cree</translation>
    </message>
    <message>
      <source>Czech</source>
      <translation>Czeski</translation>
    </message>
    <message>
      <source>Church Slavic</source>
      <translation>Cerkiewnosłowiański</translation>
    </message>
    <message>
      <source>Chuvash</source>
      <translation>Czuwaski</translation>
    </message>
    <message>
      <source>Welsh</source>
      <translation>Walijski</translation>
    </message>
    <message>
      <source>Danish</source>
      <translation>Duński</translation>
    </message>
    <message>
      <source>German</source>
      <translation>Niemiecki</translation>
    </message>
    <message>
      <source>Divehi</source>
      <translation>Malediwski</translation>
    </message>
    <message>
      <source>Dzongkha</source>
      <translation>Dzongkha</translation>
    </message>
    <message>
      <source>Ewe</source>
      <translation>Ewe</translation>
    </message>
    <message>
      <source>Greek</source>
      <translation>Grecki</translation>
    </message>
    <message>
      <source>English</source>
      <translation>Angielski</translation>
    </message>
    <message>
      <source>Esperanto</source>
      <translation>Esperanto</translation>
    </message>
    <message>
      <source>Spanish</source>
      <translation>Hiszpański</translation>
    </message>
    <message>
      <source>Estonian</source>
      <translation>Estoński</translation>
    </message>
    <message>
      <source>Basque</source>
      <translation>Baskijski</translation>
    </message>
    <message>
      <source>Persian</source>
      <translation>Perski</translation>
    </message>
    <message>
      <source>Fulah</source>
      <translation>Ful</translation>
    </message>
    <message>
      <source>Finnish</source>
      <translation>Fiński</translation>
    </message>
    <message>
      <source>Fijian</source>
      <translation>Fidżyjski</translation>
    </message>
    <message>
      <source>Faroese</source>
      <translation>Farerski</translation>
    </message>
    <message>
      <source>French</source>
      <translation>Francuski</translation>
    </message>
    <message>
      <source>Western Frisian</source>
      <translation>Zachodniofryzyjski</translation>
    </message>
    <message>
      <source>Irish</source>
      <translation>Irlandzki</translation>
    </message>
    <message>
      <source>Scottish Gaelic</source>
      <translation>Gaelicki szkocki</translation>
    </message>
    <message>
      <source>Galician</source>
      <translation>Galicyjski</translation>
    </message>
    <message>
      <source>Guarani</source>
      <translation>Guarani</translation>
    </message>
    <message>
      <source>Gujarati</source>
      <translation>Gujarati</translation>
    </message>
    <message>
      <source>Manx</source>
      <translation>Manx</translation>
    </message>
    <message>
      <source>Hausa</source>
      <translation>Hausa</translation>
    </message>
    <message>
      <source>Hebrew</source>
      <translation>Hebrajski</translation>
    </message>
    <message>
      <source>Hindi</source>
      <translation>Hindi</translation>
    </message>
    <message>
      <source>Hiri Motu</source>
      <translation>Hiri Motu</translation>
    </message>
    <message>
      <source>Croatian</source>
      <translation>Chorwacki</translation>
    </message>
    <message>
      <source>Haitian</source>
      <translation>Haitański</translation>
    </message>
    <message>
      <source>Hungarian</source>
      <translation>Węgierski</translation>
    </message>
    <message>
      <source>Armenian</source>
      <translation>Ormiański</translation>
    </message>
    <message>
      <source>Herero</source>
      <translation>Herero</translation>
    </message>
    <message>
      <source>Interlingua</source>
      <translation>Interlingua</translation>
    </message>
    <message>
      <source>Indonesian</source>
      <translation>Indonezyjski</translation>
    </message>
    <message>
      <source>Interlingue</source>
      <translation>Interlingue</translation>
    </message>
    <message>
      <source>Igbo</source>
      <translation>Igbo</translation>
    </message>
    <message>
      <source>Sichuan Yi</source>
      <translation>Nuosu</translation>
    </message>
    <message>
      <source>Inupiaq</source>
      <translation>Inupiak</translation>
    </message>
    <message>
      <source>Ido</source>
      <translation>Ido</translation>
    </message>
    <message>
      <source>Icelandic</source>
      <translation>Islandzki</translation>
    </message>
    <message>
      <source>Italian</source>
      <translation>Włoski</translation>
    </message>
    <message>
      <source>Inuktitut</source>
      <translation>Inuktitut</translation>
    </message>
    <message>
      <source>Japanese</source>
      <translation>Japoński</translation>
    </message>
    <message>
      <source>Javanese</source>
      <translation>Jawajski</translation>
    </message>
    <message>
      <source>Georgian</source>
      <translation>Gruziński</translation>
    </message>
    <message>
      <source>Kongo</source>
      <translation>Kongo</translation>
    </message>
    <message>
      <source>Kikuyu</source>
      <translation>Kikuyu</translation>
    </message>
    <message>
      <source>Kwanyama</source>
      <translation>Osziwambo</translation>
    </message>
    <message>
      <source>Kazakh</source>
      <translation>Kazachski</translation>
    </message>
    <message>
      <source>Kalaallisut</source>
      <translation>Grenlandzki</translation>
    </message>
    <message>
      <source>Khmer</source>
      <translation>Khmerski</translation>
    </message>
    <message>
      <source>Kannada</source>
      <translation>Kannada</translation>
    </message>
    <message>
      <source>Korean</source>
      <translation>Koreański</translation>
    </message>
    <message>
      <source>Kanuri</source>
      <translation>Kanuri</translation>
    </message>
    <message>
      <source>Kashmiri</source>
      <translation>Kaszmirski</translation>
    </message>
    <message>
      <source>Kurdish</source>
      <translation>Kurdyjski</translation>
    </message>
    <message>
      <source>Komi</source>
      <translation>Komi</translation>
    </message>
    <message>
      <source>Cornish</source>
      <translation>Kornijski</translation>
    </message>
    <message>
      <source>Kirghiz</source>
      <translation>Kirgiski</translation>
    </message>
    <message>
      <source>Latin</source>
      <translation>Łaciński</translation>
    </message>
    <message>
      <source>Luxembourgish</source>
      <translation>Luksemburski</translation>
    </message>
    <message>
      <source>Ganda</source>
      <translation>Ganda</translation>
    </message>
    <message>
      <source>Limburgish</source>
      <translation>Limburski</translation>
    </message>
    <message>
      <source>Lingala</source>
      <translation>Lingala</translation>
    </message>
    <message>
      <source>Lao</source>
      <translation>Laotański</translation>
    </message>
    <message>
      <source>Lithuanian</source>
      <translation>Litewski</translation>
    </message>
    <message>
      <source>Luba-Katanga</source>
      <translation>Kiluba</translation>
    </message>
    <message>
      <source>Latvian</source>
      <translation>Łotewski</translation>
    </message>
    <message>
      <source>Malagasy</source>
      <translation>Malgaski</translation>
    </message>
    <message>
      <source>Marshallese</source>
      <translation>Marszaleski</translation>
    </message>
    <message>
      <source>Maori</source>
      <translation>Maori</translation>
    </message>
    <message>
      <source>Macedonian</source>
      <translation>Macedoński</translation>
    </message>
    <message>
      <source>Malayalam</source>
      <translation>Malajalam</translation>
    </message>
    <message>
      <source>Mongolian</source>
      <translation>Mongolski</translation>
    </message>
    <message>
      <source>Marathi</source>
      <translation>Marathi</translation>
    </message>
    <message>
      <source>Malay</source>
      <translation>Malajski</translation>
    </message>
    <message>
      <source>Maltese</source>
      <translation>Maltański</translation>
    </message>
    <message>
      <source>Burmese</source>
      <translation>Burmański</translation>
    </message>
    <message>
      <source>Nauru</source>
      <translation>Nauru</translation>
    </message>
    <message>
      <source>Norwegian Bokmal</source>
      <translation>Norweski (bokmål)</translation>
    </message>
    <message>
      <source>North Ndebele</source>
      <translation>Ndebele północny</translation>
    </message>
    <message>
      <source>Nepali</source>
      <translation>Nepalski</translation>
    </message>
    <message>
      <source>Ndonga</source>
      <translation>Ndonga</translation>
    </message>
    <message>
      <source>Dutch</source>
      <translation>Holenderski</translation>
    </message>
    <message>
      <source>Norwegian Nynorsk</source>
      <translation>Norweski (nynorsk)</translation>
    </message>
    <message>
      <source>Norwegian</source>
      <translation>Norweski</translation>
    </message>
    <message>
      <source>South Ndebele</source>
      <translation>Ndebele południowy</translation>
    </message>
    <message>
      <source>Navajo</source>
      <translation>Navaho</translation>
    </message>
    <message>
      <source>Chichewa</source>
      <translation>Cziczewa</translation>
    </message>
    <message>
      <source>Occitan</source>
      <translation>Oksytański</translation>
    </message>
    <message>
      <source>Ojibwa</source>
      <translation>Odżibwa</translation>
    </message>
    <message>
      <source>Oromo</source>
      <translation>Oromo</translation>
    </message>
    <message>
      <source>Oriya</source>
      <translation>Orija</translation>
    </message>
    <message>
      <source>Ossetian</source>
      <translation>Osetyjski</translation>
    </message>
    <message>
      <source>Panjabi</source>
      <translation>Pendżabski</translation>
    </message>
    <message>
      <source>Pali</source>
      <translation>Pali</translation>
    </message>
    <message>
      <source>Polish</source>
      <translation>Polski</translation>
    </message>
    <message>
      <source>Pashto</source>
      <translation>Paszto</translation>
    </message>
    <message>
      <source>Portuguese</source>
      <translation>Portugalski</translation>
    </message>
    <message>
      <source>Quechua</source>
      <translation>Keczua</translation>
    </message>
    <message>
      <source>Raeto-Romance</source>
      <translation>Retoromański</translation>
    </message>
    <message>
      <source>Kirundi</source>
      <translation>Kirundi</translation>
    </message>
    <message>
      <source>Romanian</source>
      <translation>Rumuński</translation>
    </message>
    <message>
      <source>Russian</source>
      <translation>Rosyjski</translation>
    </message>
    <message>
      <source>Kinyarwanda</source>
      <translation>Ruanda-rundi</translation>
    </message>
    <message>
      <source>Sanskrit</source>
      <translation>Sanskryt</translation>
    </message>
    <message>
      <source>Sardinian</source>
      <translation>Sardyński</translation>
    </message>
    <message>
      <source>Sindhi</source>
      <translation>Sindhi</translation>
    </message>
    <message>
      <source>Northern Sami</source>
      <translation>Pólnocnolapoński</translation>
    </message>
    <message>
      <source>Sango</source>
      <translation>Sango</translation>
    </message>
    <message>
      <source>Serbo-Croatian</source>
      <translation>Serbsko-chorwacki</translation>
    </message>
    <message>
      <source>Sinhala</source>
      <translation>Syngaleski</translation>
    </message>
    <message>
      <source>Slovak</source>
      <translation>Słowacki</translation>
    </message>
    <message>
      <source>Slovenian</source>
      <translation>Słoweński</translation>
    </message>
    <message>
      <source>Samoan</source>
      <translation>Samoański</translation>
    </message>
    <message>
      <source>Shona</source>
      <translation>Szona</translation>
    </message>
    <message>
      <source>Somali</source>
      <translation>Somalijski</translation>
    </message>
    <message>
      <source>Albanian</source>
      <translation>Albański</translation>
    </message>
    <message>
      <source>Serbian</source>
      <translation>Serbski</translation>
    </message>
    <message>
      <source>Swati</source>
      <translation>Suazi</translation>
    </message>
    <message>
      <source>Southern Sotho</source>
      <translation>Sotho południowy</translation>
    </message>
    <message>
      <source>Sundanese</source>
      <translation>Sudański</translation>
    </message>
    <message>
      <source>Swedish</source>
      <translation>Szwedzki</translation>
    </message>
    <message>
      <source>Swahili</source>
      <translation>Sahili</translation>
    </message>
    <message>
      <source>Tamil</source>
      <translation>Tamilski</translation>
    </message>
    <message>
      <source>Telugu</source>
      <translation>Telugu</translation>
    </message>
    <message>
      <source>Tajik</source>
      <translation>Tadżycki</translation>
    </message>
    <message>
      <source>Thai</source>
      <translation>Tajski</translation>
    </message>
    <message>
      <source>Tigrinya</source>
      <translation>Tigrinia</translation>
    </message>
    <message>
      <source>Turkmen</source>
      <translation>Turkmeński</translation>
    </message>
    <message>
      <source>Tagalog</source>
      <translation>Tagalog</translation>
    </message>
    <message>
      <source>Tswana</source>
      <translation>Tswana</translation>
    </message>
    <message>
      <source>Tonga</source>
      <translation>Tonga</translation>
    </message>
    <message>
      <source>Turkish</source>
      <translation>Turecki</translation>
    </message>
    <message>
      <source>Tsonga</source>
      <translation>Tsonga</translation>
    </message>
    <message>
      <source>Tatar</source>
      <translation>Tatarski</translation>
    </message>
    <message>
      <source>Twi</source>
      <translation>Akan</translation>
    </message>
    <message>
      <source>Tahitian</source>
      <translation>Tahitański</translation>
    </message>
    <message>
      <source>Uighur</source>
      <translation>Ujgurski</translation>
    </message>
    <message>
      <source>Ukrainian</source>
      <translation>Ukraiński</translation>
    </message>
    <message>
      <source>Urdu</source>
      <translation>Urdu</translation>
    </message>
    <message>
      <source>Uzbek</source>
      <translation>Uzbecki</translation>
    </message>
    <message>
      <source>Venda</source>
      <translation>Venda</translation>
    </message>
    <message>
      <source>Vietnamese</source>
      <translation>Wietnamski</translation>
    </message>
    <message>
      <source>Volapuk</source>
      <translation>Volapik</translation>
    </message>
    <message>
      <source>Walloon</source>
      <translation>Waloński</translation>
    </message>
    <message>
      <source>Wolof</source>
      <translation>Wolof</translation>
    </message>
    <message>
      <source>Xhosa</source>
      <translation>Xhosa</translation>
    </message>
    <message>
      <source>Yiddish</source>
      <translation>Jidysz</translation>
    </message>
    <message>
      <source>Yoruba</source>
      <translation>Joruba</translation>
    </message>
    <message>
      <source>Zhuang</source>
      <translation>Zuang</translation>
    </message>
    <message>
      <source>Chinese</source>
      <translation>Chiński</translation>
    </message>
    <message>
      <source>Zulu</source>
      <translation>Zuluski</translation>
    </message>
    <message>
      <source>Lojban</source>
      <translation>Lojban</translation>
    </message>
    <message>
      <source>Traditional Chinese</source>
      <translation>Chiński tradycyjny</translation>
    </message>
    <message>
      <source>Simplified Chinese</source>
      <translation>Chiński uproszczony</translation>
    </message>
    <message>
      <source>Other</source>
      <translation>Inny</translation>
    </message>
    <message>
      <source>Other Simplified Chinese dialects</source>
      <translation>Inne dialekty chińskiego uproszczonego</translation>
    </message>
    <message>
      <source>Other Traditional Chinese dialects</source>
      <translation>Inne dialekty chińskiego tradycyjnego</translation>
    </message>
    <message>
      <source>Other Eastern-European languages</source>
      <translation>Inne języki wschodnioeuropejskie</translation>
    </message>
    <message>
      <source>Other Western-European languages</source>
      <translation>Inne języki zachodnioeuropejskie</translation>
    </message>
    <message>
      <source>Other Russian languages</source>
      <translation>Inne języki rosyjskie</translation>
    </message>
    <message>
      <source>Other Japanese languages</source>
      <translation>Inne języki japońskie</translation>
    </message>
    <message>
      <source>Other Baltic languages</source>
      <translation>Inne języki bałtyckie</translation>
    </message>
    <message>
      <source>Other Greek languages</source>
      <translation>Inne języki greckie</translation>
    </message>
    <message>
      <source>Other Korean dialects</source>
      <translation>Inne dialekty koreańskie</translation>
    </message>
    <message>
      <source>Other Turkish dialects</source>
      <translation>Inne dialekty tureckie</translation>
    </message>
    <message>
      <source>Other Thai dialects</source>
      <translation>Inne dialekty tajskie</translation>
    </message>
    <message>
      <source>Tamazight</source>
      <translation>Tamazight</translation>
    </message>
  </context>
  <context>
    <name>Language::Db</name>
    <message>
      <source>French</source>
      <translation>Francuski</translation>
    </message>
    <message>
      <source>Spanish</source>
      <translation>hiszpański</translation>
    </message>
    <message>
      <source>Belarusian</source>
      <translation>białoruski</translation>
    </message>
    <message>
      <source>Bulgarian</source>
      <translation>bułgarski</translation>
    </message>
    <message>
      <source>Czech</source>
      <translation>Czech</translation>
    </message>
    <message>
      <source>German</source>
      <translation>Niemiecki</translation>
    </message>
    <message>
      <source>Greek</source>
      <translation>grecki</translation>
    </message>
    <message>
      <source>Finnish</source>
      <translation>fiński</translation>
    </message>
    <message>
      <source>Italian</source>
      <translation>Włoski</translation>
    </message>
    <message>
      <source>Japanese</source>
      <translation>język japoński</translation>
    </message>
    <message>
      <source>Korean</source>
      <translation>koreański</translation>
    </message>
    <message>
      <source>Lithuanian</source>
      <translation>litewski</translation>
    </message>
    <message>
      <source>Macedonian</source>
      <translation>macedoński</translation>
    </message>
    <message>
      <source>Dutch</source>
      <translation>Holenderski</translation>
    </message>
    <message>
      <source>Polish</source>
      <translation>Polski</translation>
    </message>
    <message>
      <source>Portuguese</source>
      <translation>portugalski</translation>
    </message>
    <message>
      <source>Russian</source>
      <translation>Rosyjski</translation>
    </message>
    <message>
      <source>Slovak</source>
      <translation>słowacki</translation>
    </message>
    <message>
      <source>Albanian</source>
      <translation>albański</translation>
    </message>
    <message>
      <source>Serbian (Cyrillic)</source>
      <translation>serbski (cyrylica)</translation>
    </message>
    <message>
      <source>Swedish</source>
      <translation>szwedzki</translation>
    </message>
    <message>
      <source>Turkish</source>
      <translation>turecki</translation>
    </message>
    <message>
      <source>Ukrainian</source>
      <translation>ukraiński</translation>
    </message>
    <message>
      <source>Chinese Simplified</source>
      <translation>Uproszczony chiński</translation>
    </message>
    <message>
      <source>Chinese Traditional</source>
      <translation>Chiński tradycyjny</translation>
    </message>
    <message>
      <source>Vietnamese</source>
      <translation>wietnamski</translation>
    </message>
    <message>
      <source>Portuguese, Brazilian</source>
      <translation>portugalski, brazylijski</translation>
    </message>
    <message>
      <source>Persian</source>
      <translation>perski</translation>
    </message>
    <message>
      <source>Spanish, Argentina</source>
      <translation>hiszpański, argentyński</translation>
    </message>
    <message>
      <source>Hindi</source>
      <translation>hinduski</translation>
    </message>
    <message>
      <source>Esperanto</source>
      <translation>esperanto</translation>
    </message>
    <message>
      <source>German, Switzerland</source>
      <translation>niemiecki, szwajcarski</translation>
    </message>
    <message>
      <source>Spanish, Bolivia</source>
      <translation>hiszpański, Boliwia</translation>
    </message>
    <message>
      <source>Tajik</source>
      <translation>tadżycki</translation>
    </message>
    <message>
      <source>Quechua</source>
      <translation>keczua</translation>
    </message>
    <message>
      <source>Aymara</source>
      <translation>Ajmara</translation>
    </message>
    <message>
      <source>Arabic, Saudi Arabia</source>
      <translation>arabski, Arabia Saudyjska</translation>
    </message>
    <message>
      <source>Turkmen</source>
      <translation>turkmeński</translation>
    </message>
    <message>
      <source>Interlingue</source>
      <translation>międzyjęzykowy</translation>
    </message>
    <message>
      <source>Lojban</source>
      <translation>Lożban</translation>
    </message>
    <message>
      <source>Hungarian</source>
      <translation>węgierski</translation>
    </message>
    <message>
      <source>English</source>
      <translation>język angielski</translation>
    </message>
  </context>
  <context>
    <name>LoadDictionaries</name>
    <message>
      <source>Error loading dictionaries</source>
      <translation>Błąd podczas ładowania słowników</translation>
    </message>
  </context>
  <context>
    <name>Main</name>
    <message>
      <source>Error in configuration file. Continue with default settings?</source>
      <translation>Błąd w pliku konfiguracyjnym. Czy kontynuować z ustawieniami domyślnymi?</translation>
    </message>
  </context>
  <context>
    <name>MainWindow</name>
    <message>
      <source>&amp;File</source>
      <translation>&amp;Plik</translation>
    </message>
    <message>
      <source>&amp;Edit</source>
      <translation>&amp;Edycja</translation>
    </message>
    <message>
      <source>&amp;Help</source>
      <translation>Po&amp;moc</translation>
    </message>
    <message>
      <source>&amp;View</source>
      <translation>&amp;Widok</translation>
    </message>
    <message>
      <source>&amp;Zoom</source>
      <translation>Po&amp;większenie</translation>
    </message>
    <message>
      <source>H&amp;istory</source>
      <translation>&amp;Historia</translation>
    </message>
    <message>
      <source>Search</source>
      <translation>Wy&amp;szukiwanie</translation>
    </message>
    <message>
      <source>Favo&amp;rites</source>
      <translation>&amp;Ulubione</translation>
    </message>
    <message>
      <source>&amp;Search Pane</source>
      <translation>Okienko wy&amp;szukiwania</translation>
    </message>
    <message>
      <source>&amp;Results Navigation Pane</source>
      <translation>&amp;Okienko nawigacji po wynikach</translation>
    </message>
    <message>
      <source>Favor&amp;ites Pane</source>
      <translation>&amp;Ulubione panele</translation>
    </message>
    <message>
      <source>&amp;History Pane</source>
      <translation>Okienko &amp;historii</translation>
    </message>
    <message>
      <source>&amp;Dictionaries...</source>
      <translation>&amp;Słowniki...</translation>
    </message>
    <message>
      <source>&amp;Preferences...</source>
      <translation>&amp;Preferencje...</translation>
    </message>
    <message>
      <source>&amp;Homepage</source>
      <translation>&amp;Strona główna</translation>
    </message>
    <message>
      <source>&amp;About</source>
      <translation>&amp;Informacje</translation>
    </message>
    <message>
      <source>About GoldenDict-ng</source>
      <translation>Informacje o programie GoldenDict-ng</translation>
    </message>
    <message>
      <source>&amp;Quit</source>
      <translation>&amp;Zakończ</translation>
    </message>
    <message>
      <source>Quit from application</source>
      <translation>Zakończ aplikację</translation>
    </message>
    <message>
      <source>&amp;Forum</source>
      <translation>&amp;Forum</translation>
    </message>
    <message>
      <source>&amp;Close To Tray</source>
      <translation>Z&amp;amknij do paska zadań</translation>
    </message>
    <message>
      <source>Minimizes the window to tray</source>
      <translation>Minimalizuje okno do paska zadań</translation>
    </message>
    <message>
      <source>&amp;Save Article</source>
      <translation>Zapi&amp;sz artykuł</translation>
    </message>
    <message>
      <source>Save Article</source>
      <translation>Zapisz artykuł</translation>
    </message>
    <message>
      <source>&amp;Print</source>
      <translation>&amp;Drukuj</translation>
    </message>
    <message>
      <source>Page Set&amp;up</source>
      <translation>&amp;Ustawienia strony</translation>
    </message>
    <message>
      <source>Print Pre&amp;view</source>
      <translation>&amp;Podgląd wydruku</translation>
    </message>
    <message>
      <source>&amp;Rescan Files</source>
      <translation>&amp;Wczytaj pliki ponownie</translation>
    </message>
    <message>
      <source>&amp;Clear</source>
      <translation>Wy&amp;czyść</translation>
    </message>
    <message>
      <source>&amp;New Tab</source>
      <translation>&amp;Nowa karta</translation>
    </message>
    <message>
      <source>&amp;Configuration Folder</source>
      <translation>Folder &amp;konfiguracji</translation>
    </message>
    <message>
      <source>&amp;Show</source>
      <translation>&amp;Pokaż</translation>
    </message>
    <message>
      <source>Ctrl+H</source>
      <translation>Ctrl + H</translation>
    </message>
    <message>
      <source>&amp;Export</source>
      <translation>&amp;Eksportuj</translation>
    </message>
    <message>
      <source>&amp;Import</source>
      <translation>&amp;Importuj</translation>
    </message>
    <message>
      <source>&amp;Always on Top</source>
      <translation>&amp;Zawsze na wierzchu</translation>
    </message>
    <message>
      <source>Always on Top</source>
      <translation>Zawsze na wierzchu</translation>
    </message>
    <message>
      <source>Ctrl+O</source>
      <translation>Ctrl + O</translation>
    </message>
    <message>
      <source>Menu Button</source>
      <translation>Przycisk menu</translation>
    </message>
    <message>
      <source>Search in page</source>
      <translation>Szukaj na stronie</translation>
    </message>
    <message>
      <source>Full-text search</source>
      <translation>Wyszukiwanie pełnotekstowe</translation>
    </message>
    <message>
      <source>GoldenDict reference</source>
      <translation>Pomoc do programu GoldenDict-ng</translation>
    </message>
    <message>
      <source>Export</source>
      <translation>Eksportuj</translation>
    </message>
    <message>
      <source>Import</source>
      <translation>Importuj</translation>
    </message>
    <message>
      <source>Add</source>
      <translation>Dodaj</translation>
    </message>
    <message>
      <source>Add current tab to Favorites</source>
      <translation>Dodaj bieżącą kartę do Ulubionych</translation>
    </message>
    <message>
      <source>Show Names in Dictionary &amp;Bar</source>
      <translation>Pokaż nazwy w pas&amp;ku słowników</translation>
    </message>
    <message>
      <source>Show &amp;Small Icons in Toolbars</source>
      <translation>Pokaż &amp;małe ikony na paskach narzędzi</translation>
    </message>
    <message>
      <source>Show &amp;Large Icons in Toolbars</source>
      <translation>Pokaż &amp;duże ikony na paskach narzędzi</translation>
    </message>
    <message>
      <source>Show &amp;Normal Icons in Toolbars</source>
      <translation>Pokaż &amp;normalne ikony na paskach narzędzi</translation>
    </message>
    <message>
      <source>&amp;Menubar</source>
      <translation>Pasek &amp;menu</translation>
    </message>
    <message>
      <source>&amp;Navigation</source>
      <translation>&amp;Nawigacja</translation>
    </message>
    <message>
      <source>Back</source>
      <translation>Wstecz</translation>
    </message>
    <message>
      <source>Forward</source>
      <translation>Dalej</translation>
    </message>
    <message>
      <source>Toggle clipboard monitoring</source>
      <translation>Przełącz monitorowanie schowka</translation>
    </message>
    <message>
      <source>Pronounce Word (Alt+S)</source>
      <translation>Wymowa słowa (Alt+S)</translation>
    </message>
    <message>
      <source>Zoom In</source>
      <translation>Zwiększ</translation>
    </message>
    <message>
      <source>Zoom Out</source>
      <translation>Zmniejsz</translation>
    </message>
    <message>
      <source>Normal Size</source>
      <translation>Normalna wielkość</translation>
    </message>
    <message>
      <source>Found in Dictionaries:</source>
      <translation>Znaleziono w słownikach:</translation>
    </message>
    <message>
      <source>Show &amp;Main Window</source>
      <translation>Wyświetl okno &amp;główne</translation>
    </message>
    <message>
      <source>Opened tabs</source>
      <translation>Otwarte karty</translation>
    </message>
    <message>
      <source>Close current tab</source>
      <translation>Zamknij bieżącą kartę</translation>
    </message>
    <message>
      <source>Close all tabs</source>
      <translation>Zamknij wszystkie karty</translation>
    </message>
    <message>
      <source>Close all tabs except current</source>
      <translation>Zamknij wszystkie karty z wyjątkiem bieżącej</translation>
    </message>
    <message>
      <source>Add all tabs to Favorites</source>
      <translation>Dodaj wszystkie karty do ulubionych</translation>
    </message>
    <message>
      <source>New Tab</source>
      <translation>Nowa karta</translation>
    </message>
    <message>
      <source>Welcome!</source>
      <translation>Witamy!</translation>
    </message>
    <message>
      <source>Accessibility API is not enabled</source>
      <translation>Nie włączono funkcji API dostępności</translation>
    </message>
    <message>
      <source>WARNING: %1</source>
      <translation>UWAGA: %1</translation>
    </message>
    <message>
      <source>String to search in dictionaries. The wildcards &apos;*&apos;, &apos;?&apos; and sets of symbols &apos;[...]&apos; are allowed.
To find &apos;*&apos;, &apos;?&apos;, &apos;[&apos;, &apos;]&apos; symbols use &apos;\*&apos;, &apos;\?&apos;, &apos;\[&apos;, &apos;\]&apos; respectively</source>
      <translation>Ciągi znaków do wyszukiwania w słownikach. Dozwolone są symbole wieloznaczne „*”, „?” i zbiory symboli „[...]”.
Aby odnaleźć symbole „*”, „?”, „[” i „]”, należy użyć odpowiednio ciągów „\*”, „\?”, „\[” i „\]”</translation>
    </message>
    <message>
      <source>%1 dictionaries, %2 articles, %3 words</source>
      <translation>Słowniki: %1, artykuły: %2, słowa: %3</translation>
    </message>
    <message>
      <source>All</source>
      <translation>Wszystko</translation>
    </message>
    <message>
      <source>Open Tabs List</source>
      <translation>Lista otwartych kart</translation>
    </message>
    <message>
      <source>(untitled)</source>
      <translation>(bez tytułu)</translation>
    </message>
    <message>
      <source>Remove current tab from Favorites</source>
      <translation>Usuń bieżącą kartę z Ulubionych</translation>
    </message>
    <message>
      <source>Failed to initialize hotkeys monitoring mechanism.&lt;br&gt;Make sure your XServer has RECORD extension turned on.</source>
      <translation>Nie powiodło się zainicjowanie mechanizmu monitorowania klawiszy skrótu.&lt;br&gt;Upewnij się, że włączono rozszerzenie RECORD serwera XServer.</translation>
    </message>
    <message>
      <source>New Release Available</source>
      <translation>Dostępna jest nowa wersja</translation>
    </message>
    <message>
      <source>Version &lt;b&gt;%1&lt;/b&gt; of GoldenDict is now available for download.&lt;br&gt;Click &lt;b&gt;Download&lt;/b&gt; to get to the download page.</source>
      <translation>Wersja &lt;b&gt;%1&lt;/b&gt; programu GoldenDict jest dostępna do pobrania.&lt;br&gt;Kliknij przycisk &lt;b&gt;Pobierz&lt;/b&gt;, aby przejść do strony pobierania.</translation>
    </message>
    <message>
      <source>Download</source>
      <translation>Pobierz</translation>
    </message>
    <message>
      <source>Skip This Release</source>
      <translation>Pomiń tę wersję</translation>
    </message>
    <message>
      <source>You have chosen to hide a menubar. Use %1 to show it back.</source>
      <translation>Wybrano opcję ukrycia paska menu. Użyj %1, aby ponownie wyświetlić.</translation>
    </message>
    <message>
      <source>Ctrl+M</source>
      <translation>Ctrl+M</translation>
    </message>
    <message>
      <source>Page Setup</source>
      <translation>Ustawienia strony</translation>
    </message>
    <message>
      <source>No printer is available. Please install one first.</source>
      <translation>Drukarka jest niedostępna. Trzeba ją najpierw zainstalować.</translation>
    </message>
    <message>
      <source>Print Article</source>
      <translation>Drukuj artykuł</translation>
    </message>
    <message>
      <source>Complete Html (*.html *.htm)</source>
      <translation>Kompletny kod HTML (*.html *.htm)</translation>
    </message>
    <message>
      <source>Single Html (*.html *.htm)</source>
      <translation>Pojedynczy HTML (*.html *.htm)</translation>
    </message>
    <message>
      <source>Pdf (*.pdf)</source>
      <translation>Plik PDF (*.pdf)</translation>
    </message>
    <message>
      <source>Mime Html (*.mhtml)</source>
      <translation>Mime HTML (*.mhtml)</translation>
    </message>
    <message>
      <source>Save Article As</source>
      <translation>Zapisz artykuł jako</translation>
    </message>
    <message>
      <source>Error</source>
      <translation>Błąd</translation>
    </message>
    <message>
      <source>Can&apos;t save article: %1</source>
      <translation>Nie można zapisać artykułu: %1</translation>
    </message>
    <message>
      <source>Saving article...</source>
      <translation>Zapisywanie artykułu...</translation>
    </message>
    <message>
      <source>Save article complete</source>
      <translation>Zapisz artykuł ukończony</translation>
    </message>
    <message>
      <source>The main window is set to be always on top.</source>
      <translation>Okno główne będzie zawsze na wierzchu.</translation>
    </message>
    <message>
      <source>&amp;Hide</source>
      <translation>&amp;Ukryj</translation>
    </message>
    <message>
      <source>Export history to file</source>
      <translation>Eksportowanie historii do pliku</translation>
    </message>
    <message>
      <source>Text files (*.txt);;All files (*.*)</source>
      <translation>Pliki tekstowe (*.txt);;Wszystkie pliki (*.*)</translation>
    </message>
    <message>
      <source>Export error: </source>
      <translation>Błąd eksportu: </translation>
    </message>
    <message>
      <source>History export complete</source>
      <translation>Eksport historii został zakończony</translation>
    </message>
    <message>
      <source>Import history from file</source>
      <translation>Importowanie historii z pliku</translation>
    </message>
    <message>
      <source>Import error: </source>
      <translation>&gt;Błąd importu: </translation>
    </message>
    <message>
      <source>Import error: invalid data in file</source>
      <translation>Błąd importu: nieprawidłowe dane w pliku</translation>
    </message>
    <message>
      <source>History import complete</source>
      <translation>Import historii został zakończony</translation>
    </message>
    <message>
      <source>Export Favorites to file</source>
      <translation>Eksportuj Ulubione do pliku</translation>
    </message>
    <message>
      <source>Text files (*.txt);;XML files (*.xml)</source>
      <translation>Pliki tekstowe (*.txt);;Pliki XML (*.xml)</translation>
    </message>
    <message>
      <source>Favorites export complete</source>
      <translation>Eksport ulubionych zakończony</translation>
    </message>
    <message>
      <source>Import Favorites from file</source>
      <translation>Importuj ulubione z pliku</translation>
    </message>
    <message>
      <source>Text and XML files (*.txt *.xml);;All files (*.*)</source>
      <translation>Pliki tekstowe i XML (*.txt *.xml);;Wszystkie pliki (*.*)</translation>
    </message>
    <message>
      <source>Data parsing error</source>
      <translation>Błąd przetwarzania danych</translation>
    </message>
    <message>
      <source>Favorites import complete</source>
      <translation>Import ulubionych zakończony</translation>
    </message>
    <message>
      <source>Dictionary info</source>
      <translation>Informacje o słowniku</translation>
    </message>
    <message>
      <source>Dictionary headwords</source>
      <translation>Hasła słownika</translation>
    </message>
    <message>
      <source>Open dictionary folder</source>
      <translation>Otwórz folder słownika</translation>
    </message>
    <message>
      <source>Now indexing for full-text search: </source>
      <translation>Indeksowanie dla wyszukiwania pełnotekstowego: </translation>
    </message>
    <message>
      <source>Remove headword &quot;%1&quot; from Favorites?</source>
      <translation>Usunąć słowo nagłówka &quot;%1&quot; z Ulubionych?</translation>
    </message>
    <message>
      <source>Show</source>
      <translation>Pokaż</translation>
    </message>
    <message>
      <source>Save PDF complete</source>
      <translation>Zapisywanie PDF zakończone</translation>
    </message>
    <message>
      <source>Save PDF failed</source>
      <translation>Zapisanie PDF nie powiodło się</translation>
    </message>
  </context>
  <context>
    <name>Mdx::MdxArticleRequest</name>
    <message>
      <source>Dictionary file was tampered or corrupted</source>
      <translation>Plik słownika został zmodyfikowany lub uszkodzony</translation>
    </message>
    <message>
      <source>Failed loading article from %1, reason: %2</source>
      <translation>Nie można załadować artykułu ze źródła %1, przyczyna: %2</translation>
    </message>
  </context>
  <context>
    <name>MediaWiki::MediaWikiArticleRequest</name>
    <message>
      <source>XML parse error: %1 at %2,%3</source>
      <translation>Błąd podczas analizy pliku XML: %1 w %2,%3</translation>
    </message>
  </context>
  <context>
    <name>MediaWiki::MediaWikiWordSearchRequest</name>
    <message>
      <source>XML parse error: %1 at %2,%3</source>
      <translation>Błąd podczas analizy pliku XML: %1 w %2,%3</translation>
    </message>
  </context>
  <context>
    <name>MediaWikisModel</name>
    <message>
      <source>Enabled</source>
      <translation>Włączone</translation>
    </message>
    <message>
      <source>Name</source>
      <translation>Nazwa</translation>
    </message>
    <message>
      <source>Address</source>
      <translation>Adres</translation>
    </message>
    <message>
      <source>Icon</source>
      <translation>Ikona</translation>
    </message>
    <message>
      <source>Language Variant</source>
      <translation>Wariant językowy</translation>
    </message>
  </context>
  <context>
    <name>MultimediaAudioPlayer</name>
    <message>
      <source>Couldn&apos;t open audio buffer for reading.</source>
      <translation>Nie można otworzyć bufora audio do odczytu.</translation>
    </message>
  </context>
  <context>
    <name>OrderAndProps</name>
    <message>
      <source>Form</source>
      <translation>Formularz</translation>
    </message>
    <message>
      <source>Dictionary order:</source>
      <translation>Kolejność słowników:</translation>
    </message>
    <message>
      <source>Inactive (disabled) dictionaries:</source>
      <translation>Słowniki nieaktywne (wyłączone):</translation>
    </message>
    <message>
      <source>Dictionary information</source>
      <translation>Informacje o słowniku</translation>
    </message>
    <message>
      <source>Name:</source>
      <translation>Nazwa:</translation>
    </message>
    <message>
      <source>Total articles:</source>
      <translation>Łączna liczba artykułów:</translation>
    </message>
    <message>
      <source>Total words:</source>
      <translation>Łączna liczba słów:</translation>
    </message>
    <message>
      <source>Translates from:</source>
      <translation>Tłumaczenia z:</translation>
    </message>
    <message>
      <source>Translates to:</source>
      <translation>Tłumaczenia na:</translation>
    </message>
    <message>
      <source>Description:</source>
      <translation>Opis:</translation>
    </message>
    <message>
      <source>Files comprising this dictionary:</source>
      <translation>Pliki składające się na ten słownik:</translation>
    </message>
    <message>
      <source>Adjust the order by dragging and dropping items in it. Drop dictionaries to the inactive group to disable their use.</source>
      <translation>Dostosuj kolejność, przeciągając i upuszczając elementy. Upuszczenie słownika w grupie nieaktywnych powoduje jego wyłączenie.</translation>
    </message>
    <message>
      <source>Dictionary headwords</source>
      <translation>Hasła słownika</translation>
    </message>
    <message>
      <source>Sort by name</source>
      <translation>Sortuj wg nazwy</translation>
    </message>
    <message>
      <source>Sort by languages</source>
      <translation>Sortuj wg języków</translation>
    </message>
    <message>
      <source>Dictionaries active: %1, inactive: %2</source>
      <translation>Słowniki aktywne: %1, nieaktywne: %2</translation>
    </message>
  </context>
  <context>
    <name>PathsModel</name>
    <message>
      <source>Path</source>
      <translation>Ścieżka</translation>
    </message>
    <message>
      <source>Recursive</source>
      <translation>Uwzględniaj podkatalogi</translation>
    </message>
  </context>
  <context>
    <name>Preferences</name>
    <message>
      <source>Preferences</source>
      <translation>Preferencje</translation>
    </message>
    <message>
      <source>&amp;Interface</source>
      <translation>&amp;Interfejs</translation>
    </message>
    <message>
      <source>Double-click translates the word clicked</source>
      <translation>Dwukrotne kliknięcie powoduje przetłumaczenie klikniętego słowa</translation>
    </message>
    <message>
      <source>Tabbed browsing</source>
      <translation>Przeglądanie w kartach</translation>
    </message>
    <message>
      <source>Normally, opening a new tab switches to it immediately.
With this on however, new tabs will be opened without
switching to them.</source>
      <translation>Normalnie otwarcie nowej karty powoduje natychmiastowe przejście do niej.
Włączenie tej opcji powoduje, że nie następuje przejście do nowo otwartej karty.</translation>
    </message>
    <message>
      <source>Open new tabs in background</source>
      <translation>Otwieraj nowe karty w tle</translation>
    </message>
    <message>
      <source>With this on, new tabs are opened just after the
current, active one. Otherwise they are added to
be the last ones.</source>
      <translation>Włączenie tej opcji powoduje, że nowe karty są otwierane tuż za bieżącą,
aktywną. W przeciwnym razie są one dodawane na końcu.</translation>
    </message>
    <message>
      <source>Open new tabs after the current one</source>
      <translation>Otwieraj nowe karty za bieżącą</translation>
    </message>
    <message>
      <source>Select this option if you don&apos;t want to see the main tab bar when only a single tab is opened.</source>
      <translation>Zaznacz tę opcję, aby nie wyświetlać głównego paska kart, gdy otwarta jest tylko jedna karta.</translation>
    </message>
    <message>
      <source>Hide single tab</source>
      <translation>Ukryj pojedynczą kartę</translation>
    </message>
    <message>
      <source>MRU order: Most recently used order.</source>
      <translation>Kolejność MRU: Ostatnio używana kolejność.</translation>
    </message>
    <message>
      <source>Ctrl-Tab navigates tabs in MRU order</source>
      <translation>Ctrl-Tab umożliwia nawigację po kartach w kolejności używania</translation>
    </message>
    <message>
      <source>Normally, pressing ESC key moves focus to the translation line.
With this on however, it will hide the main window.</source>
      <translation>Zwykle naciśnięcie klawisza ESC aktywuje wiersz tłumaczenia.
Zaznaczenie tej opcji powoduje, że ukrywane jest okno główne.</translation>
    </message>
    <message>
      <source>ESC key hides main window</source>
      <translation>Naciśnięcie klawisza ESC powoduje ukrycie okna głównego</translation>
    </message>
    <message>
      <source>Turn this option on if you want to select words by single mouse click</source>
      <translation>Włącz tę opcję, aby wybierać słowa pojedynczym kliknięciem</translation>
    </message>
    <message>
      <source>Select word by single click</source>
      <translation>Wybierz słowo pojedynczym kliknięciem</translation>
    </message>
    <message>
      <source>Startup</source>
      <translation>Uruchamianie</translation>
    </message>
    <message>
      <source>Automatically starts GoldenDict after operation system bootup.</source>
      <translation>Automatycznie uruchamia program GoldenDict po starcie systemu operacyjnego.</translation>
    </message>
    <message>
      <source>Start with system</source>
      <translation>Uruchamiaj z systemem</translation>
    </message>
    <message>
      <source>Normally, clicking on a link, double-clicking on a word or looking up
selection in an article loads the translation and almost immediately
scrolls to the article from the same dictionary. With this option off,
however, the article from the topmost dictionary is shown.</source>
      <translation>Zazwyczaj klikając na link, podwójne kliknięcie na słowo lub podgląd
zaznaczenia w artykule ładuje tłumaczenie i prawie natychmiast
przewija artykuł z tego samego słownika. Jednak z tą opcją
wyświetlany jest artykuł z najwyższego słownika.</translation>
    </message>
    <message>
      <source>Automatically scroll to target article</source>
      <translation>Automatycznie przewiń do docelowego artykułu</translation>
    </message>
    <message>
      <source>When enabled, an icon appears in the system tray area which can be used
to open main window and perform other tasks.</source>
      <translation>Włączenie tej opcji powoduje, że na pasku zadań obecna jest ikona umożliwiająca
otwieranie okna głównego i wykonywanie innych zadań.</translation>
    </message>
    <message>
      <source>Enable system tray icon</source>
      <translation>Włącz ikonę paska zadań</translation>
    </message>
    <message>
      <source>With this on, the application starts directly to system tray without showing
its main window.</source>
      <translation>Włączenie tej opcji powoduje, że aplikacja jest uruchamiana od razu
na pasku zadań bez wyświetlania okna głównego.</translation>
    </message>
    <message>
      <source>Start to system tray</source>
      <translation>Uruchamiaj na pasku zadań</translation>
    </message>
    <message>
      <source>With this on, an attempt to close main window would hide it instead of closing
the application.</source>
      <translation>Włączenie tej opcji powoduje, że próba zamknięcia okna głównego
prowadzi do jego ukrycia, a nie do zamknięcia aplikacji.</translation>
    </message>
    <message>
      <source>Close to system tray</source>
      <translation>Zamykaj do paska zadań</translation>
    </message>
    <message>
      <source>Adjust this value to avoid huge context menus.</source>
      <translation>Dostosuj tę wartość, aby uniknąć zbyt dużych menu kontekstowych.</translation>
    </message>
    <message>
      <source>Context menu dictionaries limit:</source>
      <translation>Limit słowników w menu kontekstowym:</translation>
    </message>
    <message>
      <source>Appearance</source>
      <translation>Wygląd</translation>
    </message>
    <message>
      <source>Interface Font</source>
      <translation>Czcionka interfejsu</translation>
    </message>
    <message>
      <source>Turn the UI to dark.</source>
      <translation>Zmień interfejs użytkownika na ciemny.</translation>
    </message>
    <message>
      <source>Dark Mode</source>
      <translation>Tryb ciemny</translation>
    </message>
    <message>
      <source>Turn the article display style to dark.</source>
      <translation>Zmień styl wyświetlania artykułu na ciemny.</translation>
    </message>
    <message>
      <source>Dark Reader Mode</source>
      <translation>Tryb ciemnego czytnika</translation>
    </message>
    <message>
      <source>These fonts will be applied when the fonts specified by a dictionary are not found.</source>
      <translation>Te czcionki zostaną zastosowane, gdy czcionki określone przez słownik nie zostaną znalezione.</translation>
    </message>
    <message>
      <source>Fallback Fonts</source>
      <translation>Czcionki zastępcze</translation>
    </message>
    <message>
      <source>Standard Font</source>
      <translation>Czcionka standardowa</translation>
    </message>
    <message>
      <source>Serif Font</source>
      <translation>Czcionka szeryfowa</translation>
    </message>
    <message>
      <source>Sans-serif Font</source>
      <translation>Czcionka bezszeryfowa</translation>
    </message>
    <message>
      <source>Monospace Font</source>
      <translation>Czcionka o stałej szerokości</translation>
    </message>
    <message>
      <source>&amp;Popup</source>
      <translation>&amp;Skanowanie automatyczne</translation>
    </message>
    <message>
      <source>Chooses whether the clipboard monitoring will be turned on by default at the program&apos;s startup.</source>
      <translation>Wybiera, czy monitorowanie schowka będzie domyślnie włączone podczas uruchamiania programu&apos;s.</translation>
    </message>
    <message>
      <source>Start with clipboard monitoring turned on</source>
      <translation>Rozpocznij z włączonym monitorowaniem schowka</translation>
    </message>
    <message>
      <source>Send translated word to main window instead of to show it in popup window</source>
      <translation>Wyślij przetłumaczone słowo do okna głównego, a nie wyświetlaj w okienku wyskakującym</translation>
    </message>
    <message>
      <source>Send translated word to main window</source>
      <translation>Wyślij przetłumaczone słowo do okna głównego</translation>
    </message>
    <message>
      <source>Track clipboard changes when Scanning is enabled. Notice! You should always enable this unless you are on Linux.</source>
      <translation>Śledź zmiany schowka gdy skanowanie jest włączone. Uwaga! Zawsze powinieneś to włączyć, chyba że jesteś na Linuksie.</translation>
    </message>
    <message>
      <source>Track Clipboard change</source>
      <translation>Śledź zmianę schowka</translation>
    </message>
    <message>
      <source>Track Selection change</source>
      <translation>Zmiana zaznaczenia śladu</translation>
    </message>
    <message>
      <source>With this enabled, the popup would only show up if all chosen keys are
in the pressed state when the word selection changes.</source>
      <translation>Włączenie tej opcji powoduje, że okienko wyskakujące jest wyświetlane tylko wtedy,
kiedy zaznaczenie słowa ulega zmianie przy naciśniętych wszystkich wybranych klawiszach.</translation>
    </message>
    <message>
      <source>Only tack selection when all selected keys are kept pressed:</source>
      <translation>Zaznaczenie tosu tylko wtedy, gdy wszystkie zaznaczone klucze są wciśnięte:</translation>
    </message>
    <message>
      <source>Alt key</source>
      <translation>Klawisz Alt</translation>
    </message>
    <message>
      <source>Ctrl key</source>
      <translation>Klawisz Ctrl</translation>
    </message>
    <message>
      <source>Shift key</source>
      <translation>Klawisz Shift</translation>
    </message>
    <message>
      <source>Windows key or Meta key</source>
      <translation>Klawisz Windows/Meta</translation>
    </message>
    <message>
      <source>Show a flag window before showing popup window, click the flag to show popup window. </source>
      <translation>Pokaż okno flagowe przed wyświetleniem wyskakującego okna, kliknij flagę, aby wyświetlić wyskakujące okno. </translation>
    </message>
    <message>
      <source>Show scan flag when word is selected</source>
      <translation>Pokaż flagę skanowania, gdy słowo jest zaznaczone</translation>
    </message>
    <message>
      <source>Do not show popup when selection or clipboard in one of GoldenDict&apos;s own windows changes</source>
      <translation>Nie pokazuj wyskakującego okienka, gdy zmienia się zaznaczenie lub schowek w jednym z własnych okien GoldenDict</translation>
    </message>
    <message>
      <source>Ignore GoldenDict&apos;s own selection and clipboard changes</source>
      <translation>Ignoruj własne zaznaczenie i zmiany schowka wprowadzone przez GoldenDict</translation>
    </message>
    <message>
      <source>Delay time</source>
      <translation>Czas zwłoki</translation>
    </message>
    <message>
      <source> ms</source>
      <translation> ms</translation>
    </message>
    <message>
      <source>Hotkeys</source>
      <translation>&amp;Klawisze skrótu</translation>
    </message>
    <message>
      <source>Use the following hotkey to show or hide the main window:</source>
      <translation>Używaj tego klawisza skrótu do wyświetlenia lub ukrycia okna głównego:</translation>
    </message>
    <message>
      <source>Use the following hotkey to translate a word from clipboard:</source>
      <translation>Używaj tego klawisza skrótu do przetłumaczenia słowa znajdującego się w schowku:</translation>
    </message>
    <message>
      <source>The hotkeys are global and work from any program and within any context as long as GoldenDict is running in background.</source>
      <translation>Te klawisze skrótu są globalne i działają w każdym kontekście każdego programu, o ile tylko program GoldenDict działa w tle.</translation>
    </message>
    <message>
      <source>&amp;Audio</source>
      <translation>&amp;Dźwięk</translation>
    </message>
    <message>
      <source>Pronunciation</source>
      <translation>Wymowa</translation>
    </message>
    <message>
      <source>Auto-pronounce words in main window</source>
      <translation>Automatycznie wymawiaj słowa znajdujące się w oknie głównym</translation>
    </message>
    <message>
      <source>Auto-pronounce words in the popup</source>
      <translation>Automatyczne wymawianie słów w oknie podręcznym</translation>
    </message>
    <message>
      <source>Playback</source>
      <translation>Odtwarzanie</translation>
    </message>
    <message>
      <source>Play audio files via built-in audio support</source>
      <translation>Odtwarzaj pliki audio za pomocą wbudowanego wsparcia audio</translation>
    </message>
    <message>
      <source>Use internal player:</source>
      <translation>Użyj wewnętrznego gracza:</translation>
    </message>
    <message>
      <source>Choose audio back end</source>
      <translation>Wybierz koniec wstecz dźwięku</translation>
    </message>
    <message>
      <source>Use any external program to play audio files</source>
      <translation>Używaj zewnętrznego programu do odtwarzania plików dźwiękowych</translation>
    </message>
    <message>
      <source>Use external program:</source>
      <translation>Używaj programu zewnętrznego:</translation>
    </message>
    <message>
      <source>Enter audio player command line</source>
      <translation>Wprowadź wiersz polecenia odtwarzacza audio</translation>
    </message>
    <message>
      <source>&amp;Network</source>
      <translation>Si&amp;eć</translation>
    </message>
    <message>
      <source>Enable if you wish to use a proxy server
for all program&apos;s network requests.</source>
      <translation>Włącz, aby używać serwera proxy we wszystkich
żądaniach sieciowych programu.</translation>
    </message>
    <message>
      <source>Use proxy server</source>
      <translation>Używaj serwera proxy</translation>
    </message>
    <message>
      <source>System proxy</source>
      <translation>Systemowy serwer proxy</translation>
    </message>
    <message>
      <source>Custom proxy</source>
      <translation>Niestandardowy serwer proxy</translation>
    </message>
    <message>
      <source>Custom settings</source>
      <translation>Ustawienia niestandardowe</translation>
    </message>
    <message>
      <source>Type:</source>
      <translation>Typ:</translation>
    </message>
    <message>
      <source>Host:</source>
      <translation>Host:</translation>
    </message>
    <message>
      <source>Port:</source>
      <translation>Port:</translation>
    </message>
    <message>
      <source>User:</source>
      <translation>Użytkownik:</translation>
    </message>
    <message>
      <source>Password:</source>
      <translation>Hasło:</translation>
    </message>
    <message>
      <source>Anki Connect</source>
      <translation>Anki Connect</translation>
    </message>
    <message>
      <source>http://</source>
      <translation>http://</translation>
    </message>
    <message>
      <source>Deck:</source>
      <translation>Tablia:</translation>
    </message>
    <message>
      <source>Model:</source>
      <translation>Wzór:</translation>
    </message>
    <message>
      <source>Word</source>
      <translation>Słowo</translation>
    </message>
    <message>
      <source>Vocabulary field...</source>
      <translation>Pole słownika...</translation>
    </message>
    <message>
      <source>Text</source>
      <translation>Tekst</translation>
    </message>
    <message>
      <source>Definition field...</source>
      <translation>Pole definicji...</translation>
    </message>
    <message>
      <source>Sentence</source>
      <translation>Zdanie</translation>
    </message>
    <message>
      <source>Sentence field (can be empty)...</source>
      <translation>Pole zdania (może być puste)...</translation>
    </message>
    <message>
      <source>Enabling this would make GoldenDict block most advertisements
by disallowing content (images, frames) not originating from the site
you are browsing. If some site breaks because of this, try disabling this.</source>
      <translation>Włączenie tej opcji powoduje, że program GoldenDict blokuje większość
reklam, nie zezwalając na wyświetlanie treści (obrazów, ramek), które
nie pochodzą z przeglądanej witryny. Wyłącz ją, jeśli jest przyczyną
niedziałania niektórych witryn.</translation>
    </message>
    <message>
      <source>Disallow loading content from other sites (hides most advertisements)</source>
      <translation>Nie zezwalaj na wyświetlanie treści pochodzących z innych witryn (ukrywa większość reklam)</translation>
    </message>
    <message>
      <source>Some sites detect GoldenDict via HTTP headers and block the requests.
Enable this option to workaround the problem.</source>
      <translation>Niektóre witryny wykrywają program GoldenDict za pomocą nagłówków HTTP i blokują żądania.
Włącz tę opcję, aby obejść ten problem.</translation>
    </message>
    <message>
      <source>Do not identify GoldenDict in HTTP headers</source>
      <translation>Nie identyfikuj programu GoldenDict w nagłówkach HTTP</translation>
    </message>
    <message>
      <source>Maximum network cache size:</source>
      <translation>Maksymalny rozmiar pamięci podręcznej sieci:</translation>
    </message>
    <message>
      <source>Maximum disk space occupied by GoldenDict&apos;s network cache in
%1
If set to 0 the network disk cache will be disabled.</source>
      <translation>Maksymalne miejsce na dysku zajmowane przez pamięć podręczną sieci GoldenDict w
%1
Jeśli ustawione na 0, pamięć podręczna dysku sieciowego zostanie wyłączona.</translation>
    </message>
    <message>
      <source> MiB</source>
      <translation> MB</translation>
    </message>
    <message>
      <source>When this option is enabled, GoldenDict
clears its network cache from disk during exit.</source>
      <translation>Gdy ta opcja jest włączona, GoldenDict
czyści swoją pamięć podręczną z dysku podczas wyjścia.</translation>
    </message>
    <message>
      <source>Clear network cache on exit</source>
      <translation>Wyczyść pamięć podręczną po wyjściu</translation>
    </message>
    <message>
      <source>When this is enabled, the program periodically
checks if a new, updated version of GoldenDict
is available for download. If it is so, the program
informs the user about it and prompts to open a
download page.</source>
      <translation>Włączenie tej opcji powoduje, że program GoldenDict
okresowo sprawdza dostępność nowej, zaktualizowanej
wersji. Jeśli nowa wersja jest dostępna do pobrania,
program informuje o tym użytkownika i zachęca go do
otwarcia strony pobierania.</translation>
    </message>
    <message>
      <source>Check for new program releases periodically</source>
      <translation>Sprawdzaj okresowo dostępność nowej wersji programu</translation>
    </message>
    <message>
      <source>Full-text search</source>
      <translation>Wyszukiwanie pełnotekstowe</translation>
    </message>
    <message>
      <source>Allow full-text search for:</source>
      <translation>Zezwalaj na wyszukiwanie pełnotekstowe w źródłach:</translation>
    </message>
    <message>
      <source>Don&apos;t search in dictionaries containing more than</source>
      <translation>Nie wyszukuj w słownikach, w których liczba artykułów przekracza</translation>
    </message>
    <message>
      <source>articles (0 - unlimited)</source>
      <translation>(0 — bez ograniczenia)</translation>
    </message>
    <message>
      <source>Create fulltext index with parallel threads </source>
      <translation>Utwórz indeks pełnotekstowy z równoległymi wątkami </translation>
    </message>
    <message>
      <source>Ad&amp;vanced</source>
      <translation>&amp;Zaawansowane</translation>
    </message>
    <message>
      <source>History</source>
      <translation>Historia</translation>
    </message>
    <message>
      <source>Turn this option on to store history of the translated words</source>
      <translation>Włącz tę opcję, aby zapisywać historię tłumaczonych słów</translation>
    </message>
    <message>
      <source>Store &amp;history</source>
      <translation>Zapisuj &amp;historię</translation>
    </message>
    <message>
      <source>Specify the maximum number of entries to keep in history.</source>
      <translation>Określ maksymalną liczbę słów przechowywanych w historii</translation>
    </message>
    <message>
      <source>Maximum history size:</source>
      <translation>Maksymalna wielkość historii:</translation>
    </message>
    <message>
      <source>History saving interval. If set to 0 history will be saved only during exit.</source>
      <translation>Interwał zapisywania historii. Wartość zero oznacza, że historia jest zapisywana tylko przy wychodzeniu z programu.</translation>
    </message>
    <message>
      <source>Save every</source>
      <translation>Zapisuj co</translation>
    </message>
    <message>
      <source>minutes</source>
      <translation>min</translation>
    </message>
    <message>
      <source>Favorites</source>
      <translation>Ulubione</translation>
    </message>
    <message>
      <source>Favorites saving interval. If set to 0 Favorites will be saved only during exit.</source>
      <translation>Ulubione interwał oszczędzania. Jeśli ustawione na 0 Ulubione zostaną zapisane tylko podczas wyjścia.</translation>
    </message>
    <message>
      <source>Turn this option on to confirm every operation of items deletion</source>
      <translation>Włącz tę opcję, aby potwierdzić każdą operację usuwania elementów</translation>
    </message>
    <message>
      <source>Confirmation for items deletion</source>
      <translation>Potwierdzenie usunięcia elementów</translation>
    </message>
    <message>
      <source>Articles</source>
      <translation>Artykuły</translation>
    </message>
    <message>
      <source>Ignore punctuation while searching</source>
      <translation>Ignoruj interpunkcję podczas wyszukiwania</translation>
    </message>
    <message>
      <source>Input phrases longer than this size will be ignored</source>
      <translation>Wprowadź frazy dłuższe niż ten rozmiar będą ignorowane</translation>
    </message>
    <message>
      <source>symbols</source>
      <translation>symboli</translation>
    </message>
    <message>
      <source>Select this option to automatic collapse big articles</source>
      <translation>Zaznacz tę opcję, aby automatycznie zwijać duże artykuły</translation>
    </message>
    <message>
      <source>Collapse articles more than</source>
      <translation>Zwijaj artykuły większe niż</translation>
    </message>
    <message>
      <source>Turn this option on to ignore unreasonably long input text
from mouse-over, selection, clipboard or command line</source>
      <translation>Włącz tę opcję, aby zignorować niesłusznie długi tekst wejściowy
z myszki, zaznaczenia, schowka lub wiersza poleceń</translation>
    </message>
    <message>
      <source>Ignore input phrases longer than</source>
      <translation>Ignoruj frazy wejściowe dłuższe niż</translation>
    </message>
    <message>
      <source>Articles longer than this size will be collapsed</source>
      <translation>Artykuły o długości przekraczającej tę wartość będą zwijane</translation>
    </message>
    <message>
      <source>Turn this option on to always expand optional parts of articles</source>
      <translation>Włącz tę opcję, aby zawsze rozwijać opcjonalne części artykułów</translation>
    </message>
    <message>
      <source>Expand optional &amp;parts</source>
      <translation>Rozwijaj części o&amp;pcjonalne</translation>
    </message>
    <message>
      <source>Turn this option on to ignore diacritics while searching articles</source>
      <translation>Włącz tę opcję, aby zignorować diakrytykę podczas wyszukiwania artykułów</translation>
    </message>
    <message>
      <source>Ignore diacritics while searching</source>
      <translation>Ignoruj diakrytyczne podczas wyszukiwania</translation>
    </message>
    <message>
      <source>During successive searches,if one dictionary is collapsed by manual, it will remain collapsed in the next search</source>
      <translation>Podczas kolejnych wyszukiwań,jeśli jeden słownik jest zwinięty ręcznie, pozostanie zwinięty w następnym wyszukiwaniu</translation>
    </message>
    <message>
      <source>Session collapse</source>
      <translation>Zwinięcie sesji</translation>
    </message>
    <message>
      <source>Turn this option on to enable extra articles search via synonym lists
from Stardict, Babylon and GLS dictionaries</source>
      <translation>Włącz tę opcję, aby włączyć wyszukiwanie dodatkowych artykułów za pomocą list synonimów
ze słowników Stardict, Babylon i GLS</translation>
    </message>
    <message>
      <source>Extra search via synonyms</source>
      <translation>Dodatkowe wyszukiwanie przez synonimy</translation>
    </message>
    <message>
      <source>When using clipboard, strip everything after newline</source>
      <translation>Podczas korzystania ze schowka usuń wszystko po nowej linii</translation>
    </message>
    <message>
      <source>On a new search, focus the main or popup window even if it&apos;s visible</source>
      <translation>Podczas nowego wyszukiwania zaznacz okno główne lub wyskakujące, nawet jeśli jest widoczne</translation>
    </message>
    <message>
      <source>Miscellaneous</source>
      <translation>Różnorodny</translation>
    </message>
    <message>
      <source>Remove invalid index on exit</source>
      <translation>Usuń nieprawidłowy indeks przy wyjściu</translation>
    </message>
    <message>
      <source>System default</source>
      <translation>Domyślny systemu</translation>
    </message>
    <message>
      <source>Default</source>
      <translation>Domyślny</translation>
    </message>
    <message>
      <source>Classic</source>
      <translation>Klasyczny</translation>
    </message>
    <message>
      <source>Modern</source>
      <translation>Nowoczesny</translation>
    </message>
    <message>
      <source>Lingvo</source>
      <translation>Lingvo</translation>
    </message>
    <message>
      <source>Babylon</source>
      <translation>Babylon</translation>
    </message>
    <message>
      <source>Lingoes</source>
      <translation>Śliwki</translation>
    </message>
    <message>
      <source>Lingoes-Blue</source>
      <translation>Lingoes niebieski</translation>
    </message>
    <message>
      <source>Auto does nothing on some systems.</source>
      <translation>W niektórych systemach funkcja Auto nie wykonuje żadnej operacji.</translation>
    </message>
    <message>
      <source>Restart the program to apply the language change.</source>
      <translation>Uruchom ponownie program, aby zastosować zmianę języka.</translation>
    </message>
    <message>
      <source>Restart to apply the interface style change.</source>
      <translation>Uruchom ponownie, aby zastosować zmianę stylu interfejsu.</translation>
    </message>
    <message>
      <source>Restart to apply the interface font change.</source>
      <translation>Uruchom ponownie, aby zastosować zmianę czcionki interfejsu.</translation>
    </message>
    <message>
      <source>Restart needed</source>
      <translation>Potrzebne ponowne uruchomienie</translation>
    </message>
    <message>
      <source>Enable</source>
      <translation>Włączać</translation>
    </message>
    <message>
      <source>Disable</source>
      <translation>Wyłączyć</translation>
    </message>
    <message>
      <source>Automatic</source>
      <translation>Automatyczny</translation>
    </message>
    <message>
      <source>Save debug messages to gd_log.txt in the config folder</source>
      <translation>Zapisz wiadomości debugowania do gd_log.txt w folderze konfiguracyjnym</translation>
    </message>
    <message>
      <source>Interface Font Size</source>
      <translation>Rozmiar czcionki interfejsu</translation>
    </message>
    <message>
      <source>Interface language</source>
      <translation>Język interfejsu</translation>
    </message>
    <message>
      <source>Article Display style</source>
      <translation>Styl wyświetlania artykułu</translation>
    </message>
    <message>
      <source>Add-on style</source>
      <translation>Styl dodatku</translation>
    </message>
    <message>
      <source>Interface Style</source>
      <translation>Styl interfejsu</translation>
    </message>
    <message>
      <source>Preview Font</source>
      <translation>Podgląd czcionki</translation>
    </message>
    <message>
      <source>Goldendict-ng is a dictionary software</source>
      <translation>Goldendict-ng to oprogramowanie słownikowe</translation>
    </message>
  </context>
  <context>
    <name>ProgramTypeEditor</name>
    <message>
      <source>Audio</source>
      <translation>Dźwięk</translation>
    </message>
    <message>
      <source>Plain Text</source>
      <translation>Zwykły tekst</translation>
    </message>
    <message>
      <source>Html</source>
      <translation>Html</translation>
    </message>
    <message>
      <source>Prefix Match</source>
      <translation>Zgodność przedrostków</translation>
    </message>
    <message>
      <source>Unknown</source>
      <translation>Nieznane</translation>
    </message>
  </context>
  <context>
    <name>Programs::RunInstance</name>
    <message>
      <source>No program name was given.</source>
      <translation>Nie określono nazwy programu.</translation>
    </message>
    <message>
      <source>The program has crashed.</source>
      <translation>Program uległ awarii.</translation>
    </message>
    <message>
      <source>The program has returned exit code %1.</source>
      <translation>Program zwrócił kod wyjścia %1.</translation>
    </message>
  </context>
  <context>
    <name>ProgramsModel</name>
    <message>
      <source>Enabled</source>
      <translation>Włączone</translation>
    </message>
    <message>
      <source>Type</source>
      <translation>Typ</translation>
    </message>
    <message>
      <source>Name</source>
      <translation>Nazwa</translation>
    </message>
    <message>
      <source>Command Line</source>
      <translation>Wiersz komend</translation>
    </message>
    <message>
      <source>Icon</source>
      <translation>Ikona</translation>
    </message>
  </context>
  <context>
    <name>QObject</name>
    <message>
      <source>Article loading error</source>
      <translation>Błąd ładowania artykułu</translation>
    </message>
    <message>
      <source>Article decoding error</source>
      <translation>Błąd dekodowania artykułu</translation>
    </message>
    <message>
      <source>Copyright: %1%2</source>
      <translation>Prawa autorskie: %1%2</translation>
    </message>
    <message>
      <source>Version: %1%2</source>
      <translation>Wersja: %1%2</translation>
    </message>
    <message>
      <source>Author: %1%2</source>
      <translation>Autor: %1%2</translation>
    </message>
    <message>
      <source>E-mail: %1%2</source>
      <translation>E-mail: %1%2</translation>
    </message>
    <message>
      <source>Title: %1%2</source>
      <translation>Tytuł: %1%2</translation>
    </message>
    <message>
      <source>Website: %1%2</source>
      <translation>Strona internetowa: %1%2</translation>
    </message>
    <message>
      <source>Date: %1%2</source>
      <translation>Data: %1%2</translation>
    </message>
    <message>
      <source>A dictionary lookup program.</source>
      <translation>Program wyszukiwania słowników.</translation>
    </message>
    <message>
      <source>Word or sentence to query.</source>
      <translation>Słowo lub zdanie do zapytania.</translation>
    </message>
    <message>
      <source>Reset window state.</source>
      <translation>Zresetuj stan okna.</translation>
    </message>
    <message>
      <source>Disable tts.</source>
      <translation>Wyłącz tt.</translation>
    </message>
    <message>
      <source>Change the group of main window.</source>
      <translation>Zmień grupę głównego okna.</translation>
    </message>
    <message>
      <source>Change the group of popup.</source>
      <translation>Zmień grupę wyskakujących.</translation>
    </message>
    <message>
      <source>Force the word to be translated in scanpopup</source>
      <translation>Wymuś przetłumaczenie słowa w scanpopup</translation>
    </message>
    <message>
      <source>Force the word to be translated in the mainwindow</source>
      <translation>Wymuś przetłumaczenie słowa w oknie głównym</translation>
    </message>
    <message>
      <source>Toggle popup.</source>
      <translation>Przełącz wyskakujące okienko skanowania.</translation>
    </message>
    <message>
      <source>Print version and diagnosis info.</source>
      <translation>Wersja do druku i informacje diagnostyczne.</translation>
    </message>
    <message>
      <source>Save debug messages to gd_log.txt in the config folder</source>
      <translation>Zapisz wiadomości debugowania do gd_log.txt w folderze konfiguracyjnym</translation>
    </message>
  </context>
  <context>
    <name>QuickFilterLine</name>
    <message>
      <source>Dictionary search/filter (Ctrl+F)</source>
      <translation>Przeszukiwanie/filtrowanie słowników (Ctrl+F)</translation>
    </message>
    <message>
      <source>Clear Search</source>
      <translation>Wyczyść wyszukiwanie</translation>
    </message>
  </context>
  <context>
    <name>ResourceToSaveHandler</name>
    <message>
      <source>ERROR: %1</source>
      <translation>BŁĄD: %1</translation>
    </message>
    <message>
      <source>Resource saving error: </source>
      <translation>Błąd zapisu zasobu: </translation>
    </message>
    <message>
      <source>WARNING: %1</source>
      <translation>OSTRZEŻENIE: %1</translation>
    </message>
    <message>
      <source>The referenced resource failed to download.</source>
      <translation>Nie powiodło się pobranie wskazywanego zasobu.</translation>
    </message>
  </context>
  <context>
    <name>Romaji</name>
    <message>
      <source>Hepburn Romaji for Hiragana</source>
      <translation>Hepburn Romaji dla Hiragana</translation>
    </message>
    <message>
      <source>Hepburn Romaji for Katakana</source>
      <translation>Hepburn Romaji dla Katakana</translation>
    </message>
  </context>
  <context>
    <name>RussianTranslit</name>
    <message>
      <source>Russian Transliteration</source>
      <translation>Transliteracja rosyjska</translation>
    </message>
  </context>
  <context>
    <name>ScanPopup</name>
    <message>
      <source>WARNING: %1</source>
      <translation>UWAGA: %1</translation>
    </message>
  </context>
  <context>
    <name>ScanPopupToolBar</name>
    <message>
      <source>Back</source>
      <translation>Powrót</translation>
    </message>
    <message>
      <source>Forward</source>
      <translation>Przekaż</translation>
    </message>
    <message>
      <source>Pronounce Word (Alt+S)</source>
      <translation>Słowo wygłaszane (Alt+S)</translation>
    </message>
    <message>
      <source>Alt+S</source>
      <translation>Alt+S</translation>
    </message>
    <message>
      <source>Send word to main window (Alt+W)</source>
      <translation>Wyślij słowo do głównego okna (Alt+W)</translation>
    </message>
    <message>
      <source>Alt+W</source>
      <translation>Głębokość + W</translation>
    </message>
    <message>
      <source>Add word to Favorites (Ctrl+E)</source>
      <translation>Dodaj słowo do Ulubionych (Ctrl+E)</translation>
    </message>
    <message>
      <source>Always stay on top of all other windows</source>
      <translation>Zawsze pozostań na górze wszystkich innych okien</translation>
    </message>
    <message>
      <source>Use this to pin down the window so it would stay on screen,
could be resized or managed in other ways.</source>
      <translation>Powoduje przypięcie okna, aby pozostało na ekranie, można
było zmienić jego rozmiar lub zarządzać nim w inny sposób.</translation>
    </message>
  </context>
  <context>
    <name>SearchPanel</name>
    <message>
      <source>&amp;Previous</source>
      <translation>&amp;Poprzedni</translation>
    </message>
    <message>
      <source>Ctrl+Shift+G</source>
      <translation>Ctrl+Shift+G</translation>
    </message>
    <message>
      <source>&amp;Next</source>
      <translation>&amp;Następny</translation>
    </message>
    <message>
      <source>Ctrl+G</source>
      <translation>Ctrl+G</translation>
    </message>
    <message>
      <source>&amp;Case Sensitive</source>
      <translation>&amp;Wielkość liter</translation>
    </message>
    <message>
      <source>Find:</source>
      <translation>Znajdź:</translation>
    </message>
  </context>
  <context>
    <name>SoundDirsModel</name>
    <message>
      <source>Path</source>
      <translation>Ścieżka</translation>
    </message>
    <message>
      <source>Name</source>
      <translation>Nazwa</translation>
    </message>
    <message>
      <source>Icon</source>
      <translation>Ikona</translation>
    </message>
  </context>
  <context>
    <name>Sources</name>
    <message>
      <source>Files</source>
      <translation>Pliki</translation>
    </message>
    <message>
      <source>Paths to search for the dictionary files:</source>
      <translation>Ścieżka wyszukiwania plików słownika:</translation>
    </message>
    <message>
      <source>&amp;Add...</source>
      <translation>&amp;Dodaj...</translation>
    </message>
    <message>
      <source>&amp;Remove</source>
      <translation>&amp;Usuń</translation>
    </message>
    <message>
      <source>Re&amp;scan now</source>
      <translation>&amp;Wczytaj ponownie</translation>
    </message>
    <message>
      <source>Sound Dirs</source>
      <translation>Katalogi plików dźwiękowych</translation>
    </message>
    <message>
      <source>Make dictionaries from bunches of audiofiles by adding paths here:</source>
      <translation>Utwórz słowniki z plików dźwiękowych, dodając tutaj odpowiednie ścieżki:</translation>
    </message>
    <message>
      <source>Morphology</source>
      <translation>Morfologia</translation>
    </message>
    <message>
      <source>Path to a directory with Hunspell/Myspell dictionaries:</source>
      <translation>Ścieżka do katalogu ze słownikami Hunspell/Myspell:</translation>
    </message>
    <message>
      <source>&amp;Change...</source>
      <translation>&amp;Zmień...</translation>
    </message>
    <message>
      <source>Available morphology dictionaries:</source>
      <translation>Dostępne słowniki morfologiczne:</translation>
    </message>
    <message>
      <source>Each morphology dictionary appears as a
separate auxiliary dictionary which
provides stem words for searches and
spelling suggestions for mistyped words.
Add appropriate dictionaries to the bottoms
of the appropriate groups to use them.</source>
      <translation>Każdy słownik morfologiczny stanowi osobny
pomocniczy słownik udostępniający formy
podstawowe słów na potrzeby wyszukiwania
oraz jako propozycje wyrazów podobnych
do błędnie  napisanych. Aby móc korzystać
z takiego słownika, należy go dodać na końcu
właściwej grupy.</translation>
    </message>
    <message>
      <source>Wikipedia</source>
      <translation>Wikipedia</translation>
    </message>
    <message>
      <source>Wikipedia (MediaWiki) sites:</source>
      <translation>Witryny Wikipedii (MediaWiki):</translation>
    </message>
    <message>
      <source>Websites</source>
      <translation>Witryny sieci Web</translation>
    </message>
    <message>
      <source>Any websites. A string %GDWORD% will be replaced with the query word:</source>
      <translation>Dowolne witryny. Ciąg znaków %GDWORD% zostaje zastąpiony wyszukiwanym słowem:</translation>
    </message>
    <message>
      <source>DICT servers</source>
      <translation>Serwery DICT</translation>
    </message>
    <message>
      <source>DICT servers:</source>
      <translation>Serwery DICT:</translation>
    </message>
    <message>
      <source>Programs</source>
      <translation>Programy</translation>
    </message>
    <message>
      <source>Any external programs. A string %GDWORD% will be replaced with the query word. A string %GDSEARCH% will be replaced with the text in the search bar. If both of the parameters are not provided, the headword will be fed into standard input.</source>
      <translation>Wszystkie zewnętrzne programy. Ciąg %GDWORD% zostanie zastąpiony słowem zapytania. Ciąg %GDSEARCH% zostanie zastąpiony tekstem na pasku wyszukiwania. Jeżeli oba parametry nie są podane, słowo nagłówkowe zostanie wprowadzone do standardowego wejścia.</translation>
    </message>
    <message>
      <source>Lingua Libre</source>
      <translation>Lingua Libre</translation>
    </message>
    <message>
      <source>&lt;html&gt;&lt;head/&gt;&lt;body&gt;&lt;p&gt;Pronunciations provided by &lt;a href=&quot;https://lingualibre.org&quot;&gt;&lt;span style=&quot; text-decoration: underline; color:#2980b9;&quot;&gt;Lingua Libre&lt;/span&gt;&lt;/a&gt;, a collaborative linguistic media library of Wikimedia France. &lt;/p&gt;&lt;/body&gt;&lt;/html&gt;</source>
      <translation>&lt;html&gt;&lt;head/&gt;&lt;body&gt;&lt;p&gt;Wymowy dostarczone przez &lt;a href=&quot;https://lingualibre.org&quot;&gt;&lt;span style=&quot; text-decoration: underline; color:#2980b9;&quot;&gt;Lingua Libre&lt;/span&gt;&lt;/a&gt;, wspólną bibliotekę mediów językowych Wikimedia France. &lt;/p&gt;&lt;/body&gt;&lt;/html&gt;</translation>
    </message>
    <message>
      <source>Enable Lingua Libre</source>
      <translation>Włącz Lingua Libre</translation>
    </message>
    <message>
      <source>ISO 639-3 language code</source>
      <translation>Kod języka ISO 639-3</translation>
    </message>
    <message>
      <source>Examples:  &amp;quot;eng&amp;quot; for English, &amp;quot;fra&amp;quot; for French &lt;br&gt;

Full list of availiable languages can be found &lt;a href=&quot;https://lingualibre.org/wiki/LinguaLibre:Stats/Languages&quot;&gt; here &lt;/a&gt;</source>
      <translation>Przykłady:  &amp;quot;eng&amp;quot; dla angielskiego, &amp;quot;fra&amp;quot; dla francuskiego &lt;br&gt;

Pełną listę dostępnych języków można znaleźć &lt;a href=&quot;https://lingualibre.org/wiki/LinguaLibre:Stats/Languages&quot;&gt; tutaj &lt;/a&gt;</translation>
    </message>
    <message>
      <source>Forvo</source>
      <translation>Forvo</translation>
    </message>
    <message>
      <source>Live pronunciations from &lt;a href=&quot;http://www.forvo.com/&quot;&gt;forvo.com&lt;/a&gt;. The site allows people to record and share word pronunciations. You can listen to them from GoldenDict.</source>
      <translation>Rzeczywista wymowa z witryny &lt;a href=&quot;http://www.forvo.com/&quot;&gt;forvo.com&lt;/a&gt;. Witryna ta umożliwia rejestrowanie i udostępnianie wzorów wymowy słów. Można z nich korzystać w programie GoldenDict.</translation>
    </message>
    <message>
      <source>Enable pronunciations from Forvo</source>
      <translation>Włącz dostęp do wymowy w witrynie Forvo</translation>
    </message>
    <message>
      <source>API Key:</source>
      <translation>Klucz API:</translation>
    </message>
    <message>
      <source>&lt;html&gt;&lt;head/&gt;&lt;body&gt;&lt;p&gt;Use of Forvo currently requires an API key, register on the site to get your own key.&lt;/p&gt;&lt;/body&gt;&lt;/html&gt;</source>
      <translation>&lt;html&gt;&lt;head/&gt;&lt;body&gt;&lt;p&gt;Użycie Forvo wymaga obecnie klucza API, zarejestruj się na stronie, aby uzyskać swój własny klucz.&lt;/p&gt;&lt;/body&gt;&lt;/html&gt;</translation>
    </message>
    <message>
      <source>&lt;html&gt;&lt;head/&gt;&lt;body&gt;&lt;p&gt;Get your own key &lt;a href=&quot;http://api.forvo.com/key/&quot;&gt;&lt;span style=&quot; text-decoration: underline; color:#0000ff;&quot;&gt;here&lt;/span&gt;&lt;/a&gt;&lt;/p&gt;&lt;/body&gt;&lt;/html&gt;</source>
      <translation>&lt;html&gt;&lt;head/&gt;&lt;body&gt;&lt;p&gt;Uzyskaj swój własny klucz &lt;a href=&quot;http://api.forvo.com/key/&quot;&gt;&lt;span style=&quot; text-decoration: underline; color:#0000ff;&quot;&gt;tutaj&lt;/span&gt;&lt;/a&gt;&lt;/p&gt;&lt;/body&gt;&lt;/html&gt;</translation>
    </message>
    <message>
      <source>Language codes (comma-separated):</source>
      <translation>Kody języków (rozdzielone przecinkami):</translation>
    </message>
    <message>
      <source>List of language codes you would like to have. Example: &quot;en, ru&quot;.</source>
      <translation>Lista wybranych kodów języków. Na przykład: „en, ru, pl”.</translation>
    </message>
    <message>
      <source>Full list of language codes is available &lt;a href=&quot;http://www.forvo.com/languages-codes/&quot;&gt;here&lt;/a&gt;.</source>
      <translation>Pełna lista kodów języków jest dostępna &lt;a href=&quot;http://www.forvo.com/languages-codes/&quot;&gt;tutaj&lt;/a&gt;.</translation>
    </message>
    <message>
      <source>Transliteration</source>
      <translation>Transliteracja</translation>
    </message>
    <message>
      <source>Greek transliteration</source>
      <translation>Transliteracja grecka</translation>
    </message>
    <message>
      <source>Russian transliteration</source>
      <translation>Transliteracja rosyjska</translation>
    </message>
    <message>
      <source>German transliteration</source>
      <translation>Transliteracja niemiecka</translation>
    </message>
    <message>
      <source>Belarusian transliteration</source>
      <translation>Transliteracja białoruska</translation>
    </message>
    <message>
      <source>Enables to use the Latin alphabet to write the Japanese language</source>
      <translation>Umożliwia pisanie w języku japońskim za pomocą alfabetu łacińskiego</translation>
    </message>
    <message>
      <source>Japanese Romaji</source>
      <translation>Japońskie Rōmaji</translation>
    </message>
    <message>
      <source>Systems:</source>
      <translation>Systemy:</translation>
    </message>
    <message>
      <source>Hepburn</source>
      <translation>Hepburn</translation>
    </message>
    <message>
      <source>Syllabaries:</source>
      <translation>Zapisy sylabiczne:</translation>
    </message>
    <message>
      <source>Hiragana Japanese syllabary</source>
      <translation>Japoński zapis sylabiczny Hiragana</translation>
    </message>
    <message>
      <source>Hiragana</source>
      <translation>Hiragana</translation>
    </message>
    <message>
      <source>Katakana Japanese syllabary</source>
      <translation>Japoński zapis sylabiczny Katakana</translation>
    </message>
    <message>
      <source>Katakana</source>
      <translation>Katakana</translation>
    </message>
    <message>
      <source>Custom transliteration</source>
      <translation>Transliteracja niestandardowa</translation>
    </message>
    <message>
      <source>This only applied in search phrase, with each line represent a transliteration,semicolon seperated. For example, ae;æ,users can input ae to represent æ in the target word.</source>
      <translation>Dotyczyło to tylko wyszukiwanej frazy, gdzie każda linia reprezentuje transliterację, oddzieloną średnikiem. Na przykład ae;æ,użytkownicy mogą wprowadzić ae, aby reprezentować æ w słowie docelowym.</translation>
    </message>
    <message>
      <source>ae;æ #this is an example</source>
      <translation>ae;æ #to jest przykład</translation>
    </message>
    <message>
      <source>Text to Speech</source>
      <translation>Tekst na mowę</translation>
    </message>
    <message>
      <source>Choose a directory</source>
      <translation>Wybierz katalog</translation>
    </message>
    <message>
      <source>Confirm removal</source>
      <translation>Potwierdzenie usunięcia</translation>
    </message>
    <message>
      <source>Remove directory &lt;b&gt;%1&lt;/b&gt; from the list?</source>
      <translation>Czy usunąć katalog &lt;b&gt;%1&lt;/b&gt; z listy?</translation>
    </message>
    <message>
      <source>Remove site &lt;b&gt;%1&lt;/b&gt; from the list?</source>
      <translation>Czy usunąć witrynę &lt;b&gt;%1&lt;/b&gt; z listy?</translation>
    </message>
    <message>
      <source>Remove program &lt;b&gt;%1&lt;/b&gt; from the list?</source>
      <translation>Czy usunąć program &lt;b&gt;%1&lt;/b&gt; z listy?</translation>
    </message>
    <message>
      <source>The most widely used method of transcription of Japanese, based on English phonology</source>
      <translation>Najczęściej używana metoda transkrypcji japońskiej oparta na angielskiej fonologii</translation>
    </message>
  </context>
  <context>
    <name>StylesComboBox</name>
    <message>
      <source>None</source>
      <translation>Brak</translation>
    </message>
  </context>
  <context>
    <name>TextToSpeechSource</name>
    <message>
      <source>Selected voice engines:</source>
      <translation>Wybrane mechanizmy głosów:</translation>
    </message>
    <message>
      <source>&amp;Add</source>
      <translation>Dod&amp;aj</translation>
    </message>
    <message>
      <source>&amp;Remove</source>
      <translation>&amp;Usuń</translation>
    </message>
    <message>
      <source>Preferences</source>
      <translation>Preferencje</translation>
    </message>
    <message>
      <source>Volume:</source>
      <translation>Głośność:</translation>
    </message>
    <message>
      <source>Rate:</source>
      <translation>Szybkość:</translation>
    </message>
    <message>
      <source>Preview</source>
      <translation>Podgląd</translation>
    </message>
    <message>
      <source>Available voice engines:</source>
      <translation>Dostępne mechanizmy głosów:</translation>
    </message>
    <message>
      <source>Text to be previewed:</source>
      <translation>Tekst do podglądu</translation>
    </message>
    <message>
      <source>Type text to be previewed here.</source>
      <translation>Wpisz tutaj tekst do podglądu.</translation>
    </message>
    <message>
      <source>&amp;Preview</source>
      <translation>&amp;Podgląd</translation>
    </message>
    <message>
      <source>No TTS voice available</source>
      <translation>Brak dostępnego głosu TTS</translation>
    </message>
    <message>
      <source>Cannot find available TTS voice.&lt;br&gt;Please make sure that at least one TTS engine installed on your computer already.</source>
      <translation>Nie można znaleźć dostępnego głosu TTS.&lt;br&gt;Upewnij się, że na komputerze zainstalowano już przynajmniej jeden mechanizm TTS.</translation>
    </message>
    <message>
      <source>Confirm removal</source>
      <translation>Potwierdzenie usunięcia</translation>
    </message>
    <message>
      <source>Remove voice engine &lt;b&gt;%1&lt;/b&gt; from the list?</source>
      <translation>Czy usunąć mechanizm głosu &lt;b&gt;%1&lt;/b&gt; z listy?</translation>
    </message>
  </context>
  <context>
    <name>TranslateBox</name>
    <message>
      <source>Type a word or phrase to search dictionaries</source>
      <translation>Wpisz słowo lub frazę, aby przeszukać słowniki</translation>
    </message>
    <message>
      <source>Drop-down</source>
      <translation>Rozwiń</translation>
    </message>
  </context>
  <context>
    <name>VoiceEnginesModel</name>
    <message>
      <source>Enabled</source>
      <translation>Włączone</translation>
    </message>
    <message>
      <source>Name</source>
      <translation>Nazwa</translation>
    </message>
    <message>
      <source>Id</source>
      <translation>Identyfikator</translation>
    </message>
    <message>
      <source>Icon</source>
      <translation>Ikona</translation>
    </message>
  </context>
  <context>
    <name>WebSitesModel</name>
    <message>
      <source>Insert article as link inside &lt;iframe&gt; tag</source>
      <translation>Wstaw artykuł jako link wewnątrz tagu &lt;iframe&gt;</translation>
    </message>
    <message>
      <source>Enabled</source>
      <translation>Włączone</translation>
    </message>
    <message>
      <source>As link</source>
      <translation>Jako link</translation>
    </message>
    <message>
      <source>Name</source>
      <translation>Nazwa</translation>
    </message>
    <message>
      <source>Address</source>
      <translation>Adres</translation>
    </message>
    <message>
      <source>Icon</source>
      <translation>Ikona</translation>
    </message>
  </context>
  <context>
    <name>WordFinder</name>
    <message>
      <source>Failed to query some dictionaries.</source>
      <translation>Nie powiodło się przeszukanie niektórych słowników.</translation>
    </message>
  </context>
</TS><|MERGE_RESOLUTION|>--- conflicted
+++ resolved
@@ -20,11 +20,7 @@
     <name>AnkiConnector</name>
     <message>
       <source>Anki: can&apos;t create a card without a word</source>
-<<<<<<< HEAD
-      <translation>Anki: można&apos;t utworzyć kartę bez słowa</translation>
-=======
       <translation>Anki: nie można utworzyć karty bez słowa</translation>
->>>>>>> be143129
     </message>
     <message>
       <source>Anki search: AnkiConnect is not enabled.</source>
@@ -32,19 +28,11 @@
     </message>
     <message>
       <source>Anki: post to Anki failed</source>
-<<<<<<< HEAD
-      <translation>Anki: post do Anki nie powiódł się</translation>
-    </message>
-    <message>
-      <source>Anki: post to Anki success</source>
-      <translation>Anki: post na Anki udany</translation>
-=======
       <translation>Anki: wpis do Anki nie powiódł się</translation>
     </message>
     <message>
       <source>Anki: post to Anki success</source>
       <translation>Anki: wysłanie do Anki sukcesu</translation>
->>>>>>> be143129
     </message>
   </context>
   <context>
