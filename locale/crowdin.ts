<?xml version="1.0" encoding="utf-8"?>
<!DOCTYPE TS>
<TS version="2.1">
<context>
    <name>About</name>
    <message>
        <source>About</source>
        <translation type="unfinished"></translation>
    </message>
    <message>
        <source>Licensed under GNU GPLv3 or later</source>
        <translation type="unfinished"></translation>
    </message>
    <message>
        <source>Copy version info</source>
        <translation type="unfinished"></translation>
    </message>
</context>
<context>
    <name>AnkiConnector</name>
    <message>
        <source>Anki: can&apos;t create a card without a word</source>
        <translation type="unfinished"></translation>
    </message>
    <message>
        <source>Anki search: AnkiConnect is not enabled.</source>
        <translation type="unfinished"></translation>
    </message>
    <message>
        <source>Anki: post to Anki failed</source>
        <translation type="unfinished"></translation>
    </message>
    <message>
        <source>Anki: post to Anki success</source>
        <translation type="unfinished"></translation>
    </message>
</context>
<context>
    <name>ArticleInspector</name>
    <message>
        <source>Inspect</source>
        <translation type="unfinished"></translation>
    </message>
</context>
<context>
    <name>ArticleMaker</name>
    <message>
        <source>No translation for &lt;b dir=&quot;%3&quot;&gt;%1&lt;/b&gt; was found in group &lt;b&gt;%2&lt;/b&gt;.</source>
        <translation type="unfinished"></translation>
    </message>
    <message>
        <source>No translation was found in group &lt;b&gt;%1&lt;/b&gt;.</source>
        <translation type="unfinished"></translation>
    </message>
    <message>
        <source>Welcome!</source>
        <translation type="unfinished"></translation>
    </message>
    <message>
        <source>&lt;h3 align=&quot;center&quot;&gt;Welcome to &lt;b&gt;GoldenDict&lt;/b&gt;!&lt;/h3&gt;&lt;p&gt;To start working with the program, first visit &lt;em&gt;Edit | Dictionaries&lt;/em&gt; to add some directory paths where to search for the dictionary files, set up various Wikipedia sites or other sources, adjust dictionary order or create dictionary groups.&lt;p&gt;And then you&apos;re ready to look up your words! You can do that in this window by using a pane to the left, or you can &lt;a href=&quot;https://xiaoyifang.github.io/goldendict-ng/ui_popup/&quot;&gt;look up words from other active applications&lt;/a&gt;. &lt;p&gt;To customize program, check out the available preferences at &lt;em&gt;Edit | Preferences&lt;/em&gt;. All settings there have tooltips, be sure to read them if you are in doubt about anything.&lt;p&gt;Should you need further help, have any questions, suggestions or just wonder what the others think, you are welcome at the program&apos;s &lt;a href=&quot;https://github.com/xiaoyifang/goldendict/discussions&quot;&gt;forum&lt;/a&gt;.&lt;p&gt;Check program&apos;s &lt;a href=&quot;https://github.com/xiaoyifang/goldendict&quot;&gt;website&lt;/a&gt; for the updates. &lt;p&gt;(c) 2008-2013 Konstantin Isakov. Licensed under GPLv3 or later.</source>
        <translation type="unfinished"></translation>
    </message>
    <message>
        <source>(untitled)</source>
        <translation type="unfinished"></translation>
    </message>
    <message>
        <source>(picture)</source>
        <translation type="unfinished"></translation>
    </message>
</context>
<context>
    <name>ArticleRequest</name>
    <message>
        <source>From </source>
        <translation type="unfinished"></translation>
    </message>
    <message>
        <source>Make a new Anki note</source>
        <translation type="unfinished"></translation>
    </message>
    <message>
        <source>Query error: %1</source>
        <translation type="unfinished"></translation>
    </message>
    <message>
        <source>Close words: </source>
        <translation type="unfinished"></translation>
    </message>
    <message>
        <source>Compound expressions: </source>
        <translation type="unfinished"></translation>
    </message>
    <message>
        <source>Individual words: </source>
        <translation type="unfinished"></translation>
    </message>
</context>
<context>
    <name>ArticleView</name>
    <message>
        <source>Phrase not found</source>
        <translation type="unfinished"></translation>
    </message>
    <message>
        <source>%1 of %2 matches</source>
        <translation type="unfinished"></translation>
    </message>
    <message>
        <source>Select Current Article</source>
        <translation type="unfinished"></translation>
    </message>
    <message>
        <source>Copy as text</source>
        <translation type="unfinished"></translation>
    </message>
    <message>
        <source>Inspect</source>
        <translation type="unfinished"></translation>
    </message>
    <message>
        <source>Resource</source>
        <translation type="unfinished"></translation>
    </message>
    <message>
        <source>TTS Voice</source>
        <translation type="unfinished"></translation>
    </message>
    <message>
        <source>Audio</source>
        <translation type="unfinished"></translation>
    </message>
    <message>
        <source>Video</source>
        <translation type="unfinished"></translation>
    </message>
    <message>
        <source>Video: %1</source>
        <translation type="unfinished"></translation>
    </message>
    <message>
        <source>Definition from dictionary &quot;%1&quot;: %2</source>
        <translation type="unfinished"></translation>
    </message>
    <message>
        <source>Definition: %1</source>
        <translation type="unfinished"></translation>
    </message>
    <message>
        <source>ERROR: %1</source>
        <translation type="unfinished"></translation>
    </message>
    <message>
        <source>The referenced audio program doesn&apos;t exist.</source>
        <translation type="unfinished"></translation>
    </message>
    <message>
        <source>The referenced resource doesn&apos;t exist.</source>
        <translation type="unfinished"></translation>
    </message>
    <message>
        <source>Op&amp;en Link</source>
        <translation type="unfinished"></translation>
    </message>
    <message>
        <source>Open Link in New &amp;Tab</source>
        <translation type="unfinished"></translation>
    </message>
    <message>
        <source>Open Link in &amp;External Browser</source>
        <translation type="unfinished"></translation>
    </message>
    <message>
        <source>Save &amp;image...</source>
        <translation type="unfinished"></translation>
    </message>
    <message>
        <source>Open image in system viewer...</source>
        <translation type="unfinished"></translation>
    </message>
    <message>
        <source>Save s&amp;ound...</source>
        <translation type="unfinished"></translation>
    </message>
    <message>
        <source>&amp;Look up &quot;%1&quot;</source>
        <translation type="unfinished"></translation>
    </message>
    <message>
        <source>Look up &quot;%1&quot; in &amp;New Tab</source>
        <translation type="unfinished"></translation>
    </message>
    <message>
        <source>Send &quot;%1&quot; to input line</source>
        <translation type="unfinished"></translation>
    </message>
    <message>
        <source>&amp;Add &quot;%1&quot; to history</source>
        <translation type="unfinished"></translation>
    </message>
    <message>
        <source>Look up &quot;%1&quot; in %2</source>
        <translation type="unfinished"></translation>
    </message>
    <message>
        <source>Look up &quot;%1&quot; in %2 in &amp;New Tab</source>
        <translation type="unfinished"></translation>
    </message>
    <message>
        <source>Save &amp;Bookmark &quot;%1...&quot;</source>
        <translation type="unfinished"></translation>
    </message>
    <message>
        <source>&amp;Send Current Article to Anki</source>
        <translation type="unfinished"></translation>
    </message>
    <message>
        <source>&amp;Send selected text to Anki</source>
        <translation type="unfinished"></translation>
    </message>
    <message>
        <source>Save sound</source>
        <translation type="unfinished"></translation>
    </message>
    <message>
        <source>Sound files (*.wav *.opus *.ogg *.oga *.mp3 *.mp4 *.aac *.flac *.mid *.wv *.ape *.spx);;All files (*.*)</source>
        <translation type="unfinished"></translation>
    </message>
    <message>
        <source>Save image</source>
        <translation type="unfinished"></translation>
    </message>
    <message>
        <source>Image files (*.bmp *.jpg *.png *.tif);;All files (*.*)</source>
        <translation type="unfinished"></translation>
    </message>
    <message>
        <source>Failed to play sound file: %1</source>
        <translation type="unfinished"></translation>
    </message>
    <message>
        <source>Failed to create temporary file.</source>
        <translation type="unfinished"></translation>
    </message>
    <message>
        <source>Failed to auto-open resource file, try opening manually: %1.</source>
        <translation type="unfinished"></translation>
    </message>
    <message>
        <source>WARNING: Audio Player: %1</source>
        <translation type="unfinished"></translation>
    </message>
    <message>
        <source>&amp;Create Anki note</source>
        <translation type="unfinished"></translation>
    </message>
</context>
<context>
    <name>BelarusianTranslit</name>
    <message>
        <source>Belarusian transliteration from latin to cyrillic (classic orthography)</source>
        <translation type="unfinished"></translation>
    </message>
    <message>
        <source>Belarusian transliteration from latin to cyrillic (school orthography)</source>
        <translation type="unfinished"></translation>
    </message>
    <message>
        <source>Belarusian transliteration (smoothes out the difference
between classic and school orthography in cyrillic)</source>
        <translation type="unfinished"></translation>
    </message>
</context>
<context>
    <name>ChineseConversion</name>
    <message>
        <source>Chinese Conversion</source>
        <translation type="unfinished"></translation>
    </message>
    <message>
        <source>Enable conversion between simplified and traditional Chinese characters</source>
        <translation type="unfinished"></translation>
    </message>
    <message>
        <source>Chinese Con&amp;version</source>
        <translation type="unfinished"></translation>
    </message>
    <message>
        <source>Enable conversion from simplified characters to traditional (Taiwan variant) characters</source>
        <translation type="unfinished"></translation>
    </message>
    <message>
        <source>Enable conversion from simplified characters to traditional (Hong Kong variant) characters</source>
        <translation type="unfinished"></translation>
    </message>
    <message>
        <source>Enable conversion from traditional characters to simplified characters</source>
        <translation type="unfinished"></translation>
    </message>
    <message>
        <source>Simplified to traditional Chinese (Taiwan variant) conversion</source>
        <translation type="unfinished"></translation>
    </message>
    <message>
        <source>Simplified to traditional Chinese (Hong Kong variant) conversion</source>
        <translation type="unfinished"></translation>
    </message>
    <message>
        <source>Traditional to simplified Chinese conversion</source>
        <translation type="unfinished"></translation>
    </message>
    <message>
        <source>Taiwan variant</source>
        <translation type="unfinished"></translation>
    </message>
    <message>
        <source>Hong Kong variant</source>
        <translation type="unfinished"></translation>
    </message>
    <message>
        <source>Mainland variant</source>
        <translation type="unfinished"></translation>
    </message>
</context>
<context>
    <name>CustomTranslit</name>
    <message>
        <source>custom transliteration</source>
        <translation type="unfinished"></translation>
    </message>
</context>
<context>
    <name>DictGroupWidget</name>
    <message>
        <source>Form</source>
        <translation type="unfinished"></translation>
    </message>
    <message>
        <source>Group icon:</source>
        <translation type="unfinished"></translation>
    </message>
    <message>
        <source>Shortcut:</source>
        <translation type="unfinished"></translation>
    </message>
    <message>
        <source>Favorites folder:</source>
        <translation type="unfinished"></translation>
    </message>
    <message>
        <source>None</source>
        <translation type="unfinished"></translation>
    </message>
    <message>
        <source>From file...</source>
        <translation type="unfinished"></translation>
    </message>
    <message>
        <source>Choose a file to use as group icon</source>
        <translation type="unfinished"></translation>
    </message>
    <message>
        <source>Images</source>
        <translation type="unfinished"></translation>
    </message>
    <message>
        <source>All files</source>
        <translation type="unfinished"></translation>
    </message>
    <message>
        <source>Error</source>
        <translation type="unfinished"></translation>
    </message>
    <message>
        <source>Can&apos;t read the specified image file.</source>
        <translation type="unfinished"></translation>
    </message>
</context>
<context>
    <name>DictGroupsWidget</name>
    <message>
        <source>Dictionaries: </source>
        <translation type="unfinished"></translation>
    </message>
    <message>
        <source>Confirmation</source>
        <translation type="unfinished"></translation>
    </message>
    <message>
        <source>Are you sure you want to generate a set of groups based on language pairs?</source>
        <translation type="unfinished"></translation>
    </message>
    <message>
        <source>Unassigned</source>
        <translation type="unfinished"></translation>
    </message>
    <message>
        <source>Auto group by folder failed.</source>
        <translation type="unfinished"></translation>
    </message>
    <message>
        <source>The parent directory of %1 can not be reached.</source>
        <translation type="unfinished"></translation>
    </message>
    <message>
        <source>Are you sure you want to generate a set of groups based on containing folders?</source>
        <translation type="unfinished"></translation>
    </message>
    <message>
        <source>Are you sure you want to generate a set of groups based on metadata.toml?</source>
        <translation type="unfinished"></translation>
    </message>
    <message>
        <source>Combine groups by source language to &quot;%1-&gt;&quot;</source>
        <translation type="unfinished"></translation>
    </message>
    <message>
        <source>Combine groups by target language to &quot;-&gt;%1&quot;</source>
        <translation type="unfinished"></translation>
    </message>
    <message>
        <source>Make two-side translate group &quot;%1-%2-%1&quot;</source>
        <translation type="unfinished"></translation>
    </message>
    <message>
        <source>Combine groups with &quot;%1&quot;</source>
        <translation type="unfinished"></translation>
    </message>
</context>
<context>
    <name>DictHeadwords</name>
    <message>
        <source>If checked any filter changes will we immediately applied to headwords list</source>
        <translation type="unfinished"></translation>
    </message>
    <message>
        <source>Auto apply</source>
        <translation type="unfinished"></translation>
    </message>
    <message>
        <source>Press this button to apply filter to headwords list</source>
        <translation type="unfinished"></translation>
    </message>
    <message>
        <source>Apply</source>
        <translation type="unfinished"></translation>
    </message>
    <message>
        <source>Filter string (fixed string, wildcards or regular expression)</source>
        <translation type="unfinished"></translation>
    </message>
    <message>
        <source>Filter:</source>
        <translation type="unfinished"></translation>
    </message>
    <message>
        <source>Search mode</source>
        <translation type="unfinished"></translation>
    </message>
    <message>
        <source>This element determines how filter string will be interpreted</source>
        <translation type="unfinished"></translation>
    </message>
    <message>
        <source>If checked on the symbols case will be take in account when filtering</source>
        <translation type="unfinished"></translation>
    </message>
    <message>
        <source>Match case</source>
        <translation type="unfinished"></translation>
    </message>
    <message>
        <source>Exports headwords to file</source>
        <translation type="unfinished"></translation>
    </message>
    <message>
        <source>Export</source>
        <translation type="unfinished"></translation>
    </message>
    <message>
        <source>Specify the maximum filtered headwords returned.</source>
        <translation type="unfinished"></translation>
    </message>
    <message>
        <source>Filter max results:</source>
        <translation type="unfinished"></translation>
    </message>
    <message>
        <source>Help</source>
        <translation type="unfinished"></translation>
    </message>
    <message>
        <source>OK</source>
        <translation type="unfinished"></translation>
    </message>
    <message>
        <source>Text</source>
        <translation type="unfinished"></translation>
    </message>
    <message>
        <source>Wildcards</source>
        <translation type="unfinished"></translation>
    </message>
    <message>
        <source>Unique headwords total: %1.</source>
        <translation type="unfinished"></translation>
    </message>
    <message>
        <source>Unique headwords total: %1, filtered(limited): %2</source>
        <translation type="unfinished"></translation>
    </message>
    <message>
        <source>Save headwords to file</source>
        <translation type="unfinished"></translation>
    </message>
    <message>
        <source>Text files (*.txt);;All files (*.*)</source>
        <translation type="unfinished"></translation>
    </message>
    <message>
        <source>Can not open exported file</source>
        <translation type="unfinished"></translation>
    </message>
    <message>
        <source>Export headwords...</source>
        <translation type="unfinished"></translation>
    </message>
    <message>
        <source>Cancel</source>
        <translation type="unfinished"></translation>
    </message>
    <message>
        <source>Export process is interrupted</source>
        <translation type="unfinished"></translation>
    </message>
    <message>
        <source>Export finished</source>
        <translation type="unfinished"></translation>
    </message>
    <message>
        <source>Regular Expression</source>
        <translation type="unfinished"></translation>
    </message>
</context>
<context>
    <name>DictInfo</name>
    <message>
        <source>Open index folder</source>
        <translation type="unfinished"></translation>
    </message>
    <message>
        <source>Total articles:</source>
        <translation type="unfinished"></translation>
    </message>
    <message>
        <source>Index filename:</source>
        <translation type="unfinished"></translation>
    </message>
    <message>
        <source>Total words:</source>
        <translation type="unfinished"></translation>
    </message>
    <message>
        <source>Open folder</source>
        <translation type="unfinished"></translation>
    </message>
    <message>
        <source>Translates from:</source>
        <translation type="unfinished"></translation>
    </message>
    <message>
        <source>Translates to:</source>
        <translation type="unfinished"></translation>
    </message>
    <message>
        <source>Files comprising this dictionary:</source>
        <translation type="unfinished"></translation>
    </message>
    <message>
        <source>Description:</source>
        <translation type="unfinished"></translation>
    </message>
    <message>
        <source>Show all unique dictionary headwords</source>
        <translation type="unfinished"></translation>
    </message>
    <message>
        <source>Headwords</source>
        <translation type="unfinished"></translation>
    </message>
    <message>
        <source>Full-text search enabled</source>
        <translation type="unfinished"></translation>
    </message>
    <message>
        <source>Full-text search disabled</source>
        <translation type="unfinished"></translation>
    </message>
</context>
<context>
    <name>DictListModel</name>
    <message>
        <source>%1 entries</source>
        <translation type="unfinished"></translation>
    </message>
</context>
<context>
    <name>DictServer</name>
    <message>
        <source>Url: </source>
        <translation type="unfinished"></translation>
    </message>
    <message>
        <source>Databases: </source>
        <translation type="unfinished"></translation>
    </message>
    <message>
        <source>Search strategies: </source>
        <translation type="unfinished"></translation>
    </message>
    <message>
        <source>Server databases</source>
        <translation type="unfinished"></translation>
    </message>
</context>
<context>
    <name>DictServersModel</name>
    <message>
        <source>Enabled</source>
        <translation type="unfinished"></translation>
    </message>
    <message>
        <source>Name</source>
        <translation type="unfinished"></translation>
    </message>
    <message>
        <source>Address</source>
        <translation type="unfinished"></translation>
    </message>
    <message>
        <source>Databases</source>
        <translation type="unfinished"></translation>
    </message>
    <message>
        <source>Strategies</source>
        <translation type="unfinished"></translation>
    </message>
    <message>
        <source>Icon</source>
        <translation type="unfinished"></translation>
    </message>
    <message>
        <source>Comma-delimited list of databases
(empty string or &quot;*&quot; matches all databases)</source>
        <translation type="unfinished"></translation>
    </message>
    <message>
        <source>Comma-delimited list of search strategies
(empty string mean &quot;prefix&quot; strategy)</source>
        <translation type="unfinished"></translation>
    </message>
</context>
<context>
    <name>DictionaryBar</name>
    <message>
        <source>&amp;Dictionary Bar</source>
        <translation type="unfinished"></translation>
    </message>
    <message>
        <source>Extended menu with all dictionaries...</source>
        <translation type="unfinished"></translation>
    </message>
    <message>
        <source>Edit this group</source>
        <translation type="unfinished"></translation>
    </message>
    <message>
        <source>Dictionary info</source>
        <translation type="unfinished"></translation>
    </message>
    <message>
        <source>Dictionary headwords</source>
        <translation type="unfinished"></translation>
    </message>
    <message>
        <source>Open dictionary folder</source>
        <translation type="unfinished"></translation>
    </message>
    <message>
        <source>Restore selection</source>
        <translation type="unfinished"></translation>
    </message>
</context>
<context>
    <name>EditDictionaries</name>
    <message>
        <source>Dictionaries</source>
        <translation type="unfinished"></translation>
    </message>
    <message>
        <source>&amp;Sources</source>
        <translation type="unfinished"></translation>
    </message>
    <message>
        <source>&amp;Dictionaries</source>
        <translation type="unfinished"></translation>
    </message>
    <message>
        <source>&amp;Groups</source>
        <translation type="unfinished"></translation>
    </message>
    <message>
        <source>Sources changed</source>
        <translation type="unfinished"></translation>
    </message>
    <message>
        <source>Some sources were changed. Would you like to accept the changes?</source>
        <translation type="unfinished"></translation>
    </message>
    <message>
        <source>Accept</source>
        <translation type="unfinished"></translation>
    </message>
    <message>
        <source>Cancel</source>
        <translation type="unfinished"></translation>
    </message>
</context>
<context>
    <name>Epwing::EpwingDictionary</name>
    <message>
        <source>Previous Page</source>
        <translation type="unfinished"></translation>
    </message>
    <message>
        <source>Next Page</source>
        <translation type="unfinished"></translation>
    </message>
</context>
<context>
    <name>ExternalViewer</name>
    <message>
        <source>the viewer program name is empty</source>
        <translation type="unfinished"></translation>
    </message>
</context>
<context>
    <name>FTS::FullTextSearchDialog</name>
    <message>
        <source>Full-text search</source>
        <translation type="unfinished"></translation>
    </message>
    <message>
        <source>Default</source>
        <translation type="unfinished"></translation>
    </message>
    <message>
        <source>Wildcards</source>
        <translation type="unfinished"></translation>
    </message>
    <message>
        <source>Support xapian search syntax, such as AND OR +/- etc.</source>
        <translation type="unfinished"></translation>
    </message>
    <message>
        <source>Articles found: </source>
        <translation type="unfinished"></translation>
    </message>
    <message>
        <source>Now indexing: </source>
        <translation type="unfinished"></translation>
    </message>
    <message>
        <source>None</source>
        <translation type="unfinished"></translation>
    </message>
    <message>
        <source>The querying word can not be empty.</source>
        <translation type="unfinished"></translation>
    </message>
    <message>
        <source>No dictionaries for full-text search</source>
        <translation type="unfinished"></translation>
    </message>
</context>
<context>
    <name>FavoritesModel</name>
    <message>
        <source>Error in favorities file</source>
        <translation type="unfinished"></translation>
    </message>
</context>
<context>
    <name>FavoritesPaneWidget</name>
    <message>
        <source>&amp;Delete Selected</source>
        <translation type="unfinished"></translation>
    </message>
    <message>
        <source>Copy Selected</source>
        <translation type="unfinished"></translation>
    </message>
    <message>
        <source>Add folder</source>
        <translation type="unfinished"></translation>
    </message>
    <message>
        <source>Clear All</source>
        <translation type="unfinished"></translation>
    </message>
    <message>
        <source>Favorites:</source>
        <translation type="unfinished"></translation>
    </message>
    <message>
        <source>All selected items will be deleted. Continue?</source>
        <translation type="unfinished"></translation>
    </message>
    <message>
        <source>Clear All Items</source>
        <translation type="unfinished"></translation>
    </message>
    <message>
        <source>Are you sure you want to clear all items?</source>
        <translation type="unfinished"></translation>
    </message>
    <message>
        <source>Make this folder the target of adding/removing words actions.</source>
        <translation type="unfinished"></translation>
    </message>
</context>
<context>
    <name>Forvo::ForvoArticleRequest</name>
    <message>
        <source>XML parse error: %1 at %2,%3</source>
        <translation type="unfinished"></translation>
    </message>
    <message>
        <source>Added %1</source>
        <translation type="unfinished"></translation>
    </message>
    <message>
        <source>by</source>
        <translation type="unfinished"></translation>
    </message>
    <message>
        <source>Male</source>
        <translation type="unfinished"></translation>
    </message>
    <message>
        <source>Female</source>
        <translation type="unfinished"></translation>
    </message>
    <message>
        <source>from</source>
        <translation type="unfinished"></translation>
    </message>
</context>
<context>
    <name>FtsSearchPanel</name>
    <message>
        <source>&amp;Previous</source>
        <translation type="unfinished"></translation>
    </message>
    <message>
        <source>&amp;Next</source>
        <translation type="unfinished"></translation>
    </message>
</context>
<context>
    <name>FullTextSearchDialog</name>
    <message>
        <source>Search</source>
        <translation type="unfinished"></translation>
    </message>
    <message>
        <source>Mode:</source>
        <translation type="unfinished"></translation>
    </message>
    <message>
        <source>Articles found:</source>
        <translation type="unfinished"></translation>
    </message>
    <message>
        <source>Available dictionaries in group:</source>
        <translation type="unfinished"></translation>
    </message>
    <message>
        <source>Wait for indexing:</source>
        <translation type="unfinished"></translation>
    </message>
    <message>
        <source>Total:</source>
        <translation type="unfinished"></translation>
    </message>
    <message>
        <source>Indexed:</source>
        <translation type="unfinished"></translation>
    </message>
    <message>
        <source>Now indexing: None</source>
        <translation type="unfinished"></translation>
    </message>
    <message>
        <source>Cancel</source>
        <translation type="unfinished"></translation>
    </message>
    <message>
        <source>Help</source>
        <translation type="unfinished"></translation>
    </message>
</context>
<context>
    <name>GermanTranslit</name>
    <message>
        <source>German Transliteration</source>
        <translation type="unfinished"></translation>
    </message>
</context>
<context>
    <name>GreekTranslit</name>
    <message>
        <source>Greek Transliteration</source>
        <translation type="unfinished"></translation>
    </message>
</context>
<context>
    <name>GroupComboBox</name>
    <message>
        <source>Choose a Group (Alt+G)</source>
        <translation type="unfinished"></translation>
    </message>
</context>
<context>
    <name>Groups</name>
    <message>
        <source>Dictionaries available:</source>
        <translation type="unfinished"></translation>
    </message>
    <message>
        <source>Add selected dictionaries to group (Ins)</source>
        <translation type="unfinished"></translation>
    </message>
    <message>
        <source>Remove selected dictionaries from group (Del)</source>
        <translation type="unfinished"></translation>
    </message>
    <message>
        <source>Groups:</source>
        <translation type="unfinished"></translation>
    </message>
    <message>
        <source>Tab 2</source>
        <translation type="unfinished"></translation>
    </message>
    <message>
        <source>Create new dictionary group</source>
        <translation type="unfinished"></translation>
    </message>
    <message>
        <source>&amp;Add group</source>
        <translation type="unfinished"></translation>
    </message>
    <message>
        <source>Rename current dictionary group</source>
        <translation type="unfinished"></translation>
    </message>
    <message>
        <source>Re&amp;name group</source>
        <translation type="unfinished"></translation>
    </message>
    <message>
        <source>Remove current dictionary group</source>
        <translation type="unfinished"></translation>
    </message>
    <message>
        <source>&amp;Remove group</source>
        <translation type="unfinished"></translation>
    </message>
    <message>
        <source>Remove all dictionary groups</source>
        <translation type="unfinished"></translation>
    </message>
    <message>
        <source>Remove all groups</source>
        <translation type="unfinished"></translation>
    </message>
    <message>
        <source>Create language-based groups</source>
        <translation type="unfinished"></translation>
    </message>
    <message>
        <source>Group by Languages</source>
        <translation type="unfinished"></translation>
    </message>
    <message>
        <source>Create folder-based groups.</source>
        <translation type="unfinished"></translation>
    </message>
    <message>
        <source>Group by Folders</source>
        <translation type="unfinished"></translation>
    </message>
    <message>
        <source>Group by Metadata</source>
        <translation type="unfinished"></translation>
    </message>
    <message>
        <source>Drag&amp;drop dictionaries to and from the groups, move them inside the groups, reorder the groups using your mouse.</source>
        <translation type="unfinished"></translation>
    </message>
    <message>
        <source>Group tabs</source>
        <translation type="unfinished"></translation>
    </message>
    <message>
        <source>Open groups list</source>
        <translation type="unfinished"></translation>
    </message>
    <message>
        <source>Add group</source>
        <translation type="unfinished"></translation>
    </message>
    <message>
        <source>Give a name for the new group:</source>
        <translation type="unfinished"></translation>
    </message>
    <message>
        <source>Rename group</source>
        <translation type="unfinished"></translation>
    </message>
    <message>
        <source>Give a new name for the group:</source>
        <translation type="unfinished"></translation>
    </message>
    <message>
        <source>Remove group</source>
        <translation type="unfinished"></translation>
    </message>
    <message>
        <source>Are you sure you want to remove the group &lt;b&gt;%1&lt;/b&gt;?</source>
        <translation type="unfinished"></translation>
    </message>
    <message>
        <source>Are you sure you want to remove all the groups?</source>
        <translation type="unfinished"></translation>
    </message>
</context>
<context>
    <name>HistoryPaneWidget</name>
    <message>
        <source>&amp;Delete Selected</source>
        <translation type="unfinished"></translation>
    </message>
    <message>
        <source>Copy Selected</source>
        <translation type="unfinished"></translation>
    </message>
    <message>
        <source>History:</source>
        <translation type="unfinished"></translation>
    </message>
    <message>
        <source>%1/%2</source>
        <translation type="unfinished"></translation>
    </message>
    <message>
        <source>History size: %1 entries out of maximum %2</source>
        <translation type="unfinished"></translation>
    </message>
</context>
<context>
    <name>Hunspell</name>
    <message>
        <source>Spelling suggestions: </source>
        <translation type="unfinished"></translation>
    </message>
    <message>
        <source>%1 Morphology</source>
        <translation type="unfinished"></translation>
    </message>
</context>
<context>
    <name>HunspellDictsModel</name>
    <message>
        <source>Enabled</source>
        <translation type="unfinished"></translation>
    </message>
    <message>
        <source>Name</source>
        <translation type="unfinished"></translation>
    </message>
</context>
<context>
    <name>Initializing</name>
    <message>
        <source>GoldenDict-ng - Initializing</source>
        <translation type="unfinished"></translation>
    </message>
    <message>
        <source>Indexing: </source>
        <translation type="unfinished"></translation>
    </message>
    <message>
        <source>Dictionary Name</source>
        <translation type="unfinished"></translation>
    </message>
    <message>
        <source>Please wait...</source>
        <translation type="unfinished"></translation>
    </message>
    <message>
        <source>Indexing...</source>
        <translation type="unfinished"></translation>
    </message>
    <message>
        <source>Loading...</source>
        <translation type="unfinished"></translation>
    </message>
</context>
<context>
    <name>Language</name>
    <message>
        <source>Afar</source>
        <translation type="unfinished"></translation>
    </message>
    <message>
        <source>Abkhazian</source>
        <translation type="unfinished"></translation>
    </message>
    <message>
        <source>Avestan</source>
        <translation type="unfinished"></translation>
    </message>
    <message>
        <source>Afrikaans</source>
        <translation type="unfinished"></translation>
    </message>
    <message>
        <source>Akan</source>
        <translation type="unfinished"></translation>
    </message>
    <message>
        <source>Amharic</source>
        <translation type="unfinished"></translation>
    </message>
    <message>
        <source>Aragonese</source>
        <translation type="unfinished"></translation>
    </message>
    <message>
        <source>Arabic</source>
        <translation type="unfinished"></translation>
    </message>
    <message>
        <source>Assamese</source>
        <translation type="unfinished"></translation>
    </message>
    <message>
        <source>Avaric</source>
        <translation type="unfinished"></translation>
    </message>
    <message>
        <source>Aymara</source>
        <translation type="unfinished"></translation>
    </message>
    <message>
        <source>Azerbaijani</source>
        <translation type="unfinished"></translation>
    </message>
    <message>
        <source>Bashkir</source>
        <translation type="unfinished"></translation>
    </message>
    <message>
        <source>Belarusian</source>
        <translation type="unfinished"></translation>
    </message>
    <message>
        <source>Bulgarian</source>
        <translation type="unfinished"></translation>
    </message>
    <message>
        <source>Bihari</source>
        <translation type="unfinished"></translation>
    </message>
    <message>
        <source>Bislama</source>
        <translation type="unfinished"></translation>
    </message>
    <message>
        <source>Bambara</source>
        <translation type="unfinished"></translation>
    </message>
    <message>
        <source>Bengali</source>
        <translation type="unfinished"></translation>
    </message>
    <message>
        <source>Tibetan</source>
        <translation type="unfinished"></translation>
    </message>
    <message>
        <source>Breton</source>
        <translation type="unfinished"></translation>
    </message>
    <message>
        <source>Bosnian</source>
        <translation type="unfinished"></translation>
    </message>
    <message>
        <source>Catalan</source>
        <translation type="unfinished"></translation>
    </message>
    <message>
        <source>Chechen</source>
        <translation type="unfinished"></translation>
    </message>
    <message>
        <source>Chamorro</source>
        <translation type="unfinished"></translation>
    </message>
    <message>
        <source>Corsican</source>
        <translation type="unfinished"></translation>
    </message>
    <message>
        <source>Cree</source>
        <translation type="unfinished"></translation>
    </message>
    <message>
        <source>Czech</source>
        <translation type="unfinished"></translation>
    </message>
    <message>
        <source>Church Slavic</source>
        <translation type="unfinished"></translation>
    </message>
    <message>
        <source>Chuvash</source>
        <translation type="unfinished"></translation>
    </message>
    <message>
        <source>Welsh</source>
        <translation type="unfinished"></translation>
    </message>
    <message>
        <source>Danish</source>
        <translation type="unfinished"></translation>
    </message>
    <message>
        <source>German</source>
        <translation type="unfinished"></translation>
    </message>
    <message>
        <source>Divehi</source>
        <translation type="unfinished"></translation>
    </message>
    <message>
        <source>Dzongkha</source>
        <translation type="unfinished"></translation>
    </message>
    <message>
        <source>Ewe</source>
        <translation type="unfinished"></translation>
    </message>
    <message>
        <source>Greek</source>
        <translation type="unfinished"></translation>
    </message>
    <message>
        <source>English</source>
        <translation type="unfinished"></translation>
    </message>
    <message>
        <source>Esperanto</source>
        <translation type="unfinished"></translation>
    </message>
    <message>
        <source>Spanish</source>
        <translation type="unfinished"></translation>
    </message>
    <message>
        <source>Estonian</source>
        <translation type="unfinished"></translation>
    </message>
    <message>
        <source>Basque</source>
        <translation type="unfinished"></translation>
    </message>
    <message>
        <source>Persian</source>
        <translation type="unfinished"></translation>
    </message>
    <message>
        <source>Fulah</source>
        <translation type="unfinished"></translation>
    </message>
    <message>
        <source>Finnish</source>
        <translation type="unfinished"></translation>
    </message>
    <message>
        <source>Fijian</source>
        <translation type="unfinished"></translation>
    </message>
    <message>
        <source>Faroese</source>
        <translation type="unfinished"></translation>
    </message>
    <message>
        <source>French</source>
        <translation type="unfinished"></translation>
    </message>
    <message>
        <source>Western Frisian</source>
        <translation type="unfinished"></translation>
    </message>
    <message>
        <source>Irish</source>
        <translation type="unfinished"></translation>
    </message>
    <message>
        <source>Scottish Gaelic</source>
        <translation type="unfinished"></translation>
    </message>
    <message>
        <source>Galician</source>
        <translation type="unfinished"></translation>
    </message>
    <message>
        <source>Guarani</source>
        <translation type="unfinished"></translation>
    </message>
    <message>
        <source>Gujarati</source>
        <translation type="unfinished"></translation>
    </message>
    <message>
        <source>Manx</source>
        <translation type="unfinished"></translation>
    </message>
    <message>
        <source>Hausa</source>
        <translation type="unfinished"></translation>
    </message>
    <message>
        <source>Hebrew</source>
        <translation type="unfinished"></translation>
    </message>
    <message>
        <source>Hindi</source>
        <translation type="unfinished"></translation>
    </message>
    <message>
        <source>Hiri Motu</source>
        <translation type="unfinished"></translation>
    </message>
    <message>
        <source>Croatian</source>
        <translation type="unfinished"></translation>
    </message>
    <message>
        <source>Haitian</source>
        <translation type="unfinished"></translation>
    </message>
    <message>
        <source>Hungarian</source>
        <translation type="unfinished"></translation>
    </message>
    <message>
        <source>Armenian</source>
        <translation type="unfinished"></translation>
    </message>
    <message>
        <source>Herero</source>
        <translation type="unfinished"></translation>
    </message>
    <message>
        <source>Interlingua</source>
        <translation type="unfinished"></translation>
    </message>
    <message>
        <source>Indonesian</source>
        <translation type="unfinished"></translation>
    </message>
    <message>
        <source>Interlingue</source>
        <translation type="unfinished"></translation>
    </message>
    <message>
        <source>Igbo</source>
        <translation type="unfinished"></translation>
    </message>
    <message>
        <source>Sichuan Yi</source>
        <translation type="unfinished"></translation>
    </message>
    <message>
        <source>Inupiaq</source>
        <translation type="unfinished"></translation>
    </message>
    <message>
        <source>Ido</source>
        <translation type="unfinished"></translation>
    </message>
    <message>
        <source>Icelandic</source>
        <translation type="unfinished"></translation>
    </message>
    <message>
        <source>Italian</source>
        <translation type="unfinished"></translation>
    </message>
    <message>
        <source>Inuktitut</source>
        <translation type="unfinished"></translation>
    </message>
    <message>
        <source>Japanese</source>
        <translation type="unfinished"></translation>
    </message>
    <message>
        <source>Javanese</source>
        <translation type="unfinished"></translation>
    </message>
    <message>
        <source>Georgian</source>
        <translation type="unfinished"></translation>
    </message>
    <message>
        <source>Kongo</source>
        <translation type="unfinished"></translation>
    </message>
    <message>
        <source>Kikuyu</source>
        <translation type="unfinished"></translation>
    </message>
    <message>
        <source>Kwanyama</source>
        <translation type="unfinished"></translation>
    </message>
    <message>
        <source>Kazakh</source>
        <translation type="unfinished"></translation>
    </message>
    <message>
        <source>Kalaallisut</source>
        <translation type="unfinished"></translation>
    </message>
    <message>
        <source>Khmer</source>
        <translation type="unfinished"></translation>
    </message>
    <message>
        <source>Kannada</source>
        <translation type="unfinished"></translation>
    </message>
    <message>
        <source>Korean</source>
        <translation type="unfinished"></translation>
    </message>
    <message>
        <source>Kanuri</source>
        <translation type="unfinished"></translation>
    </message>
    <message>
        <source>Kashmiri</source>
        <translation type="unfinished"></translation>
    </message>
    <message>
        <source>Kurdish</source>
        <translation type="unfinished"></translation>
    </message>
    <message>
        <source>Komi</source>
        <translation type="unfinished"></translation>
    </message>
    <message>
        <source>Cornish</source>
        <translation type="unfinished"></translation>
    </message>
    <message>
        <source>Kirghiz</source>
        <translation type="unfinished"></translation>
    </message>
    <message>
        <source>Latin</source>
        <translation type="unfinished"></translation>
    </message>
    <message>
        <source>Luxembourgish</source>
        <translation type="unfinished"></translation>
    </message>
    <message>
        <source>Ganda</source>
        <translation type="unfinished"></translation>
    </message>
    <message>
        <source>Limburgish</source>
        <translation type="unfinished"></translation>
    </message>
    <message>
        <source>Lingala</source>
        <translation type="unfinished"></translation>
    </message>
    <message>
        <source>Lao</source>
        <translation type="unfinished"></translation>
    </message>
    <message>
        <source>Lithuanian</source>
        <translation type="unfinished"></translation>
    </message>
    <message>
        <source>Luba-Katanga</source>
        <translation type="unfinished"></translation>
    </message>
    <message>
        <source>Latvian</source>
        <translation type="unfinished"></translation>
    </message>
    <message>
        <source>Malagasy</source>
        <translation type="unfinished"></translation>
    </message>
    <message>
        <source>Marshallese</source>
        <translation type="unfinished"></translation>
    </message>
    <message>
        <source>Maori</source>
        <translation type="unfinished"></translation>
    </message>
    <message>
        <source>Macedonian</source>
        <translation type="unfinished"></translation>
    </message>
    <message>
        <source>Malayalam</source>
        <translation type="unfinished"></translation>
    </message>
    <message>
        <source>Mongolian</source>
        <translation type="unfinished"></translation>
    </message>
    <message>
        <source>Marathi</source>
        <translation type="unfinished"></translation>
    </message>
    <message>
        <source>Malay</source>
        <translation type="unfinished"></translation>
    </message>
    <message>
        <source>Maltese</source>
        <translation type="unfinished"></translation>
    </message>
    <message>
        <source>Burmese</source>
        <translation type="unfinished"></translation>
    </message>
    <message>
        <source>Nauru</source>
        <translation type="unfinished"></translation>
    </message>
    <message>
        <source>Norwegian Bokmal</source>
        <translation type="unfinished"></translation>
    </message>
    <message>
        <source>North Ndebele</source>
        <translation type="unfinished"></translation>
    </message>
    <message>
        <source>Nepali</source>
        <translation type="unfinished"></translation>
    </message>
    <message>
        <source>Ndonga</source>
        <translation type="unfinished"></translation>
    </message>
    <message>
        <source>Dutch</source>
        <translation type="unfinished"></translation>
    </message>
    <message>
        <source>Norwegian Nynorsk</source>
        <translation type="unfinished"></translation>
    </message>
    <message>
        <source>Norwegian</source>
        <translation type="unfinished"></translation>
    </message>
    <message>
        <source>South Ndebele</source>
        <translation type="unfinished"></translation>
    </message>
    <message>
        <source>Navajo</source>
        <translation type="unfinished"></translation>
    </message>
    <message>
        <source>Chichewa</source>
        <translation type="unfinished"></translation>
    </message>
    <message>
        <source>Occitan</source>
        <translation type="unfinished"></translation>
    </message>
    <message>
        <source>Ojibwa</source>
        <translation type="unfinished"></translation>
    </message>
    <message>
        <source>Oromo</source>
        <translation type="unfinished"></translation>
    </message>
    <message>
        <source>Oriya</source>
        <translation type="unfinished"></translation>
    </message>
    <message>
        <source>Ossetian</source>
        <translation type="unfinished"></translation>
    </message>
    <message>
        <source>Panjabi</source>
        <translation type="unfinished"></translation>
    </message>
    <message>
        <source>Pali</source>
        <translation type="unfinished"></translation>
    </message>
    <message>
        <source>Polish</source>
        <translation type="unfinished"></translation>
    </message>
    <message>
        <source>Pashto</source>
        <translation type="unfinished"></translation>
    </message>
    <message>
        <source>Portuguese</source>
        <translation type="unfinished"></translation>
    </message>
    <message>
        <source>Quechua</source>
        <translation type="unfinished"></translation>
    </message>
    <message>
        <source>Raeto-Romance</source>
        <translation type="unfinished"></translation>
    </message>
    <message>
        <source>Kirundi</source>
        <translation type="unfinished"></translation>
    </message>
    <message>
        <source>Romanian</source>
        <translation type="unfinished"></translation>
    </message>
    <message>
        <source>Russian</source>
        <translation type="unfinished"></translation>
    </message>
    <message>
        <source>Kinyarwanda</source>
        <translation type="unfinished"></translation>
    </message>
    <message>
        <source>Sanskrit</source>
        <translation type="unfinished"></translation>
    </message>
    <message>
        <source>Sardinian</source>
        <translation type="unfinished"></translation>
    </message>
    <message>
        <source>Sindhi</source>
        <translation type="unfinished"></translation>
    </message>
    <message>
        <source>Northern Sami</source>
        <translation type="unfinished"></translation>
    </message>
    <message>
        <source>Sango</source>
        <translation type="unfinished"></translation>
    </message>
    <message>
        <source>Serbo-Croatian</source>
        <translation type="unfinished"></translation>
    </message>
    <message>
        <source>Sinhala</source>
        <translation type="unfinished"></translation>
    </message>
    <message>
        <source>Slovak</source>
        <translation type="unfinished"></translation>
    </message>
    <message>
        <source>Slovenian</source>
        <translation type="unfinished"></translation>
    </message>
    <message>
        <source>Samoan</source>
        <translation type="unfinished"></translation>
    </message>
    <message>
        <source>Shona</source>
        <translation type="unfinished"></translation>
    </message>
    <message>
        <source>Somali</source>
        <translation type="unfinished"></translation>
    </message>
    <message>
        <source>Albanian</source>
        <translation type="unfinished"></translation>
    </message>
    <message>
        <source>Serbian</source>
        <translation type="unfinished"></translation>
    </message>
    <message>
        <source>Swati</source>
        <translation type="unfinished"></translation>
    </message>
    <message>
        <source>Southern Sotho</source>
        <translation type="unfinished"></translation>
    </message>
    <message>
        <source>Sundanese</source>
        <translation type="unfinished"></translation>
    </message>
    <message>
        <source>Swedish</source>
        <translation type="unfinished"></translation>
    </message>
    <message>
        <source>Swahili</source>
        <translation type="unfinished"></translation>
    </message>
    <message>
        <source>Tamil</source>
        <translation type="unfinished"></translation>
    </message>
    <message>
        <source>Telugu</source>
        <translation type="unfinished"></translation>
    </message>
    <message>
        <source>Tajik</source>
        <translation type="unfinished"></translation>
    </message>
    <message>
        <source>Thai</source>
        <translation type="unfinished"></translation>
    </message>
    <message>
        <source>Tigrinya</source>
        <translation type="unfinished"></translation>
    </message>
    <message>
        <source>Turkmen</source>
        <translation type="unfinished"></translation>
    </message>
    <message>
        <source>Tagalog</source>
        <translation type="unfinished"></translation>
    </message>
    <message>
        <source>Tswana</source>
        <translation type="unfinished"></translation>
    </message>
    <message>
        <source>Tonga</source>
        <translation type="unfinished"></translation>
    </message>
    <message>
        <source>Turkish</source>
        <translation type="unfinished"></translation>
    </message>
    <message>
        <source>Tsonga</source>
        <translation type="unfinished"></translation>
    </message>
    <message>
        <source>Tatar</source>
        <translation type="unfinished"></translation>
    </message>
    <message>
        <source>Twi</source>
        <translation type="unfinished"></translation>
    </message>
    <message>
        <source>Tahitian</source>
        <translation type="unfinished"></translation>
    </message>
    <message>
        <source>Uighur</source>
        <translation type="unfinished"></translation>
    </message>
    <message>
        <source>Ukrainian</source>
        <translation type="unfinished"></translation>
    </message>
    <message>
        <source>Urdu</source>
        <translation type="unfinished"></translation>
    </message>
    <message>
        <source>Uzbek</source>
        <translation type="unfinished"></translation>
    </message>
    <message>
        <source>Venda</source>
        <translation type="unfinished"></translation>
    </message>
    <message>
        <source>Vietnamese</source>
        <translation type="unfinished"></translation>
    </message>
    <message>
        <source>Volapuk</source>
        <translation type="unfinished"></translation>
    </message>
    <message>
        <source>Walloon</source>
        <translation type="unfinished"></translation>
    </message>
    <message>
        <source>Wolof</source>
        <translation type="unfinished"></translation>
    </message>
    <message>
        <source>Xhosa</source>
        <translation type="unfinished"></translation>
    </message>
    <message>
        <source>Yiddish</source>
        <translation type="unfinished"></translation>
    </message>
    <message>
        <source>Yoruba</source>
        <translation type="unfinished"></translation>
    </message>
    <message>
        <source>Zhuang</source>
        <translation type="unfinished"></translation>
    </message>
    <message>
        <source>Chinese</source>
        <translation type="unfinished"></translation>
    </message>
    <message>
        <source>Zulu</source>
        <translation type="unfinished"></translation>
    </message>
    <message>
        <source>Lojban</source>
        <translation type="unfinished"></translation>
    </message>
    <message>
        <source>Traditional Chinese</source>
        <translation type="unfinished"></translation>
    </message>
    <message>
        <source>Simplified Chinese</source>
        <translation type="unfinished"></translation>
    </message>
    <message>
        <source>Other</source>
        <translation type="unfinished"></translation>
    </message>
    <message>
        <source>Other Simplified Chinese dialects</source>
        <translation type="unfinished"></translation>
    </message>
    <message>
        <source>Other Traditional Chinese dialects</source>
        <translation type="unfinished"></translation>
    </message>
    <message>
        <source>Other Eastern-European languages</source>
        <translation type="unfinished"></translation>
    </message>
    <message>
        <source>Other Western-European languages</source>
        <translation type="unfinished"></translation>
    </message>
    <message>
        <source>Other Russian languages</source>
        <translation type="unfinished"></translation>
    </message>
    <message>
        <source>Other Japanese languages</source>
        <translation type="unfinished"></translation>
    </message>
    <message>
        <source>Other Baltic languages</source>
        <translation type="unfinished"></translation>
    </message>
    <message>
        <source>Other Greek languages</source>
        <translation type="unfinished"></translation>
    </message>
    <message>
        <source>Other Korean dialects</source>
        <translation type="unfinished"></translation>
    </message>
    <message>
        <source>Other Turkish dialects</source>
        <translation type="unfinished"></translation>
    </message>
    <message>
        <source>Other Thai dialects</source>
        <translation type="unfinished"></translation>
    </message>
    <message>
        <source>Tamazight</source>
        <translation type="unfinished"></translation>
    </message>
</context>
<context>
    <name>Language::Db</name>
    <message>
        <source>French</source>
        <translation type="unfinished"></translation>
    </message>
    <message>
        <source>Spanish</source>
        <translation type="unfinished"></translation>
    </message>
    <message>
        <source>Belarusian</source>
        <translation type="unfinished"></translation>
    </message>
    <message>
        <source>Bulgarian</source>
        <translation type="unfinished"></translation>
    </message>
    <message>
        <source>Czech</source>
        <translation type="unfinished"></translation>
    </message>
    <message>
        <source>German</source>
        <translation type="unfinished"></translation>
    </message>
    <message>
        <source>Greek</source>
        <translation type="unfinished"></translation>
    </message>
    <message>
        <source>Finnish</source>
        <translation type="unfinished"></translation>
    </message>
    <message>
        <source>Italian</source>
        <translation type="unfinished"></translation>
    </message>
    <message>
        <source>Japanese</source>
        <translation type="unfinished"></translation>
    </message>
    <message>
        <source>Korean</source>
        <translation type="unfinished"></translation>
    </message>
    <message>
        <source>Lithuanian</source>
        <translation type="unfinished"></translation>
    </message>
    <message>
        <source>Macedonian</source>
        <translation type="unfinished"></translation>
    </message>
    <message>
        <source>Dutch</source>
        <translation type="unfinished"></translation>
    </message>
    <message>
        <source>Polish</source>
        <translation type="unfinished"></translation>
    </message>
    <message>
        <source>Portuguese</source>
        <translation type="unfinished"></translation>
    </message>
    <message>
        <source>Russian</source>
        <translation type="unfinished"></translation>
    </message>
    <message>
        <source>Slovak</source>
        <translation type="unfinished"></translation>
    </message>
    <message>
        <source>Albanian</source>
        <translation type="unfinished"></translation>
    </message>
    <message>
        <source>Swedish</source>
        <translation type="unfinished"></translation>
    </message>
    <message>
        <source>Turkish</source>
        <translation type="unfinished"></translation>
    </message>
    <message>
        <source>Ukrainian</source>
        <translation type="unfinished"></translation>
    </message>
    <message>
        <source>Chinese Simplified</source>
        <translation type="unfinished"></translation>
    </message>
    <message>
        <source>Chinese Traditional</source>
        <translation type="unfinished"></translation>
    </message>
    <message>
        <source>Vietnamese</source>
        <translation type="unfinished"></translation>
    </message>
    <message>
        <source>Portuguese, Brazilian</source>
        <translation type="unfinished"></translation>
    </message>
    <message>
        <source>Persian</source>
        <translation type="unfinished"></translation>
    </message>
    <message>
        <source>Spanish, Argentina</source>
        <translation type="unfinished"></translation>
    </message>
    <message>
        <source>Hindi</source>
        <translation type="unfinished"></translation>
    </message>
    <message>
        <source>Esperanto</source>
        <translation type="unfinished"></translation>
    </message>
    <message>
        <source>German, Switzerland</source>
        <translation type="unfinished"></translation>
    </message>
    <message>
        <source>Spanish, Bolivia</source>
        <translation type="unfinished"></translation>
    </message>
    <message>
        <source>Tajik</source>
        <translation type="unfinished"></translation>
    </message>
    <message>
        <source>Quechua</source>
        <translation type="unfinished"></translation>
    </message>
    <message>
        <source>Aymara</source>
        <translation type="unfinished"></translation>
    </message>
    <message>
        <source>Turkmen</source>
        <translation type="unfinished"></translation>
    </message>
    <message>
        <source>Interlingue</source>
        <translation type="unfinished"></translation>
    </message>
    <message>
        <source>Lojban</source>
        <translation type="unfinished"></translation>
    </message>
    <message>
        <source>Hungarian</source>
        <translation type="unfinished"></translation>
    </message>
    <message>
        <source>English</source>
        <translation type="unfinished"></translation>
    </message>
    <message>
        <source>Arabic</source>
        <translation type="unfinished"></translation>
    </message>
    <message>
        <source>Serbian</source>
        <translation type="unfinished"></translation>
    </message>
    <message>
        <source>Kabyle</source>
        <translation type="unfinished"></translation>
    </message>
</context>
<context>
    <name>LoadDictionaries</name>
    <message>
        <source>Error loading dictionaries</source>
        <translation type="unfinished"></translation>
    </message>
</context>
<context>
    <name>Main</name>
    <message>
        <source>Error in configuration file. Continue with default settings?</source>
        <translation type="unfinished"></translation>
    </message>
</context>
<context>
    <name>MainWindow</name>
    <message>
        <source>&amp;File</source>
        <translation type="unfinished"></translation>
    </message>
    <message>
        <source>&amp;Edit</source>
        <translation type="unfinished"></translation>
    </message>
    <message>
        <source>&amp;Help</source>
        <translation type="unfinished"></translation>
    </message>
    <message>
        <source>&amp;View</source>
        <translation type="unfinished"></translation>
    </message>
    <message>
        <source>&amp;Zoom</source>
        <translation type="unfinished"></translation>
    </message>
    <message>
        <source>H&amp;istory</source>
        <translation type="unfinished"></translation>
    </message>
    <message>
        <source>Search</source>
        <translation type="unfinished"></translation>
    </message>
    <message>
        <source>Favo&amp;rites</source>
        <translation type="unfinished"></translation>
    </message>
    <message>
        <source>&amp;Search Pane</source>
        <translation type="unfinished"></translation>
    </message>
    <message>
        <source>&amp;Results Navigation Pane</source>
        <translation type="unfinished"></translation>
    </message>
    <message>
        <source>Favor&amp;ites Pane</source>
        <translation type="unfinished"></translation>
    </message>
    <message>
        <source>&amp;History Pane</source>
        <translation type="unfinished"></translation>
    </message>
    <message>
        <source>&amp;Dictionaries...</source>
        <translation type="unfinished"></translation>
    </message>
    <message>
        <source>&amp;Preferences...</source>
        <translation type="unfinished"></translation>
    </message>
    <message>
        <source>&amp;Homepage</source>
        <translation type="unfinished"></translation>
    </message>
    <message>
        <source>&amp;About</source>
        <translation type="unfinished"></translation>
    </message>
    <message>
        <source>About GoldenDict-ng</source>
        <translation type="unfinished"></translation>
    </message>
    <message>
        <source>&amp;Quit</source>
        <translation type="unfinished"></translation>
    </message>
    <message>
        <source>Quit from application</source>
        <translation type="unfinished"></translation>
    </message>
    <message>
        <source>&amp;Forum</source>
        <translation type="unfinished"></translation>
    </message>
    <message>
        <source>&amp;Close To Tray</source>
        <translation type="unfinished"></translation>
    </message>
    <message>
        <source>Minimizes the window to tray</source>
        <translation type="unfinished"></translation>
    </message>
    <message>
        <source>&amp;Save Article</source>
        <translation type="unfinished"></translation>
    </message>
    <message>
        <source>Save Article</source>
        <translation type="unfinished"></translation>
    </message>
    <message>
        <source>&amp;Print</source>
        <translation type="unfinished"></translation>
    </message>
    <message>
        <source>Page Set&amp;up</source>
        <translation type="unfinished"></translation>
    </message>
    <message>
        <source>Print Pre&amp;view</source>
        <translation type="unfinished"></translation>
    </message>
    <message>
        <source>&amp;Rescan Files</source>
        <translation type="unfinished"></translation>
    </message>
    <message>
        <source>&amp;Clear</source>
        <translation type="unfinished"></translation>
    </message>
    <message>
        <source>&amp;New Tab</source>
        <translation type="unfinished"></translation>
    </message>
    <message>
        <source>&amp;Configuration Folder</source>
        <translation type="unfinished"></translation>
    </message>
    <message>
        <source>&amp;Show</source>
        <translation type="unfinished"></translation>
    </message>
    <message>
        <source>Ctrl+H</source>
        <translation type="unfinished"></translation>
    </message>
    <message>
        <source>&amp;Export</source>
        <translation type="unfinished"></translation>
    </message>
    <message>
        <source>&amp;Import</source>
        <translation type="unfinished"></translation>
    </message>
    <message>
        <source>&amp;Always on Top</source>
        <translation type="unfinished"></translation>
    </message>
    <message>
        <source>Always on Top</source>
        <translation type="unfinished"></translation>
    </message>
    <message>
        <source>Ctrl+O</source>
        <translation type="unfinished"></translation>
    </message>
    <message>
        <source>Menu Button</source>
        <translation type="unfinished"></translation>
    </message>
    <message>
        <source>Search in page</source>
        <translation type="unfinished"></translation>
    </message>
    <message>
        <source>Full-text search</source>
        <translation type="unfinished"></translation>
    </message>
    <message>
        <source>GoldenDict reference</source>
        <translation type="unfinished"></translation>
    </message>
    <message>
        <source>Export</source>
        <translation type="unfinished"></translation>
    </message>
    <message>
        <source>Import</source>
        <translation type="unfinished"></translation>
    </message>
    <message>
        <source>Add</source>
        <translation type="unfinished"></translation>
    </message>
    <message>
        <source>Add current tab to Favorites</source>
        <translation type="unfinished"></translation>
    </message>
    <message>
        <source>Show Names in Dictionary &amp;Bar</source>
        <translation type="unfinished"></translation>
    </message>
    <message>
        <source>Show &amp;Small Icons in Toolbars</source>
        <translation type="unfinished"></translation>
    </message>
    <message>
        <source>Show &amp;Large Icons in Toolbars</source>
        <translation type="unfinished"></translation>
    </message>
    <message>
        <source>Show &amp;Normal Icons in Toolbars</source>
        <translation type="unfinished"></translation>
    </message>
    <message>
        <source>&amp;Menubar</source>
        <translation type="unfinished"></translation>
    </message>
    <message>
        <source>&amp;Navigation</source>
        <translation type="unfinished"></translation>
    </message>
    <message>
        <source>Back</source>
        <translation type="unfinished"></translation>
    </message>
    <message>
        <source>Forward</source>
        <translation type="unfinished"></translation>
    </message>
    <message>
        <source>Toggle clipboard monitoring</source>
        <translation type="unfinished"></translation>
    </message>
    <message>
        <source>Pronounce Word (Alt+S)</source>
        <translation type="unfinished"></translation>
    </message>
    <message>
        <source>Zoom In</source>
        <translation type="unfinished"></translation>
    </message>
    <message>
        <source>Zoom Out</source>
        <translation type="unfinished"></translation>
    </message>
    <message>
        <source>Normal Size</source>
        <translation type="unfinished"></translation>
    </message>
    <message>
        <source>Found in Dictionaries:</source>
        <translation type="unfinished"></translation>
    </message>
    <message>
        <source>Show &amp;Main Window</source>
        <translation type="unfinished"></translation>
    </message>
    <message>
        <source>Opened tabs</source>
        <translation type="unfinished"></translation>
    </message>
    <message>
        <source>Close current tab</source>
        <translation type="unfinished"></translation>
    </message>
    <message>
        <source>Close all tabs</source>
        <translation type="unfinished"></translation>
    </message>
    <message>
        <source>Close all tabs except current</source>
        <translation type="unfinished"></translation>
    </message>
    <message>
        <source>Add all tabs to Favorites</source>
        <translation type="unfinished"></translation>
    </message>
    <message>
        <source>New Tab</source>
        <translation type="unfinished"></translation>
    </message>
    <message>
        <source>Welcome!</source>
        <translation type="unfinished"></translation>
    </message>
    <message>
        <source>Accessibility API is not enabled</source>
        <translation type="unfinished"></translation>
    </message>
    <message>
        <source>WARNING: %1</source>
        <translation type="unfinished"></translation>
    </message>
    <message>
        <source>String to search in dictionaries. The wildcards &apos;*&apos;, &apos;?&apos; and sets of symbols &apos;[...]&apos; are allowed.
To find &apos;*&apos;, &apos;?&apos;, &apos;[&apos;, &apos;]&apos; symbols use &apos;\*&apos;, &apos;\?&apos;, &apos;\[&apos;, &apos;\]&apos; respectively</source>
        <translation type="unfinished"></translation>
    </message>
    <message>
        <source>%1 dictionaries, %2 articles, %3 words</source>
        <translation type="unfinished"></translation>
    </message>
    <message>
        <source>All</source>
        <translation type="unfinished"></translation>
    </message>
    <message>
        <source>Open Tabs List</source>
        <translation type="unfinished"></translation>
    </message>
    <message>
        <source>(untitled)</source>
        <translation type="unfinished"></translation>
    </message>
    <message>
        <source>Remove current tab from Favorites</source>
        <translation type="unfinished"></translation>
    </message>
    <message>
        <source>Failed to initialize hotkeys monitoring mechanism.&lt;br&gt;Make sure your XServer has RECORD extension turned on.</source>
        <translation type="unfinished"></translation>
    </message>
    <message>
        <source>New Release Available</source>
        <translation type="unfinished"></translation>
    </message>
    <message>
        <source>Version &lt;b&gt;%1&lt;/b&gt; of GoldenDict is now available for download.&lt;br&gt;Click &lt;b&gt;Download&lt;/b&gt; to get to the download page.</source>
        <translation type="unfinished"></translation>
    </message>
    <message>
        <source>Download</source>
        <translation type="unfinished"></translation>
    </message>
    <message>
        <source>Skip This Release</source>
        <translation type="unfinished"></translation>
    </message>
    <message>
        <source>You have chosen to hide a menubar. Use %1 to show it back.</source>
        <translation type="unfinished"></translation>
    </message>
    <message>
        <source>Ctrl+M</source>
        <translation type="unfinished"></translation>
    </message>
    <message>
        <source>Page Setup</source>
        <translation type="unfinished"></translation>
    </message>
    <message>
        <source>No printer is available. Please install one first.</source>
        <translation type="unfinished"></translation>
    </message>
    <message>
        <source>Print Article</source>
        <translation type="unfinished"></translation>
    </message>
    <message>
        <source>Complete Html (*.html *.htm)</source>
        <translation type="unfinished"></translation>
    </message>
    <message>
        <source>Single Html (*.html *.htm)</source>
        <translation type="unfinished"></translation>
    </message>
    <message>
        <source>Pdf (*.pdf)</source>
        <translation type="unfinished"></translation>
    </message>
    <message>
        <source>Mime Html (*.mhtml)</source>
        <translation type="unfinished"></translation>
    </message>
    <message>
        <source>Save Article As</source>
        <translation type="unfinished"></translation>
    </message>
    <message>
        <source>Error</source>
        <translation type="unfinished"></translation>
    </message>
    <message>
        <source>Can&apos;t save article: %1</source>
        <translation type="unfinished"></translation>
    </message>
    <message>
        <source>Saving article...</source>
        <translation type="unfinished"></translation>
    </message>
    <message>
        <source>Save article complete</source>
        <translation type="unfinished"></translation>
    </message>
    <message>
        <source>The main window is set to be always on top.</source>
        <translation type="unfinished"></translation>
    </message>
    <message>
        <source>&amp;Hide</source>
        <translation type="unfinished"></translation>
    </message>
    <message>
        <source>Export history to file</source>
        <translation type="unfinished"></translation>
    </message>
    <message>
        <source>Text files (*.txt);;All files (*.*)</source>
        <translation type="unfinished"></translation>
    </message>
    <message>
        <source>Export error: </source>
        <translation type="unfinished"></translation>
    </message>
    <message>
        <source>History export complete</source>
        <translation type="unfinished"></translation>
    </message>
    <message>
        <source>Import history from file</source>
        <translation type="unfinished"></translation>
    </message>
    <message>
        <source>Import error: </source>
        <translation type="unfinished"></translation>
    </message>
    <message>
        <source>Import error: invalid data in file</source>
        <translation type="unfinished"></translation>
    </message>
    <message>
        <source>History import complete</source>
        <translation type="unfinished"></translation>
    </message>
    <message>
        <source>Export Favorites to file</source>
        <translation type="unfinished"></translation>
    </message>
    <message>
        <source>Text files (*.txt);;XML files (*.xml)</source>
        <translation type="unfinished"></translation>
    </message>
    <message>
        <source>Favorites export complete</source>
        <translation type="unfinished"></translation>
    </message>
    <message>
        <source>Import Favorites from file</source>
        <translation type="unfinished"></translation>
    </message>
    <message>
        <source>Text and XML files (*.txt *.xml);;All files (*.*)</source>
        <translation type="unfinished"></translation>
    </message>
    <message>
        <source>Data parsing error</source>
        <translation type="unfinished"></translation>
    </message>
    <message>
        <source>Favorites import complete</source>
        <translation type="unfinished"></translation>
    </message>
    <message>
        <source>Dictionary info</source>
        <translation type="unfinished"></translation>
    </message>
    <message>
        <source>Dictionary headwords</source>
        <translation type="unfinished"></translation>
    </message>
    <message>
        <source>Open dictionary folder</source>
        <translation type="unfinished"></translation>
    </message>
    <message>
        <source>Now indexing for full-text search: </source>
        <translation type="unfinished"></translation>
    </message>
    <message>
        <source>Remove headword &quot;%1&quot; from Favorites?</source>
        <translation type="unfinished"></translation>
    </message>
    <message>
        <source>Show</source>
        <translation type="unfinished"></translation>
    </message>
    <message>
        <source>Save PDF complete</source>
        <translation type="unfinished"></translation>
    </message>
    <message>
        <source>Save PDF failed</source>
        <translation type="unfinished"></translation>
    </message>
</context>
<context>
    <name>Mdx::MdxArticleRequest</name>
    <message>
        <source>Dictionary file was tampered or corrupted</source>
        <translation type="unfinished"></translation>
    </message>
    <message>
        <source>Failed loading article from %1, reason: %2</source>
        <translation type="unfinished"></translation>
    </message>
</context>
<context>
    <name>MediaWiki::MediaWikiArticleRequest</name>
    <message>
        <source>XML parse error: %1 at %2,%3</source>
        <translation type="unfinished"></translation>
    </message>
</context>
<context>
    <name>MediaWiki::MediaWikiWordSearchRequest</name>
    <message>
        <source>XML parse error: %1 at %2,%3</source>
        <translation type="unfinished"></translation>
    </message>
</context>
<context>
    <name>MediaWikisModel</name>
    <message>
        <source>Enabled</source>
        <translation type="unfinished"></translation>
    </message>
    <message>
        <source>Name</source>
        <translation type="unfinished"></translation>
    </message>
    <message>
        <source>Address</source>
        <translation type="unfinished"></translation>
    </message>
    <message>
        <source>Icon</source>
        <translation type="unfinished"></translation>
    </message>
    <message>
        <source>Language Variant</source>
        <translation type="unfinished"></translation>
    </message>
</context>
<context>
    <name>MultimediaAudioPlayer</name>
    <message>
        <source>Couldn&apos;t open audio buffer for reading.</source>
        <translation type="unfinished"></translation>
    </message>
</context>
<context>
    <name>OrderAndProps</name>
    <message>
        <source>Form</source>
        <translation type="unfinished"></translation>
    </message>
    <message>
        <source>Dictionary order:</source>
        <translation type="unfinished"></translation>
    </message>
    <message>
        <source>Inactive (disabled) dictionaries:</source>
        <translation type="unfinished"></translation>
    </message>
    <message>
        <source>Dictionary information</source>
        <translation type="unfinished"></translation>
    </message>
    <message>
        <source>Name:</source>
        <translation type="unfinished"></translation>
    </message>
    <message>
        <source>Total articles:</source>
        <translation type="unfinished"></translation>
    </message>
    <message>
        <source>Total words:</source>
        <translation type="unfinished"></translation>
    </message>
    <message>
        <source>Translates from:</source>
        <translation type="unfinished"></translation>
    </message>
    <message>
        <source>Translates to:</source>
        <translation type="unfinished"></translation>
    </message>
    <message>
        <source>Description:</source>
        <translation type="unfinished"></translation>
    </message>
    <message>
        <source>Files comprising this dictionary:</source>
        <translation type="unfinished"></translation>
    </message>
    <message>
        <source>Adjust the order by dragging and dropping items in it. Drop dictionaries to the inactive group to disable their use.</source>
        <translation type="unfinished"></translation>
    </message>
    <message>
        <source>Dictionary headwords</source>
        <translation type="unfinished"></translation>
    </message>
    <message>
        <source>Sort by name</source>
        <translation type="unfinished"></translation>
    </message>
    <message>
        <source>Sort by languages</source>
        <translation type="unfinished"></translation>
    </message>
    <message>
        <source>Dictionaries active: %1, inactive: %2</source>
        <translation type="unfinished"></translation>
    </message>
</context>
<context>
    <name>PathsModel</name>
    <message>
        <source>Path</source>
        <translation type="unfinished"></translation>
    </message>
    <message>
        <source>Recursive</source>
        <translation type="unfinished"></translation>
    </message>
</context>
<context>
    <name>Preferences</name>
    <message>
        <source>Preferences</source>
        <translation type="unfinished"></translation>
    </message>
    <message>
        <source>&amp;Interface</source>
        <translation type="unfinished"></translation>
    </message>
    <message>
        <source>Double-click translates the word clicked</source>
        <translation type="unfinished"></translation>
    </message>
    <message>
        <source>Tabbed browsing</source>
        <translation type="unfinished"></translation>
    </message>
    <message>
        <source>Normally, opening a new tab switches to it immediately.
With this on however, new tabs will be opened without
switching to them.</source>
        <translation type="unfinished"></translation>
    </message>
    <message>
        <source>Open new tabs in background</source>
        <translation type="unfinished"></translation>
    </message>
    <message>
        <source>With this on, new tabs are opened just after the
current, active one. Otherwise they are added to
be the last ones.</source>
        <translation type="unfinished"></translation>
    </message>
    <message>
        <source>Open new tabs after the current one</source>
        <translation type="unfinished"></translation>
    </message>
    <message>
        <source>Select this option if you don&apos;t want to see the main tab bar when only a single tab is opened.</source>
        <translation type="unfinished"></translation>
    </message>
    <message>
        <source>Hide single tab</source>
        <translation type="unfinished"></translation>
    </message>
    <message>
        <source>MRU order: Most recently used order.</source>
        <translation type="unfinished"></translation>
    </message>
    <message>
        <source>Ctrl-Tab navigates tabs in MRU order</source>
        <translation type="unfinished"></translation>
    </message>
    <message>
        <source>Normally, pressing ESC key moves focus to the translation line.
With this on however, it will hide the main window.</source>
        <translation type="unfinished"></translation>
    </message>
    <message>
        <source>ESC key hides main window</source>
        <translation type="unfinished"></translation>
    </message>
    <message>
        <source>Turn this option on if you want to select words by single mouse click</source>
        <translation type="unfinished"></translation>
    </message>
    <message>
        <source>Select word by single click</source>
        <translation type="unfinished"></translation>
    </message>
    <message>
        <source>Startup</source>
        <translation type="unfinished"></translation>
    </message>
    <message>
        <source>Automatically starts GoldenDict after operation system bootup.</source>
        <translation type="unfinished"></translation>
    </message>
    <message>
        <source>Start with system</source>
        <translation type="unfinished"></translation>
    </message>
    <message>
        <source>Normally, clicking on a link, double-clicking on a word or looking up
selection in an article loads the translation and almost immediately
scrolls to the article from the same dictionary. With this option off,
however, the article from the topmost dictionary is shown.</source>
        <translation type="unfinished"></translation>
    </message>
    <message>
        <source>Automatically scroll to target article</source>
        <translation type="unfinished"></translation>
    </message>
    <message>
        <source>When enabled, an icon appears in the system tray area which can be used
to open main window and perform other tasks.</source>
        <translation type="unfinished"></translation>
    </message>
    <message>
        <source>Enable system tray icon</source>
        <translation type="unfinished"></translation>
    </message>
    <message>
        <source>With this on, the application starts directly to system tray without showing
its main window.</source>
        <translation type="unfinished"></translation>
    </message>
    <message>
        <source>Start to system tray</source>
        <translation type="unfinished"></translation>
    </message>
    <message>
        <source>With this on, an attempt to close main window would hide it instead of closing
the application.</source>
        <translation type="unfinished"></translation>
    </message>
    <message>
        <source>Close to system tray</source>
        <translation type="unfinished"></translation>
    </message>
    <message>
        <source>Adjust this value to avoid huge context menus.</source>
        <translation type="unfinished"></translation>
    </message>
    <message>
        <source>Context menu dictionaries limit:</source>
        <translation type="unfinished"></translation>
    </message>
    <message>
        <source>Appearance</source>
        <translation type="unfinished"></translation>
    </message>
    <message>
        <source>Turn the UI to dark.</source>
        <translation type="unfinished"></translation>
    </message>
    <message>
        <source>Dark Mode</source>
        <translation type="unfinished"></translation>
    </message>
    <message>
        <source>Turn the article display style to dark.</source>
        <translation type="unfinished"></translation>
    </message>
    <message>
        <source>Dark Reader Mode</source>
        <translation type="unfinished"></translation>
    </message>
    <message>
        <source>These fonts will be applied when the fonts specified by a dictionary are not found.</source>
        <translation type="unfinished"></translation>
    </message>
    <message>
        <source>Fallback Fonts</source>
        <translation type="unfinished"></translation>
    </message>
    <message>
        <source>Standard Font</source>
        <translation type="unfinished"></translation>
    </message>
    <message>
        <source>Serif Font</source>
        <translation type="unfinished"></translation>
    </message>
    <message>
        <source>Sans-serif Font</source>
        <translation type="unfinished"></translation>
    </message>
    <message>
        <source>Monospace Font</source>
        <translation type="unfinished"></translation>
    </message>
    <message>
        <source>&amp;Popup</source>
        <translation type="unfinished"></translation>
    </message>
    <message>
        <source>Chooses whether the clipboard monitoring will be turned on by default at the program&apos;s startup.</source>
        <translation type="unfinished"></translation>
    </message>
    <message>
        <source>Start with clipboard monitoring turned on</source>
        <translation type="unfinished"></translation>
    </message>
    <message>
        <source>Send translated word to main window instead of to show it in popup window</source>
        <translation type="unfinished"></translation>
    </message>
    <message>
        <source>Send translated word to main window</source>
        <translation type="unfinished"></translation>
    </message>
    <message>
        <source>Track clipboard changes when Scanning is enabled. Notice! You should always enable this unless you are on Linux.</source>
        <translation type="unfinished"></translation>
    </message>
    <message>
        <source>Track Clipboard change</source>
        <translation type="unfinished"></translation>
    </message>
    <message>
        <source>Track Selection change</source>
        <translation type="unfinished"></translation>
    </message>
    <message>
        <source>With this enabled, the popup would only show up if all chosen keys are
in the pressed state when the word selection changes.</source>
        <translation type="unfinished"></translation>
    </message>
    <message>
        <source>Only tack selection when all selected keys are kept pressed:</source>
        <translation type="unfinished"></translation>
    </message>
    <message>
        <source>Alt key</source>
        <translation type="unfinished"></translation>
    </message>
    <message>
        <source>Ctrl key</source>
        <translation type="unfinished"></translation>
    </message>
    <message>
        <source>Shift key</source>
        <translation type="unfinished"></translation>
    </message>
    <message>
        <source>Windows key or Meta key</source>
        <translation type="unfinished"></translation>
    </message>
    <message>
        <source>Show a flag window before showing popup window, click the flag to show popup window. </source>
        <translation type="unfinished"></translation>
    </message>
    <message>
        <source>Show scan flag when word is selected</source>
        <translation type="unfinished"></translation>
    </message>
    <message>
        <source>Do not show popup when selection or clipboard in one of GoldenDict&apos;s own windows changes</source>
        <translation type="unfinished"></translation>
    </message>
    <message>
        <source>Ignore GoldenDict&apos;s own selection and clipboard changes</source>
        <translation type="unfinished"></translation>
    </message>
    <message>
        <source>Delay time</source>
        <translation type="unfinished"></translation>
    </message>
    <message>
        <source> ms</source>
        <translation type="unfinished"></translation>
    </message>
    <message>
        <source>Hotkeys</source>
        <translation type="unfinished"></translation>
    </message>
    <message>
        <source>Use the following hotkey to show or hide the main window:</source>
        <translation type="unfinished"></translation>
    </message>
    <message>
        <source>Use the following hotkey to translate a word from clipboard:</source>
        <translation type="unfinished"></translation>
    </message>
    <message>
        <source>The hotkeys are global and work from any program and within any context as long as GoldenDict is running in background.</source>
        <translation type="unfinished"></translation>
    </message>
    <message>
        <source>&amp;Audio</source>
        <translation type="unfinished"></translation>
    </message>
    <message>
        <source>Pronunciation</source>
        <translation type="unfinished"></translation>
    </message>
    <message>
        <source>Auto-pronounce words in main window</source>
        <translation type="unfinished"></translation>
    </message>
    <message>
        <source>Auto-pronounce words in the popup</source>
        <translation type="unfinished"></translation>
    </message>
    <message>
        <source>Playback</source>
        <translation type="unfinished"></translation>
    </message>
    <message>
        <source>Play audio files via built-in audio support</source>
        <translation type="unfinished"></translation>
    </message>
    <message>
        <source>Use internal player:</source>
        <translation type="unfinished"></translation>
    </message>
    <message>
        <source>Choose audio back end</source>
        <translation type="unfinished"></translation>
    </message>
    <message>
        <source>Use any external program to play audio files</source>
        <translation type="unfinished"></translation>
    </message>
    <message>
        <source>Use external program:</source>
        <translation type="unfinished"></translation>
    </message>
    <message>
        <source>Enter audio player command line</source>
        <translation type="unfinished"></translation>
    </message>
    <message>
        <source>&amp;Network</source>
        <translation type="unfinished"></translation>
    </message>
    <message>
        <source>Enable if you wish to use a proxy server
for all program&apos;s network requests.</source>
        <translation type="unfinished"></translation>
    </message>
    <message>
        <source>Use proxy server</source>
        <translation type="unfinished"></translation>
    </message>
    <message>
        <source>System proxy</source>
        <translation type="unfinished"></translation>
    </message>
    <message>
        <source>Custom proxy</source>
        <translation type="unfinished"></translation>
    </message>
    <message>
        <source>Custom settings</source>
        <translation type="unfinished"></translation>
    </message>
    <message>
        <source>Type:</source>
        <translation type="unfinished"></translation>
    </message>
    <message>
        <source>Host:</source>
        <translation type="unfinished"></translation>
    </message>
    <message>
        <source>Port:</source>
        <translation type="unfinished"></translation>
    </message>
    <message>
        <source>User:</source>
        <translation type="unfinished"></translation>
    </message>
    <message>
        <source>Password:</source>
        <translation type="unfinished"></translation>
    </message>
    <message>
        <source>Anki Connect</source>
        <translation type="unfinished"></translation>
    </message>
    <message>
        <source>http://</source>
        <translation type="unfinished"></translation>
    </message>
    <message>
        <source>Deck:</source>
        <translation type="unfinished"></translation>
    </message>
    <message>
        <source>Model:</source>
        <translation type="unfinished"></translation>
    </message>
    <message>
        <source>Word</source>
        <translation type="unfinished"></translation>
    </message>
    <message>
        <source>Vocabulary field...</source>
        <translation type="unfinished"></translation>
    </message>
    <message>
        <source>Text</source>
        <translation type="unfinished"></translation>
    </message>
    <message>
        <source>Definition field...</source>
        <translation type="unfinished"></translation>
    </message>
    <message>
        <source>Sentence</source>
        <translation type="unfinished"></translation>
    </message>
    <message>
        <source>Sentence field (can be empty)...</source>
        <translation type="unfinished"></translation>
    </message>
    <message>
        <source>Enabling this would make GoldenDict block most advertisements
by disallowing content (images, frames) not originating from the site
you are browsing. If some site breaks because of this, try disabling this.</source>
        <translation type="unfinished"></translation>
    </message>
    <message>
        <source>Disallow loading content from other sites (hides most advertisements)</source>
        <translation type="unfinished"></translation>
    </message>
    <message>
        <source>Some sites detect GoldenDict via HTTP headers and block the requests.
Enable this option to workaround the problem.</source>
        <translation type="unfinished"></translation>
    </message>
    <message>
        <source>Do not identify GoldenDict in HTTP headers</source>
        <translation type="unfinished"></translation>
    </message>
    <message>
        <source>Maximum network cache size:</source>
        <translation type="unfinished"></translation>
    </message>
    <message>
        <source>Maximum disk space occupied by GoldenDict&apos;s network cache in
%1
If set to 0 the network disk cache will be disabled.</source>
        <translation type="unfinished"></translation>
    </message>
    <message>
        <source> MiB</source>
        <translation type="unfinished"></translation>
    </message>
    <message>
        <source>When this option is enabled, GoldenDict
clears its network cache from disk during exit.</source>
        <translation type="unfinished"></translation>
    </message>
    <message>
        <source>Clear network cache on exit</source>
        <translation type="unfinished"></translation>
    </message>
    <message>
        <source>When this is enabled, the program periodically
checks if a new, updated version of GoldenDict
is available for download. If it is so, the program
informs the user about it and prompts to open a
download page.</source>
        <translation type="unfinished"></translation>
    </message>
    <message>
        <source>Check for new program releases periodically</source>
        <translation type="unfinished"></translation>
    </message>
    <message>
        <source>Full-text search</source>
        <translation type="unfinished"></translation>
    </message>
    <message>
        <source>Allow full-text search for:</source>
        <translation type="unfinished"></translation>
    </message>
    <message>
        <source>Don&apos;t search in dictionaries containing more than</source>
        <translation type="unfinished"></translation>
    </message>
    <message>
        <source>articles (0 - unlimited)</source>
        <translation type="unfinished"></translation>
    </message>
    <message>
        <source>Create fulltext index with parallel threads </source>
        <translation type="unfinished"></translation>
    </message>
    <message>
        <source>Ad&amp;vanced</source>
        <translation type="unfinished"></translation>
    </message>
    <message>
        <source>History</source>
        <translation type="unfinished"></translation>
    </message>
    <message>
        <source>Turn this option on to store history of the translated words</source>
        <translation type="unfinished"></translation>
    </message>
    <message>
        <source>Store &amp;history</source>
        <translation type="unfinished"></translation>
    </message>
    <message>
        <source>Specify the maximum number of entries to keep in history.</source>
        <translation type="unfinished"></translation>
    </message>
    <message>
        <source>Maximum history size:</source>
        <translation type="unfinished"></translation>
    </message>
    <message>
        <source>History saving interval. If set to 0 history will be saved only during exit.</source>
        <translation type="unfinished"></translation>
    </message>
    <message>
        <source>Save every</source>
        <translation type="unfinished"></translation>
    </message>
    <message>
        <source>minutes</source>
        <translation type="unfinished"></translation>
    </message>
    <message>
        <source>Favorites</source>
        <translation type="unfinished"></translation>
    </message>
    <message>
        <source>Favorites saving interval. If set to 0 Favorites will be saved only during exit.</source>
        <translation type="unfinished"></translation>
    </message>
    <message>
        <source>Turn this option on to confirm every operation of items deletion</source>
        <translation type="unfinished"></translation>
    </message>
    <message>
        <source>Confirmation for items deletion</source>
        <translation type="unfinished"></translation>
    </message>
    <message>
        <source>Articles</source>
        <translation type="unfinished"></translation>
    </message>
    <message>
        <source>Ignore punctuation while searching</source>
        <translation type="unfinished"></translation>
    </message>
    <message>
        <source>Input phrases longer than this size will be ignored</source>
        <translation type="unfinished"></translation>
    </message>
    <message>
        <source>symbols</source>
        <translation type="unfinished"></translation>
    </message>
    <message>
        <source>Select this option to automatic collapse big articles</source>
        <translation type="unfinished"></translation>
    </message>
    <message>
        <source>Collapse articles more than</source>
        <translation type="unfinished"></translation>
    </message>
    <message>
        <source>Turn this option on to ignore unreasonably long input text
from mouse-over, selection, clipboard or command line</source>
        <translation type="unfinished"></translation>
    </message>
    <message>
        <source>Ignore input phrases longer than</source>
        <translation type="unfinished"></translation>
    </message>
    <message>
        <source>Articles longer than this size will be collapsed</source>
        <translation type="unfinished"></translation>
    </message>
    <message>
        <source>Turn this option on to always expand optional parts of articles</source>
        <translation type="unfinished"></translation>
    </message>
    <message>
        <source>Expand optional &amp;parts</source>
        <translation type="unfinished"></translation>
    </message>
    <message>
        <source>Turn this option on to ignore diacritics while searching articles</source>
        <translation type="unfinished"></translation>
    </message>
    <message>
        <source>Ignore diacritics while searching</source>
        <translation type="unfinished"></translation>
    </message>
    <message>
        <source>During successive searches,if one dictionary is collapsed by manual, it will remain collapsed in the next search</source>
        <translation type="unfinished"></translation>
    </message>
    <message>
        <source>Session collapse</source>
        <translation type="unfinished"></translation>
    </message>
    <message>
        <source>Turn this option on to enable extra articles search via synonym lists
from Stardict, Babylon and GLS dictionaries</source>
        <translation type="unfinished"></translation>
    </message>
    <message>
        <source>Extra search via synonyms</source>
        <translation type="unfinished"></translation>
    </message>
    <message>
        <source>When using clipboard, strip everything after newline</source>
        <translation type="unfinished"></translation>
    </message>
    <message>
        <source>On a new search, focus the main or popup window even if it&apos;s visible</source>
        <translation type="unfinished"></translation>
    </message>
    <message>
        <source>Miscellaneous</source>
        <translation type="unfinished"></translation>
    </message>
    <message>
        <source>Remove invalid index on exit</source>
        <translation type="unfinished"></translation>
    </message>
    <message>
        <source>System default</source>
        <translation type="unfinished"></translation>
    </message>
    <message>
        <source>Default</source>
        <translation type="unfinished"></translation>
    </message>
    <message>
        <source>Classic</source>
        <translation type="unfinished"></translation>
    </message>
    <message>
        <source>Modern</source>
        <translation type="unfinished"></translation>
    </message>
    <message>
        <source>Lingvo</source>
        <translation type="unfinished"></translation>
    </message>
    <message>
        <source>Babylon</source>
        <translation type="unfinished"></translation>
    </message>
    <message>
        <source>Lingoes</source>
        <translation type="unfinished"></translation>
    </message>
    <message>
        <source>Lingoes-Blue</source>
        <translation type="unfinished"></translation>
    </message>
    <message>
        <source>Auto does nothing on some systems.</source>
        <translation type="unfinished"></translation>
    </message>
    <message>
        <source>Restart the program to apply the language change.</source>
        <translation type="unfinished"></translation>
    </message>
    <message>
        <source>Restart to apply the interface style change.</source>
        <translation type="unfinished"></translation>
    </message>
    <message>
        <source>Restart to apply the interface font change.</source>
        <translation type="unfinished"></translation>
    </message>
    <message>
        <source>Restart needed</source>
        <translation type="unfinished"></translation>
    </message>
    <message>
        <source>Enable</source>
        <translation type="unfinished"></translation>
    </message>
    <message>
        <source>Disable</source>
        <translation type="unfinished"></translation>
    </message>
    <message>
        <source>Automatic</source>
        <translation type="unfinished"></translation>
    </message>
    <message>
        <source>Save debug messages to gd_log.txt in the config folder</source>
        <translation type="unfinished"></translation>
    </message>
    <message>
        <source>Interface language</source>
        <translation type="unfinished"></translation>
    </message>
    <message>
        <source>Article Display style</source>
        <translation type="unfinished"></translation>
    </message>
    <message>
        <source>Add-on style</source>
        <translation type="unfinished"></translation>
    </message>
    <message>
        <source>Interface Style</source>
        <translation type="unfinished"></translation>
    </message>
    <message>
        <source>Preview Font</source>
        <translation type="unfinished"></translation>
    </message>
    <message>
        <source>GoldenDict-ng is a dictionary software.</source>
        <translation type="unfinished"></translation>
    </message>
    <message>
<<<<<<< HEAD
        <source>Enable Interface Font</source>
        <translation type="unfinished"></translation>
    </message>
    <message>
        <source>Font</source>
        <translation type="unfinished"></translation>
    </message>
    <message>
        <source>Font Size</source>
=======
        <source>None</source>
>>>>>>> 50382383
        <translation type="unfinished"></translation>
    </message>
</context>
<context>
    <name>ProgramTypeEditor</name>
    <message>
        <source>Audio</source>
        <translation type="unfinished"></translation>
    </message>
    <message>
        <source>Plain Text</source>
        <translation type="unfinished"></translation>
    </message>
    <message>
        <source>Html</source>
        <translation type="unfinished"></translation>
    </message>
    <message>
        <source>Prefix Match</source>
        <translation type="unfinished"></translation>
    </message>
    <message>
        <source>Unknown</source>
        <translation type="unfinished"></translation>
    </message>
</context>
<context>
    <name>Programs::RunInstance</name>
    <message>
        <source>No program name was given.</source>
        <translation type="unfinished"></translation>
    </message>
    <message>
        <source>The program has crashed.</source>
        <translation type="unfinished"></translation>
    </message>
    <message>
        <source>The program has returned exit code %1.</source>
        <translation type="unfinished"></translation>
    </message>
</context>
<context>
    <name>ProgramsModel</name>
    <message>
        <source>Enabled</source>
        <translation type="unfinished"></translation>
    </message>
    <message>
        <source>Type</source>
        <translation type="unfinished"></translation>
    </message>
    <message>
        <source>Name</source>
        <translation type="unfinished"></translation>
    </message>
    <message>
        <source>Command Line</source>
        <translation type="unfinished"></translation>
    </message>
    <message>
        <source>Icon</source>
        <translation type="unfinished"></translation>
    </message>
</context>
<context>
    <name>QObject</name>
    <message>
        <source>Article loading error</source>
        <translation type="unfinished"></translation>
    </message>
    <message>
        <source>Article decoding error</source>
        <translation type="unfinished"></translation>
    </message>
    <message>
        <source>Copyright: %1%2</source>
        <translation type="unfinished"></translation>
    </message>
    <message>
        <source>Version: %1%2</source>
        <translation type="unfinished"></translation>
    </message>
    <message>
        <source>Author: %1%2</source>
        <translation type="unfinished"></translation>
    </message>
    <message>
        <source>E-mail: %1%2</source>
        <translation type="unfinished"></translation>
    </message>
    <message>
        <source>Title: %1%2</source>
        <translation type="unfinished"></translation>
    </message>
    <message>
        <source>Website: %1%2</source>
        <translation type="unfinished"></translation>
    </message>
    <message>
        <source>Date: %1%2</source>
        <translation type="unfinished"></translation>
    </message>
    <message>
        <source>A dictionary lookup program.</source>
        <translation type="unfinished"></translation>
    </message>
    <message>
        <source>Word or sentence to query.</source>
        <translation type="unfinished"></translation>
    </message>
    <message>
        <source>Reset window state.</source>
        <translation type="unfinished"></translation>
    </message>
    <message>
        <source>Disable tts.</source>
        <translation type="unfinished"></translation>
    </message>
    <message>
        <source>Change the group of main window.</source>
        <translation type="unfinished"></translation>
    </message>
    <message>
        <source>Change the group of popup.</source>
        <translation type="unfinished"></translation>
    </message>
    <message>
        <source>Toggle popup.</source>
        <translation type="unfinished"></translation>
    </message>
    <message>
        <source>Print version and diagnosis info.</source>
        <translation type="unfinished"></translation>
    </message>
    <message>
        <source>Save debug messages to gd_log.txt in the config folder.</source>
        <translation type="unfinished"></translation>
    </message>
    <message>
        <source>Force the word to be translated in Popup.</source>
        <translation type="unfinished"></translation>
    </message>
    <message>
        <source>Force the word to be translated in the mainwindow.</source>
        <translation type="unfinished"></translation>
    </message>
</context>
<context>
    <name>QuickFilterLine</name>
    <message>
        <source>Dictionary search/filter (Ctrl+F)</source>
        <translation type="unfinished"></translation>
    </message>
    <message>
        <source>Clear Search</source>
        <translation type="unfinished"></translation>
    </message>
</context>
<context>
    <name>ResourceToSaveHandler</name>
    <message>
        <source>ERROR: %1</source>
        <translation type="unfinished"></translation>
    </message>
    <message>
        <source>Resource saving error: </source>
        <translation type="unfinished"></translation>
    </message>
    <message>
        <source>WARNING: %1</source>
        <translation type="unfinished"></translation>
    </message>
    <message>
        <source>The referenced resource failed to download.</source>
        <translation type="unfinished"></translation>
    </message>
</context>
<context>
    <name>Romaji</name>
    <message>
        <source>Hepburn Romaji for Hiragana</source>
        <translation type="unfinished"></translation>
    </message>
    <message>
        <source>Hepburn Romaji for Katakana</source>
        <translation type="unfinished"></translation>
    </message>
</context>
<context>
    <name>RussianTranslit</name>
    <message>
        <source>Russian Transliteration</source>
        <translation type="unfinished"></translation>
    </message>
</context>
<context>
    <name>ScanPopup</name>
    <message>
        <source>WARNING: %1</source>
        <translation type="unfinished"></translation>
    </message>
</context>
<context>
    <name>ScanPopupToolBar</name>
    <message>
        <source>Back</source>
        <translation type="unfinished"></translation>
    </message>
    <message>
        <source>Forward</source>
        <translation type="unfinished"></translation>
    </message>
    <message>
        <source>Pronounce Word (Alt+S)</source>
        <translation type="unfinished"></translation>
    </message>
    <message>
        <source>Alt+S</source>
        <translation type="unfinished"></translation>
    </message>
    <message>
        <source>Send word to main window (Alt+W)</source>
        <translation type="unfinished"></translation>
    </message>
    <message>
        <source>Alt+W</source>
        <translation type="unfinished"></translation>
    </message>
    <message>
        <source>Add word to Favorites (Ctrl+E)</source>
        <translation type="unfinished"></translation>
    </message>
    <message>
        <source>Always stay on top of all other windows</source>
        <translation type="unfinished"></translation>
    </message>
    <message>
        <source>Use this to pin down the window so it would stay on screen,
could be resized or managed in other ways.</source>
        <translation type="unfinished"></translation>
    </message>
</context>
<context>
    <name>SearchPanel</name>
    <message>
        <source>&amp;Previous</source>
        <translation type="unfinished"></translation>
    </message>
    <message>
        <source>Ctrl+Shift+G</source>
        <translation type="unfinished"></translation>
    </message>
    <message>
        <source>&amp;Next</source>
        <translation type="unfinished"></translation>
    </message>
    <message>
        <source>Ctrl+G</source>
        <translation type="unfinished"></translation>
    </message>
    <message>
        <source>&amp;Case Sensitive</source>
        <translation type="unfinished"></translation>
    </message>
    <message>
        <source>Find:</source>
        <translation type="unfinished"></translation>
    </message>
</context>
<context>
    <name>SoundDirsModel</name>
    <message>
        <source>Path</source>
        <translation type="unfinished"></translation>
    </message>
    <message>
        <source>Name</source>
        <translation type="unfinished"></translation>
    </message>
    <message>
        <source>Icon</source>
        <translation type="unfinished"></translation>
    </message>
</context>
<context>
    <name>Sources</name>
    <message>
        <source>Files</source>
        <translation type="unfinished"></translation>
    </message>
    <message>
        <source>Paths to search for the dictionary files:</source>
        <translation type="unfinished"></translation>
    </message>
    <message>
        <source>&amp;Add...</source>
        <translation type="unfinished"></translation>
    </message>
    <message>
        <source>&amp;Remove</source>
        <translation type="unfinished"></translation>
    </message>
    <message>
        <source>Re&amp;scan now</source>
        <translation type="unfinished"></translation>
    </message>
    <message>
        <source>Sound Dirs</source>
        <translation type="unfinished"></translation>
    </message>
    <message>
        <source>Make dictionaries from bunches of audiofiles by adding paths here:</source>
        <translation type="unfinished"></translation>
    </message>
    <message>
        <source>Morphology</source>
        <translation type="unfinished"></translation>
    </message>
    <message>
        <source>Path to a directory with Hunspell/Myspell dictionaries:</source>
        <translation type="unfinished"></translation>
    </message>
    <message>
        <source>&amp;Change...</source>
        <translation type="unfinished"></translation>
    </message>
    <message>
        <source>Available morphology dictionaries:</source>
        <translation type="unfinished"></translation>
    </message>
    <message>
        <source>Each morphology dictionary appears as a
separate auxiliary dictionary which
provides stem words for searches and
spelling suggestions for mistyped words.
Add appropriate dictionaries to the bottoms
of the appropriate groups to use them.</source>
        <translation type="unfinished"></translation>
    </message>
    <message>
        <source>Wikipedia</source>
        <translation type="unfinished"></translation>
    </message>
    <message>
        <source>Wikipedia (MediaWiki) sites:</source>
        <translation type="unfinished"></translation>
    </message>
    <message>
        <source>Websites</source>
        <translation type="unfinished"></translation>
    </message>
    <message>
        <source>Any websites. A string %GDWORD% will be replaced with the query word:</source>
        <translation type="unfinished"></translation>
    </message>
    <message>
        <source>DICT servers</source>
        <translation type="unfinished"></translation>
    </message>
    <message>
        <source>DICT servers:</source>
        <translation type="unfinished"></translation>
    </message>
    <message>
        <source>Programs</source>
        <translation type="unfinished"></translation>
    </message>
    <message>
        <source>Any external programs. A string %GDWORD% will be replaced with the query word. A string %GDSEARCH% will be replaced with the text in the search bar. If both of the parameters are not provided, the headword will be fed into standard input.</source>
        <translation type="unfinished"></translation>
    </message>
    <message>
        <source>Lingua Libre</source>
        <translation type="unfinished"></translation>
    </message>
    <message>
        <source>&lt;html&gt;&lt;head/&gt;&lt;body&gt;&lt;p&gt;Pronunciations provided by &lt;a href=&quot;https://lingualibre.org&quot;&gt;&lt;span style=&quot; text-decoration: underline; color:#2980b9;&quot;&gt;Lingua Libre&lt;/span&gt;&lt;/a&gt;, a collaborative linguistic media library of Wikimedia France. &lt;/p&gt;&lt;/body&gt;&lt;/html&gt;</source>
        <translation type="unfinished"></translation>
    </message>
    <message>
        <source>Enable Lingua Libre</source>
        <translation type="unfinished"></translation>
    </message>
    <message>
        <source>ISO 639-3 language code</source>
        <translation type="unfinished"></translation>
    </message>
    <message>
        <source>Examples:  &amp;quot;eng&amp;quot; for English, &amp;quot;fra&amp;quot; for French &lt;br&gt;

Full list of availiable languages can be found &lt;a href=&quot;https://lingualibre.org/wiki/LinguaLibre:Stats/Languages&quot;&gt; here &lt;/a&gt;</source>
        <translation type="unfinished"></translation>
    </message>
    <message>
        <source>Forvo</source>
        <translation type="unfinished"></translation>
    </message>
    <message>
        <source>Live pronunciations from &lt;a href=&quot;http://www.forvo.com/&quot;&gt;forvo.com&lt;/a&gt;. The site allows people to record and share word pronunciations. You can listen to them from GoldenDict.</source>
        <translation type="unfinished"></translation>
    </message>
    <message>
        <source>Enable pronunciations from Forvo</source>
        <translation type="unfinished"></translation>
    </message>
    <message>
        <source>API Key:</source>
        <translation type="unfinished"></translation>
    </message>
    <message>
        <source>&lt;html&gt;&lt;head/&gt;&lt;body&gt;&lt;p&gt;Use of Forvo currently requires an API key, register on the site to get your own key.&lt;/p&gt;&lt;/body&gt;&lt;/html&gt;</source>
        <translation type="unfinished"></translation>
    </message>
    <message>
        <source>&lt;html&gt;&lt;head/&gt;&lt;body&gt;&lt;p&gt;Get your own key &lt;a href=&quot;http://api.forvo.com/key/&quot;&gt;&lt;span style=&quot; text-decoration: underline; color:#0000ff;&quot;&gt;here&lt;/span&gt;&lt;/a&gt;&lt;/p&gt;&lt;/body&gt;&lt;/html&gt;</source>
        <translation type="unfinished"></translation>
    </message>
    <message>
        <source>Language codes (comma-separated):</source>
        <translation type="unfinished"></translation>
    </message>
    <message>
        <source>List of language codes you would like to have. Example: &quot;en, ru&quot;.</source>
        <translation type="unfinished"></translation>
    </message>
    <message>
        <source>Full list of language codes is available &lt;a href=&quot;http://www.forvo.com/languages-codes/&quot;&gt;here&lt;/a&gt;.</source>
        <translation type="unfinished"></translation>
    </message>
    <message>
        <source>Transliteration</source>
        <translation type="unfinished"></translation>
    </message>
    <message>
        <source>Greek transliteration</source>
        <translation type="unfinished"></translation>
    </message>
    <message>
        <source>Russian transliteration</source>
        <translation type="unfinished"></translation>
    </message>
    <message>
        <source>German transliteration</source>
        <translation type="unfinished"></translation>
    </message>
    <message>
        <source>Belarusian transliteration</source>
        <translation type="unfinished"></translation>
    </message>
    <message>
        <source>Enables to use the Latin alphabet to write the Japanese language</source>
        <translation type="unfinished"></translation>
    </message>
    <message>
        <source>Japanese Romaji</source>
        <translation type="unfinished"></translation>
    </message>
    <message>
        <source>Systems:</source>
        <translation type="unfinished"></translation>
    </message>
    <message>
        <source>Hepburn</source>
        <translation type="unfinished"></translation>
    </message>
    <message>
        <source>Syllabaries:</source>
        <translation type="unfinished"></translation>
    </message>
    <message>
        <source>Hiragana Japanese syllabary</source>
        <translation type="unfinished"></translation>
    </message>
    <message>
        <source>Hiragana</source>
        <translation type="unfinished"></translation>
    </message>
    <message>
        <source>Katakana Japanese syllabary</source>
        <translation type="unfinished"></translation>
    </message>
    <message>
        <source>Katakana</source>
        <translation type="unfinished"></translation>
    </message>
    <message>
        <source>Custom transliteration</source>
        <translation type="unfinished"></translation>
    </message>
    <message>
        <source>This only applied in search phrase, with each line represent a transliteration,semicolon seperated. For example, ae;æ,users can input ae to represent æ in the target word.</source>
        <translation type="unfinished"></translation>
    </message>
    <message>
        <source>ae;æ #this is an example</source>
        <translation type="unfinished"></translation>
    </message>
    <message>
        <source>Text to Speech</source>
        <translation type="unfinished"></translation>
    </message>
    <message>
        <source>Choose a directory</source>
        <translation type="unfinished"></translation>
    </message>
    <message>
        <source>Confirm removal</source>
        <translation type="unfinished"></translation>
    </message>
    <message>
        <source>Remove directory &lt;b&gt;%1&lt;/b&gt; from the list?</source>
        <translation type="unfinished"></translation>
    </message>
    <message>
        <source>Remove site &lt;b&gt;%1&lt;/b&gt; from the list?</source>
        <translation type="unfinished"></translation>
    </message>
    <message>
        <source>Remove program &lt;b&gt;%1&lt;/b&gt; from the list?</source>
        <translation type="unfinished"></translation>
    </message>
    <message>
        <source>The most widely used method of transcription of Japanese, based on English phonology</source>
        <translation type="unfinished"></translation>
    </message>
</context>
<context>
    <name>TextToSpeechSource</name>
    <message>
        <source>Selected voice engines:</source>
        <translation type="unfinished"></translation>
    </message>
    <message>
        <source>&amp;Add</source>
        <translation type="unfinished"></translation>
    </message>
    <message>
        <source>&amp;Remove</source>
        <translation type="unfinished"></translation>
    </message>
    <message>
        <source>Preferences</source>
        <translation type="unfinished"></translation>
    </message>
    <message>
        <source>Volume:</source>
        <translation type="unfinished"></translation>
    </message>
    <message>
        <source>Rate:</source>
        <translation type="unfinished"></translation>
    </message>
    <message>
        <source>Preview</source>
        <translation type="unfinished"></translation>
    </message>
    <message>
        <source>Available voice engines:</source>
        <translation type="unfinished"></translation>
    </message>
    <message>
        <source>Text to be previewed:</source>
        <translation type="unfinished"></translation>
    </message>
    <message>
        <source>Type text to be previewed here.</source>
        <translation type="unfinished"></translation>
    </message>
    <message>
        <source>&amp;Preview</source>
        <translation type="unfinished"></translation>
    </message>
    <message>
        <source>No TTS voice available</source>
        <translation type="unfinished"></translation>
    </message>
    <message>
        <source>Cannot find available TTS voice.&lt;br&gt;Please make sure that at least one TTS engine installed on your computer already.</source>
        <translation type="unfinished"></translation>
    </message>
    <message>
        <source>Confirm removal</source>
        <translation type="unfinished"></translation>
    </message>
    <message>
        <source>Remove voice engine &lt;b&gt;%1&lt;/b&gt; from the list?</source>
        <translation type="unfinished"></translation>
    </message>
</context>
<context>
    <name>TranslateBox</name>
    <message>
        <source>Type a word or phrase to search dictionaries</source>
        <translation type="unfinished"></translation>
    </message>
    <message>
        <source>Drop-down</source>
        <translation type="unfinished"></translation>
    </message>
</context>
<context>
    <name>VoiceEnginesModel</name>
    <message>
        <source>Enabled</source>
        <translation type="unfinished"></translation>
    </message>
    <message>
        <source>Name</source>
        <translation type="unfinished"></translation>
    </message>
    <message>
        <source>Id</source>
        <translation type="unfinished"></translation>
    </message>
    <message>
        <source>Icon</source>
        <translation type="unfinished"></translation>
    </message>
</context>
<context>
    <name>WebSitesModel</name>
    <message>
        <source>Insert article as link inside &lt;iframe&gt; tag</source>
        <translation type="unfinished"></translation>
    </message>
    <message>
        <source>Enabled</source>
        <translation type="unfinished"></translation>
    </message>
    <message>
        <source>As link</source>
        <translation type="unfinished"></translation>
    </message>
    <message>
        <source>Name</source>
        <translation type="unfinished"></translation>
    </message>
    <message>
        <source>Address</source>
        <translation type="unfinished"></translation>
    </message>
    <message>
        <source>Icon</source>
        <translation type="unfinished"></translation>
    </message>
</context>
<context>
    <name>WordFinder</name>
    <message>
        <source>Failed to query some dictionaries.</source>
        <translation type="unfinished"></translation>
    </message>
</context>
</TS><|MERGE_RESOLUTION|>--- conflicted
+++ resolved
@@ -3435,7 +3435,6 @@
         <translation type="unfinished"></translation>
     </message>
     <message>
-<<<<<<< HEAD
         <source>Enable Interface Font</source>
         <translation type="unfinished"></translation>
     </message>
@@ -3445,9 +3444,6 @@
     </message>
     <message>
         <source>Font Size</source>
-=======
-        <source>None</source>
->>>>>>> 50382383
         <translation type="unfinished"></translation>
     </message>
 </context>
