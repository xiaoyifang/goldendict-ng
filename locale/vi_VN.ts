<?xml version="1.0" encoding="utf-8"?>
<!DOCTYPE TS>
<TS version="2.1" language="vi" sourcelanguage="en">
  <context>
    <name>About</name>
    <message>
      <source>About</source>
      <translation>Giới thiệu</translation>
    </message>
    <message>
      <source>Licensed under GNU GPLv3 or later</source>
      <translation>Cấp phép theo GNU GPLv3 hoặc mới hơn</translation>
    </message>
    <message>
      <source>Copy version info</source>
      <translation>Copy thông tin phiên bản</translation>
    </message>
  </context>
  <context>
    <name>AnkiConnector</name>
    <message>
      <source>anki: can&apos;t create a card without a word</source>
      <translation>anki: không thể tạo thẻ mà không có từ nào</translation>
    </message>
    <message>
      <source>Anki search: AnkiConnect is not enabled.</source>
      <translation>Anki search: AnkiConnect chưa được kích hoạt.</translation>
    </message>
    <message>
      <source>anki: post to anki failed</source>
      <translation>anki: lỗi khi gửi tới anki</translation>
    </message>
    <message>
      <source>anki: post to anki success</source>
      <translation>anki: gửi tới anki thành công</translation>
    </message>
  </context>
  <context>
    <name>ArticleInspector</name>
    <message>
      <source>Inspect</source>
      <translation>Kiểm tra</translation>
    </message>
  </context>
  <context>
    <name>ArticleMaker</name>
    <message>
      <source>No translation for &lt;b dir=&quot;%3&quot;&gt;%1&lt;/b&gt; was found in group &lt;b&gt;%2&lt;/b&gt;.</source>
      <translation>Không tìm thấy bản dịch nào cho &lt;b dir=&quot;%3&quot;&gt;%1&lt;/b&gt; trong nhóm &lt;b&gt;%2&lt;/b&gt;.</translation>
    </message>
    <message>
      <source>No translation was found in group &lt;b&gt;%1&lt;/b&gt;.</source>
      <translation>Không có dịch nghĩa được tìm thấy trong nhóm &lt;b&gt;%1&lt;/b&gt;.</translation>
    </message>
    <message>
      <source>Welcome!</source>
      <translation>Chào mừng!</translation>
    </message>
    <message>
      <source>&lt;h3 align=&quot;center&quot;&gt;Welcome to &lt;b&gt;GoldenDict&lt;/b&gt;!&lt;/h3&gt;&lt;p&gt;To start working with the program, first visit &lt;em&gt;Edit | Dictionaries&lt;/em&gt; to add some directory paths where to search for the dictionary files, set up various Wikipedia sites or other sources, adjust dictionary order or create dictionary groups.&lt;p&gt;And then you&apos;re ready to look up your words! You can do that in this window by using a pane to the left, or you can &lt;a href=&quot;https://xiaoyifang.github.io/goldendict-ng/ui_popup/&quot;&gt;look up words from other active applications&lt;/a&gt;. &lt;p&gt;To customize program, check out the available preferences at &lt;em&gt;Edit | Preferences&lt;/em&gt;. All settings there have tooltips, be sure to read them if you are in doubt about anything.&lt;p&gt;Should you need further help, have any questions, suggestions or just wonder what the others think, you are welcome at the program&apos;s &lt;a href=&quot;https://github.com/xiaoyifang/goldendict/discussions&quot;&gt;forum&lt;/a&gt;.&lt;p&gt;Check program&apos;s &lt;a href=&quot;https://github.com/xiaoyifang/goldendict&quot;&gt;website&lt;/a&gt; for the updates. &lt;p&gt;(c) 2008-2013 Konstantin Isakov. Licensed under GPLv3 or later.</source>
      <translation>&lt;h3 align=&quot;center&quot;&gt;Chào mừng đến với &lt;b&gt;GoldenDict&lt;/b&gt;!&lt;/h3&gt;&lt;p&gt;Để bắt đầu làm việc với chương trình, trước tiên hãy truy cập &lt;em&gt;Chỉnh sửa | Dictionaries&lt;/em&gt; thêm một số đường dẫn thư mục để tìm kiếm các tập tin từ điển, thiết lập các trang Wikipedia khác nhau hoặc các nguồn khác, điều chỉnh thứ tự từ điển hoặc tạo các nhóm từ điển.&lt;p&gt;Và sau đó bạn đã sẵn sàng tra cứu từ cần tìm! Bạn có thể làm điều đó trong cửa sổ này bằng cách sử dụng khung bên trái hoặc bạn có thể &lt;a href=&quot;https://xiaoyifang.github.io/goldendict-ng/ui_popup/&quot;&gt;cứu các từ từ các ứng dụng đang hoạt động khác&lt;/a&gt;. &lt;p&gt;Để tùy chỉnh chương trình, hãy xem các tùy chọn có sẵn tại &lt;em&gt;Chỉnh sửa | Tùy chọn&lt;/em&gt;. Tất cả các cài đặt ở đó đều có chú giải công cụ, hãy nhớ đọc chúng nếu bạn nghi ngờ về bất kỳ điều gì.&lt;p&gt;Nếu bạn cần trợ giúp thêm, có bất kỳ câu hỏi, đề xuất nào hoặc chỉ thắc mắc người khác nghĩ gì, bạn đều được chào đón tại diễn đàn chương trình &lt;a href=&quot;https://github.com/xiaoyifang/goldendict/discussions&quot;&gt;&lt;/a&gt;.&lt;p&gt;Kiểm tra chương trình &lt;a href=&quot;https://github.com/xiaoyifang/goldendict&quot;&gt;trang web&lt;/a&gt; để biết thông tin cập nhật. &lt;p&gt;(c) 2008-2013 Konstantin Iskov. Được cấp phép theo GPLv3 trở lên.</translation>
    </message>
    <message>
      <source>(untitled)</source>
      <translation>(chưa đặt tên)</translation>
    </message>
    <message>
      <source>(picture)</source>
      <translation>(hình ảnh)</translation>
    </message>
  </context>
  <context>
    <name>ArticleRequest</name>
    <message>
      <source>From </source>
      <translation>Từ </translation>
    </message>
    <message>
      <source>Make a new Anki note</source>
      <translation>Tạo ghi chú Anki mới</translation>
    </message>
    <message>
      <source>Query error: %1</source>
      <translation>Lỗi truy vấn: %1</translation>
    </message>
    <message>
      <source>Close words: </source>
      <translation>Các từ tương tự: </translation>
    </message>
    <message>
      <source>Compound expressions: </source>
      <translation>Các từ phức: </translation>
    </message>
    <message>
      <source>Individual words: </source>
      <translation>Các từ đơn: </translation>
    </message>
  </context>
  <context>
    <name>ArticleView</name>
    <message>
      <source>Phrase not found</source>
      <translation>không tìm thấy cụm từ</translation>
    </message>
    <message>
      <source>%1 of %2 matches</source>
      <translation>%1 trên %2 trận đấu</translation>
    </message>
    <message>
      <source>Select Current Article</source>
      <translation>Chọn bài viết hiện tại</translation>
    </message>
    <message>
      <source>Copy as text</source>
      <translation>Chỉ sao chữ</translation>
    </message>
    <message>
      <source>Inspect</source>
      <translation>Kiểm tra</translation>
    </message>
    <message>
      <source>Resource</source>
      <translation>Nguồn</translation>
    </message>
    <message>
      <source>TTS Voice</source>
      <translation>Giọng nói TTS</translation>
    </message>
    <message>
      <source>Audio</source>
      <translation>Âm thanh</translation>
    </message>
    <message>
      <source>Video</source>
      <translation>Video</translation>
    </message>
    <message>
      <source>Video: %1</source>
      <translation>Video: %1</translation>
    </message>
    <message>
      <source>Definition from dictionary &quot;%1&quot;: %2</source>
      <translation>Định nghĩa trong từ điển &quot;%1&quot;: %2</translation>
    </message>
    <message>
      <source>Definition: %1</source>
      <translation>Định nghĩa: %1</translation>
    </message>
    <message>
      <source>ERROR: %1</source>
      <translation>LỖI: %1</translation>
    </message>
    <message>
      <source>The referenced audio program doesn&apos;t exist.</source>
      <translation>Chương trình âm thanh tham chiếu không có.</translation>
    </message>
    <message>
      <source>The referenced resource doesn&apos;t exist.</source>
      <translation>Nguồn tham chiếu không tồn tại.</translation>
    </message>
    <message>
      <source>Op&amp;en Link</source>
      <translation>Mở liên kết</translation>
    </message>
    <message>
      <source>Open Link in New &amp;Tab</source>
      <translation>Mở liên kết trong &amp;Thẻ mới</translation>
    </message>
    <message>
      <source>Open Link in &amp;External Browser</source>
      <translation>Mở liên kết trong &amp;Trình duyệt</translation>
    </message>
    <message>
      <source>Save &amp;image...</source>
      <translation>Lưu &amp;hình ảnh...</translation>
    </message>
    <message>
      <source>Open image in system viewer...</source>
      <translation>Mở hình ảnh trong trình xem hệ thống...</translation>
    </message>
    <message>
      <source>Save s&amp;ound...</source>
      <translation>Lưu â&amp;m thanh...</translation>
    </message>
    <message>
      <source>&amp;Look up &quot;%1&quot;</source>
      <translation>T&amp;ra từ &quot;%1&quot;</translation>
    </message>
    <message>
      <source>Look up &quot;%1&quot; in &amp;New Tab</source>
      <translation>Tra từ &quot;%1&quot; trong &amp;Thẻ mới</translation>
    </message>
    <message>
      <source>Send &quot;%1&quot; to input line</source>
      <translation>Gửi &quot;%1&quot; đến dòng đầu vào</translation>
    </message>
    <message>
      <source>&amp;Add &quot;%1&quot; to history</source>
      <translation>&amp;Thêm &quot;%1&quot; vào lịch sử</translation>
    </message>
    <message>
      <source>Look up &quot;%1&quot; in %2</source>
      <translation>Tra từ &quot;%1&quot; trong%2</translation>
    </message>
    <message>
      <source>Look up &quot;%1&quot; in %2 in &amp;New Tab</source>
      <translation>Tra từ &quot;%1&quot; trong %2 trong &amp;Thẻ mới</translation>
    </message>
    <message>
      <source>Save &amp;Bookmark &quot;%1...&quot;</source>
      <translation>Lưu &amp;Đánh dấu &quot;%1...&quot;</translation>
    </message>
    <message>
      <source>&amp;Send Current Article to Anki</source>
      <translation>&amp;Gửi bài báo hiện tại tới Anki</translation>
    </message>
    <message>
      <source>&amp;Send selected text to Anki</source>
      <translation>&amp;Gửi văn bản đã chọn tới Anki</translation>
    </message>
    <message>
      <source>Save sound</source>
      <translation>Lưu âm thanh</translation>
    </message>
    <message>
      <source>Sound files (*.wav *.opus *.ogg *.oga *.mp3 *.mp4 *.aac *.flac *.mid *.wv *.ape *.spx);;All files (*.*)</source>
      <translation>Tệp âm thanh (*.wav *.opus *.ogg *.oga *.mp3 *.mp4 *.aac *.flac *.mid *.wv *.ape *.spx);;Tất cả tệp (*.*)</translation>
    </message>
    <message>
      <source>Save image</source>
      <translation>Lưu hình ảnh</translation>
    </message>
    <message>
      <source>Image files (*.bmp *.jpg *.png *.tif);;All files (*.*)</source>
      <translation>Các tệp hình ảnh (*.bmp *.jpg *.png *.tif);;Tất cả tệp (*.*)</translation>
    </message>
    <message>
      <source>Failed to play sound file: %1</source>
      <translation>Không thể phát tệp âm thanh: %1</translation>
    </message>
    <message>
      <source>Failed to create temporary file.</source>
      <translation>Lỗi tạo tệp tạm.</translation>
    </message>
    <message>
      <source>Failed to auto-open resource file, try opening manually: %1.</source>
      <translation>Lỗi tự động mở tệp nguồn, thử mở thủ công: %1.</translation>
    </message>
    <message>
      <source>WARNING: Audio Player: %1</source>
      <translation>CẢNH BÁO: Trình phát âm thanh: %1</translation>
    </message>
    <message>
      <source>&amp;Create Anki note</source>
      <translation>&amp;Tạo ghi chú Anki</translation>
    </message>
  </context>
  <context>
    <name>BelarusianTranslit</name>
    <message>
      <source>Belarusian transliteration from latin to cyrillic (classic orthography)</source>
      <translation>Chuyển tự sang chữ Belarus từ ký tự Latin sang ký tự Kirin (kiểu chính tả cổ điển)</translation>
    </message>
    <message>
      <source>Belarusian transliteration from latin to cyrillic (school orthography)</source>
      <translation>Chuyển tự sang chữ Belarus từ ký tự Latin sang ký tự Kirin (kiểu chính tả chính thức)</translation>
    </message>
    <message>
      <source>Belarusian transliteration (smoothes out the difference
between classic and school orthography in cyrillic)</source>
      <translation>Chuyển tự sang chữ Belarus (pha trộn giữa kiểu chính tả cổ điển và chính thức trong ký tự Kirin)</translation>
    </message>
  </context>
  <context>
    <name>ChineseConversion</name>
    <message>
      <source>Chinese Conversion</source>
      <translation>Chuyển đổi tiếng Trung</translation>
    </message>
    <message>
      <source>Enable conversion between simplified and traditional Chinese characters</source>
      <translation>Cho phép chuyển đổi giữa các ký tự tiếng Trung giản thể và phồn thể</translation>
    </message>
    <message>
      <source>Chinese Con&amp;version</source>
      <translation>Phiên bản&amp;Chuyển đổi tiếng Trung</translation>
    </message>
    <message>
      <source>Enable conversion from simplified characters to traditional (Taiwan variant) characters</source>
      <translation>Cho phép chuyển đổi từ ký tự giản thể sang ký tự truyền thống (biến thể Đài Loan)</translation>
    </message>
    <message>
      <source>SC to TC (Taiwan variant)</source>
      <translation>SC đến TC (biến thể Đài Loan)</translation>
    </message>
    <message>
      <source>Enable conversion from simplified characters to traditional (Hong Kong variant) characters</source>
      <translation>Cho phép chuyển đổi từ ký tự giản thể sang ký tự truyền thống (biến thể Hồng Kông)</translation>
    </message>
    <message>
      <source>SC to TC (Hong Kong variant)</source>
      <translation>SC đến TC (biến thể Hồng Kông)</translation>
    </message>
    <message>
      <source>Enable conversion from traditional characters to simplified characters</source>
      <translation>Cho phép chuyển đổi từ chữ phồn thể sang chữ giản thể</translation>
    </message>
    <message>
      <source>TC to SC</source>
      <translation>TC sang SC</translation>
    </message>
    <message>
      <source>Simplified to traditional Chinese (Taiwan variant) conversion</source>
      <translation>Chuyển đổi tiếng Trung giản thể sang tiếng Trung phồn thể (biến thể Đài Loan)</translation>
    </message>
    <message>
      <source>Simplified to traditional Chinese (Hong Kong variant) conversion</source>
      <translation>Chuyển đổi tiếng Trung giản thể sang tiếng Trung phồn thể (biến thể Hồng Kông)</translation>
    </message>
    <message>
      <source>Traditional to simplified Chinese conversion</source>
      <translation>Chuyển đổi tiếng Trung phồn thể sang giản thể</translation>
    </message>
  </context>
  <context>
    <name>CustomTranslit</name>
    <message>
      <source>custom transliteration</source>
      <translation>phiên âm tùy chỉnh</translation>
    </message>
  </context>
  <context>
    <name>DictGroupWidget</name>
    <message>
      <source>Form</source>
      <translation>Mẫu</translation>
    </message>
    <message>
      <source>Group icon:</source>
      <translation>Biểu tượng nhóm:</translation>
    </message>
    <message>
      <source>Shortcut:</source>
      <translation>Phím tắt:</translation>
    </message>
    <message>
      <source>Favorites folder:</source>
      <translation>Thư mục yêu thích:</translation>
    </message>
    <message>
      <source>None</source>
      <translation>Không</translation>
    </message>
    <message>
      <source>From file...</source>
      <translation>Từ tệp...</translation>
    </message>
    <message>
      <source>Choose a file to use as group icon</source>
      <translation>Chọn tệp để sử dụng làm biểu tượng nhóm</translation>
    </message>
    <message>
      <source>Images</source>
      <translation>Ảnh</translation>
    </message>
    <message>
      <source>All files</source>
      <translation>Tất cả tệp</translation>
    </message>
    <message>
      <source>Error</source>
      <translation>Lỗi</translation>
    </message>
    <message>
      <source>Can&apos;t read the specified image file.</source>
      <translation>Không thể đọc tệp ảnh được chỉ định.</translation>
    </message>
  </context>
  <context>
    <name>DictGroupsWidget</name>
    <message>
      <source>Dictionaries: </source>
      <translation>Từ điển:</translation>
    </message>
    <message>
      <source>Confirmation</source>
      <translation>Xác nhận</translation>
    </message>
    <message>
      <source>Are you sure you want to generate a set of groups based on language pairs?</source>
      <translation>Bạn có muốn tạo một bộ các nhóm dựa trên các cặp ngôn ngữ?</translation>
    </message>
    <message>
      <source>Unassigned</source>
      <translation>Không xác định</translation>
    </message>
    <message>
      <source>Auto group by folder failed.</source>
      <translation>Tự động nhóm theo thư mục không thành công.</translation>
    </message>
    <message>
      <source>The parent directory of %1 can not be reached.</source>
      <translation>Không thể truy cập thư mục mẹ của %1.</translation>
    </message>
    <message>
      <source>Are you sure you want to generate a set of groups based on containing folders?</source>
      <translation>Bạn có chắc chắn muốn tạo một tập hợp các nhóm dựa trên các thư mục chứa không?</translation>
    </message>
    <message>
      <source>Are you sure you want to generate a set of groups based on metadata.toml?</source>
      <translation>Bạn có chắc chắn muốn tạo một tập hợp các nhóm dựa trên metadata.toml không?</translation>
    </message>
    <message>
      <source>Combine groups by source language to &quot;%1-&gt;&quot;</source>
      <translation>Kết hợp nhóm theo ngôn ngữ nguồn &quot;%1-&gt;&quot;</translation>
    </message>
    <message>
      <source>Combine groups by target language to &quot;-&gt;%1&quot;</source>
      <translation>Kết hợp nhóm theo ngôn ngữ đích &quot;-&gt;%1&quot;</translation>
    </message>
    <message>
      <source>Make two-side translate group &quot;%1-%2-%1&quot;</source>
      <translation>Tạo nhóm dịch song ngữ &quot;%1-%2-%1&quot;</translation>
    </message>
    <message>
      <source>Combine groups with &quot;%1&quot;</source>
      <translation>Kết hợp nhóm với &quot;%1&quot;</translation>
    </message>
  </context>
  <context>
    <name>DictHeadwords</name>
    <message>
      <source>If checked any filter changes will we immediately applied to headwords list</source>
      <translation>Bộ lọc sẽ được áp dụng ngay vào danh sách từ</translation>
    </message>
    <message>
      <source>Auto apply</source>
      <translation>Tự động áp dụng</translation>
    </message>
    <message>
      <source>Press this button to apply filter to headwords list</source>
      <translation>Áp dụng kiểu lọc danh sách từ</translation>
    </message>
    <message>
      <source>Apply</source>
      <translation>Áp dụng</translation>
    </message>
    <message>
      <source>Filter string (fixed string, wildcards or regular expression)</source>
      <translation>Chuỗi bộ lọc (chuỗi cố định, ký tự đại diện hoặc biểu thức chính quy)</translation>
    </message>
    <message>
      <source>Filter:</source>
      <translation>Bộ lọc:</translation>
    </message>
    <message>
      <source>Search mode</source>
      <translation>Kiểu tìm kiếm</translation>
    </message>
    <message>
      <source>This element determines how filter string will be interpreted</source>
      <translation>Xác định cách thức chuỗi bộ lọc sẽ được thể hiện</translation>
    </message>
    <message>
      <source>If checked on the symbols case will be take in account when filtering</source>
      <translation>Phân biệt hoa thường khi lọc</translation>
    </message>
    <message>
      <source>Match case</source>
      <translation>Khớp hoa thường</translation>
    </message>
    <message>
      <source>Exports headwords to file</source>
      <translation>Trích xuất danh sách từ ra tệp</translation>
    </message>
    <message>
      <source>Export</source>
      <translation>Trích xuất</translation>
    </message>
    <message>
      <source>Specify the maximum filtered headwords returned.</source>
      <translation>Chỉ định số lượng tiêu đề được lọc tối đa được trả về.</translation>
    </message>
    <message>
      <source>Filter max results:</source>
      <translation>Lọc kết quả tối đa:</translation>
    </message>
    <message>
      <source>Help</source>
      <translation>Trợ giúp</translation>
    </message>
    <message>
      <source>OK</source>
      <translation>ĐƯỢC RỒI</translation>
    </message>
    <message>
      <source>Text</source>
      <translation>Chữ</translation>
    </message>
    <message>
      <source>Wildcards</source>
      <translation>Wildcard</translation>
    </message>
    <message>
      <source>RegExp</source>
      <translation>RegExp</translation>
    </message>
    <message>
      <source>Unique headwords total: %1.</source>
      <translation>Tổng số từ khóa duy nhất: %1.</translation>
    </message>
    <message>
      <source>Unique headwords total: %1, filtered(limited): %2</source>
      <translation>Tổng số từ khóa duy nhất: %1, được lọc (giới hạn): %2</translation>
    </message>
    <message>
      <source>Save headwords to file</source>
      <translation>Lưu danh sách từ vào tệp</translation>
    </message>
    <message>
      <source>Text files (*.txt);;All files (*.*)</source>
      <translation>Các tệp văn bản (*.txt);;Tất cả tệp (*.*)</translation>
    </message>
    <message>
      <source>Can not open exported file</source>
      <translation>Không thể mở tệp đã xuất</translation>
    </message>
    <message>
      <source>Export headwords...</source>
      <translation>Trích xuất danh sách từ...</translation>
    </message>
    <message>
      <source>Cancel</source>
      <translation>Hủy bỏ</translation>
    </message>
    <message>
      <source>Export process is interrupted</source>
      <translation>Quá trình xuất bị gián đoạn</translation>
    </message>
    <message>
      <source>Export finished</source>
      <translation>Xuất xong</translation>
    </message>
  </context>
  <context>
    <name>DictInfo</name>
    <message>
      <source>Open index folder</source>
      <translation>Mở thư mục chỉ mục</translation>
    </message>
    <message>
      <source>Total articles:</source>
      <translation>Tổng số bài viết:</translation>
    </message>
    <message>
      <source>Index filename:</source>
      <translation>Tên tệp chỉ mục:</translation>
    </message>
    <message>
      <source>Total words:</source>
      <translation>Tổng số từ:</translation>
    </message>
    <message>
      <source>Open folder</source>
      <translation>Mở thư mục</translation>
    </message>
    <message>
      <source>Translates from:</source>
      <translation>Dịch từ:</translation>
    </message>
    <message>
      <source>Translates to:</source>
      <translation>Dịch sang:</translation>
    </message>
    <message>
      <source>Files comprising this dictionary:</source>
      <translation>Tệp chứa từ điển này:</translation>
    </message>
    <message>
      <source>Description:</source>
      <translation>Mô tả:</translation>
    </message>
    <message>
      <source>Show all unique dictionary headwords</source>
      <translation>Hiện tất cả danh sách từ của từ điển</translation>
    </message>
    <message>
      <source>Headwords</source>
      <translation>Danh sách từ</translation>
    </message>
    <message>
      <source>Full-text search enabled</source>
      <translation>Đã bật tìm kiếm toàn văn</translation>
    </message>
    <message>
      <source>Full-text search disabled</source>
      <translation>Tìm kiếm toàn văn bị vô hiệu hóa</translation>
    </message>
  </context>
  <context>
    <name>DictListModel</name>
    <message>
      <source>%1 entries</source>
      <translation>%1 mục từ</translation>
    </message>
  </context>
  <context>
    <name>DictServer</name>
    <message>
      <source>Url: </source>
      <translation>Địa chỉ: </translation>
    </message>
    <message>
      <source>Databases: </source>
      <translation>Cơ sở dữ liệu: </translation>
    </message>
    <message>
      <source>Search strategies: </source>
      <translation>Cách tìm kiếm: </translation>
    </message>
    <message>
      <source>Server databases</source>
      <translation>Máy chủ cơ sở dữ liệu</translation>
    </message>
  </context>
  <context>
    <name>DictServersModel</name>
    <message>
      <source>Enabled</source>
      <translation>Bật</translation>
    </message>
    <message>
      <source>Name</source>
      <translation>Tên</translation>
    </message>
    <message>
      <source>Address</source>
      <translation>Địa chỉ</translation>
    </message>
    <message>
      <source>Databases</source>
      <translation>Cơ sở dữ liệu</translation>
    </message>
    <message>
      <source>Strategies</source>
      <translation>Cách thức</translation>
    </message>
    <message>
      <source>Icon</source>
      <translation>Biểu tượng</translation>
    </message>
    <message>
      <source>Comma-delimited list of databases
(empty string or &quot;*&quot; matches all databases)</source>
      <translation>Ngăn cách cơ sở dữ liệu bằng dấu phẩy
(để trống hoặc &quot;*&quot; khớp mọi cơ sở dữ liệu)</translation>
    </message>
    <message>
      <source>Comma-delimited list of search strategies
(empty string mean &quot;prefix&quot; strategy)</source>
      <translation>Ngăn cách các cách thức tìm kiếm bằng dấu phẩy
(để trống nghĩa là tìm theo &quot;tiền tố&quot;)</translation>
    </message>
  </context>
  <context>
    <name>DictionaryBar</name>
    <message>
      <source>&amp;Dictionary Bar</source>
      <translation>Thanh Từ đ&amp;iển</translation>
    </message>
    <message>
      <source>Extended menu with all dictionaries...</source>
      <translation>Mở trình đơn với tất cả từ điển...</translation>
    </message>
    <message>
      <source>Edit this group</source>
      <translation>Chỉnh sửa nhóm này</translation>
    </message>
    <message>
      <source>Dictionary info</source>
      <translation>Thông tin từ điển</translation>
    </message>
    <message>
      <source>Dictionary headwords</source>
      <translation>Danh sách từ của từ điển</translation>
    </message>
    <message>
      <source>Open dictionary folder</source>
      <translation>Mở thư mục từ điển</translation>
    </message>
  </context>
  <context>
    <name>EditDictionaries</name>
    <message>
      <source>Dictionaries</source>
      <translation>Từ điển</translation>
    </message>
    <message>
      <source>&amp;Sources</source>
      <translation>&amp;Nguồn</translation>
    </message>
    <message>
      <source>&amp;Dictionaries</source>
      <translation>Từ đ&amp;iển</translation>
    </message>
    <message>
      <source>&amp;Groups</source>
      <translation>N&amp;hóm</translation>
    </message>
    <message>
      <source>Sources changed</source>
      <translation>Nguồn đã thay đổi</translation>
    </message>
    <message>
      <source>Some sources were changed. Would you like to accept the changes?</source>
      <translation>Một vài nguồn đã được thay đổi. Bạn có muốn chấp nhận các thay đổi không?</translation>
    </message>
    <message>
      <source>Accept</source>
      <translation>Chấp nhận</translation>
    </message>
    <message>
      <source>Cancel</source>
      <translation>Hủy bỏ</translation>
    </message>
  </context>
  <context>
    <name>Epwing::EpwingDictionary</name>
    <message>
      <source>Previous Page</source>
      <translation>Trang trước</translation>
    </message>
    <message>
      <source>Next Page</source>
      <translation>Trang tiếp theo</translation>
    </message>
  </context>
  <context>
    <name>ExternalViewer</name>
    <message>
      <source>the viewer program name is empty</source>
      <translation>tên chương xem đang trống</translation>
    </message>
  </context>
  <context>
    <name>FTS::FullTextSearchDialog</name>
    <message>
      <source>Full-text search</source>
      <translation>Tìm toàn văn</translation>
    </message>
    <message>
      <source>Default</source>
      <translation>Mặc định</translation>
    </message>
    <message>
      <source>Wildcards</source>
      <translation>Ký tự đại diện</translation>
    </message>
    <message>
      <source>Support xapian search syntax, such as AND OR +/- etc.</source>
      <translation>Hỗ trợ cú pháp tìm kiếm xapian, chẳng hạn như AND OR +/- v.v.</translation>
    </message>
    <message>
      <source>Articles found: </source>
      <translation>Số bài viết tìm thấy: </translation>
    </message>
    <message>
      <source>Now indexing: </source>
      <translation>Đang chỉ mục: </translation>
    </message>
    <message>
      <source>None</source>
      <translation>Không</translation>
    </message>
    <message>
      <source>The querying word can not be empty.</source>
      <translation>Từ truy vấn không được để trống.</translation>
    </message>
    <message>
      <source>No dictionaries for full-text search</source>
      <translation>Không có từ điển để tìm toàn văn</translation>
    </message>
  </context>
  <context>
    <name>FavoritesModel</name>
    <message>
      <source>Error in favorities file</source>
      <translation>Lỗi trong tệp yêu thích</translation>
    </message>
  </context>
  <context>
    <name>FavoritesPaneWidget</name>
    <message>
      <source>&amp;Delete Selected</source>
      <translation>&amp;Xoá</translation>
    </message>
    <message>
      <source>Copy Selected</source>
      <translation>Sao chép</translation>
    </message>
    <message>
      <source>Add folder</source>
      <translation>Thêm thư mục</translation>
    </message>
    <message>
      <source>Clear All</source>
      <translation>Xóa tất cả</translation>
    </message>
    <message>
      <source>Favorites:</source>
      <translation>yêu thích:</translation>
    </message>
    <message>
      <source>All selected items will be deleted. Continue?</source>
      <translation>Tất cả các mục đã chọn sẽ bị xóa. Tiếp tục?</translation>
    </message>
    <message>
      <source>Clear All Items</source>
      <translation>Xóa tất cả các mục</translation>
    </message>
    <message>
      <source>Are you sure you want to clear all items?</source>
      <translation>Bạn có chắc chắn muốn xóa tất cả các mục không?</translation>
    </message>
  </context>
  <context>
    <name>Forvo::ForvoArticleRequest</name>
    <message>
      <source>XML parse error: %1 at %2,%3</source>
      <translation>Lỗi phân tích XML: %1 tại %2,%3</translation>
    </message>
    <message>
      <source>Added %1</source>
      <translation>Đã thêm %1</translation>
    </message>
    <message>
      <source>by</source>
      <translation>bởi</translation>
    </message>
    <message>
      <source>Male</source>
      <translation>Nam</translation>
    </message>
    <message>
      <source>Female</source>
      <translation>Nữ</translation>
    </message>
    <message>
      <source>from</source>
      <translation>từ</translation>
    </message>
  </context>
  <context>
    <name>FtsSearchPanel</name>
    <message>
      <source>&amp;Previous</source>
      <translation>&amp;Trước</translation>
    </message>
    <message>
      <source>&amp;Next</source>
      <translation>&amp;Kế tiếp</translation>
    </message>
  </context>
  <context>
    <name>FullTextSearchDialog</name>
    <message>
      <source>Search</source>
      <translation>Tìm</translation>
    </message>
    <message>
      <source>Mode:</source>
      <translation>Kiểu:</translation>
    </message>
    <message>
      <source>Articles found:</source>
      <translation>Số bài viết tìm thấy:</translation>
    </message>
    <message>
      <source>Available dictionaries in group:</source>
      <translation>Từ điển có trong nhóm:</translation>
    </message>
    <message>
      <source>Wait for indexing:</source>
      <translation>Chờ chỉ mục:</translation>
    </message>
    <message>
      <source>Total:</source>
      <translation>Tổng:</translation>
    </message>
    <message>
      <source>Indexed:</source>
      <translation>Đã chỉ mục:</translation>
    </message>
    <message>
      <source>Now indexing: None</source>
      <translation>Đang chỉ mục: Không</translation>
    </message>
    <message>
      <source>Cancel</source>
      <translation>Hủy bỏ</translation>
    </message>
    <message>
      <source>Help</source>
      <translation>Trợ giúp</translation>
    </message>
  </context>
  <context>
    <name>GermanTranslit</name>
    <message>
      <source>German Transliteration</source>
      <translation>Chuyển tự sang chữ Đức</translation>
    </message>
  </context>
  <context>
    <name>GreekTranslit</name>
    <message>
      <source>Greek Transliteration</source>
      <translation>Chuyển tự sang chữ Hy Lạp</translation>
    </message>
  </context>
  <context>
    <name>GroupComboBox</name>
    <message>
      <source>Choose a Group (Alt+G)</source>
      <translation>Chọn một Nhóm (Alt+G)</translation>
    </message>
  </context>
  <context>
    <name>Groups</name>
    <message>
      <source>Dictionaries available:</source>
      <translation>Các từ điển đã có:</translation>
    </message>
    <message>
      <source>Add selected dictionaries to group (Ins)</source>
      <translation>Thêm những từ điển đã chọn vào nhóm (Ins)</translation>
    </message>
    <message>
      <source>&gt;</source>
      <translation>&gt;</translation>
    </message>
    <message>
      <source>Ins</source>
      <translation>trong</translation>
    </message>
    <message>
      <source>Remove selected dictionaries from group (Del)</source>
      <translation>Xóa những từ điển đã chọn ra khỏi nhóm (Del)</translation>
    </message>
    <message>
      <source>&lt;</source>
      <translation>&lt;</translation>
    </message>
    <message>
      <source>Del</source>
      <translation>Del</translation>
    </message>
    <message>
      <source>Groups:</source>
      <translation>Nhóm:</translation>
    </message>
    <message>
      <source>Tab 2</source>
      <translation>Thẻ 2</translation>
    </message>
    <message>
      <source>Create new dictionary group</source>
      <translation>Tạo một nhóm từ điển mới</translation>
    </message>
    <message>
      <source>&amp;Add group</source>
      <translation>Thê&amp;m nhóm</translation>
    </message>
    <message>
      <source>Rename current dictionary group</source>
      <translation>Đổi tên nhóm từ điển hiện tại</translation>
    </message>
    <message>
      <source>Re&amp;name group</source>
      <translation>Đổi tên &amp;nhóm</translation>
    </message>
    <message>
      <source>Remove current dictionary group</source>
      <translation>Xóa nhóm hiện tại</translation>
    </message>
    <message>
      <source>&amp;Remove group</source>
      <translation>&amp;Xóa nhóm</translation>
    </message>
    <message>
      <source>Remove all dictionary groups</source>
      <translation>Xóa hết các nhóm từ điển</translation>
    </message>
    <message>
      <source>Remove all groups</source>
      <translation>Xóa hết nhóm</translation>
    </message>
    <message>
      <source>Create language-based groups</source>
      <translation>Tạo các nhóm dựa-trên-ngôn-ngữ</translation>
    </message>
    <message>
      <source>Group by Languages</source>
      <translation>Nhóm theo ngôn ngữ</translation>
    </message>
    <message>
      <source>Create folder-based groups.</source>
      <translation>Tạo các nhóm dựa trên thư mục.</translation>
    </message>
    <message>
      <source>Group by Folders</source>
      <translation>Nhóm theo thư mục</translation>
    </message>
    <message>
      <source>Group by Metadata</source>
      <translation>Nhóm theo siêu dữ liệu</translation>
    </message>
    <message>
      <source>Drag&amp;drop dictionaries to and from the groups, move them inside the groups, reorder the groups using your mouse.</source>
      <translation>Sử dụng chuột kéo &amp; thả các từ điển vào nhóm, khỏi nhóm và sắp sếp thứ tự trong nhóm.</translation>
    </message>
    <message>
      <source>Group tabs</source>
      <translation>Thẻ nhóm</translation>
    </message>
    <message>
      <source>Open groups list</source>
      <translation>Mở danh sách nhóm</translation>
    </message>
    <message>
      <source>Add group</source>
      <translation>Thêm nhóm</translation>
    </message>
    <message>
      <source>Give a name for the new group:</source>
      <translation>Đặt tên cho nhóm mới:</translation>
    </message>
    <message>
      <source>Rename group</source>
      <translation>Đổi tên nhóm</translation>
    </message>
    <message>
      <source>Give a new name for the group:</source>
      <translation>Đặt một tên mới cho nhóm:</translation>
    </message>
    <message>
      <source>Remove group</source>
      <translation>Xóa nhóm</translation>
    </message>
    <message>
      <source>Are you sure you want to remove the group &lt;b&gt;%1&lt;/b&gt;?</source>
      <translation>Bạn có muốn xóa nhóm &lt;b&gt;%1&lt;/b&gt;?</translation>
    </message>
    <message>
      <source>Are you sure you want to remove all the groups?</source>
      <translation>Bạn có muốn xóa hết các nhóm?</translation>
    </message>
  </context>
  <context>
    <name>HistoryPaneWidget</name>
    <message>
      <source>&amp;Delete Selected</source>
      <translation>&amp;Xoá</translation>
    </message>
    <message>
      <source>Copy Selected</source>
      <translation>Sao chép</translation>
    </message>
    <message>
      <source>History:</source>
      <translation>Lịch sử:</translation>
    </message>
    <message>
      <source>%1/%2</source>
      <translation>%1/%2</translation>
    </message>
    <message>
      <source>History size: %1 entries out of maximum %2</source>
      <translation>Số lịch sử: %1 mục trên tối đa %2</translation>
    </message>
  </context>
  <context>
    <name>Hunspell</name>
    <message>
      <source>Spelling suggestions: </source>
      <translation>Gợi ý chính tả: </translation>
    </message>
    <message>
      <source>%1 Morphology</source>
      <translation>Hình thái học %1</translation>
    </message>
  </context>
  <context>
    <name>HunspellDictsModel</name>
    <message>
      <source>Enabled</source>
      <translation>Bật</translation>
    </message>
    <message>
      <source>Name</source>
      <translation>Tên</translation>
    </message>
  </context>
  <context>
    <name>Initializing</name>
    <message>
      <source>GoldenDict-ng - Initializing</source>
      <translation>Từ điển Vàng - Đang khởi chạy</translation>
    </message>
    <message>
      <source>Indexing: </source>
      <translation>Lập chỉ mục: </translation>
    </message>
    <message>
      <source>Dictionary Name</source>
      <translation>Tên Từ điển</translation>
    </message>
    <message>
      <source>Please wait...</source>
      <translation>Xin chờ...</translation>
    </message>
    <message>
      <source>Indexing...</source>
      <translation>Lập chỉ mục...</translation>
    </message>
    <message>
      <source>Loading...</source>
      <translation>Đang tải...</translation>
    </message>
  </context>
  <context>
    <name>Language</name>
    <message>
      <source>Afar</source>
      <translation>Tiếng Afar</translation>
    </message>
    <message>
      <source>Abkhazian</source>
      <translation>Tiếng Abkhazia</translation>
    </message>
    <message>
      <source>Avestan</source>
      <translation>Tiếng Avestan</translation>
    </message>
    <message>
      <source>Afrikaans</source>
      <translation>Tiếng Nam Phi</translation>
    </message>
    <message>
      <source>Akan</source>
      <translation>Tiếng Akan</translation>
    </message>
    <message>
      <source>Amharic</source>
      <translation>Tiếng Amharic</translation>
    </message>
    <message>
      <source>Aragonese</source>
      <translation>Tiếng Aragon</translation>
    </message>
    <message>
      <source>Arabic</source>
      <translation>Tiếng Ả Rập</translation>
    </message>
    <message>
      <source>Assamese</source>
      <translation>Tiếng Assam</translation>
    </message>
    <message>
      <source>Avaric</source>
      <translation>Tiếng Avaric</translation>
    </message>
    <message>
      <source>Aymara</source>
      <translation>Tiếng Aymara</translation>
    </message>
    <message>
      <source>Azerbaijani</source>
      <translation>Tiếng azerbaijan</translation>
    </message>
    <message>
      <source>Bashkir</source>
      <translation>Bashkir</translation>
    </message>
    <message>
      <source>Belarusian</source>
      <translation>Tiếng Belarus</translation>
    </message>
    <message>
      <source>Bulgarian</source>
      <translation>Tiếng Bungari</translation>
    </message>
    <message>
      <source>Bihari</source>
      <translation>Tiếng Bihari</translation>
    </message>
    <message>
      <source>Bislama</source>
      <translation>Tiếng Bislama</translation>
    </message>
    <message>
      <source>Bambara</source>
      <translation>Tiếng Bambara</translation>
    </message>
    <message>
      <source>Bengali</source>
      <translation>Tiếng Bengali</translation>
    </message>
    <message>
      <source>Tibetan</source>
      <translation>Tiếng Tây Tạng</translation>
    </message>
    <message>
      <source>Breton</source>
      <translation>Tiếng Breton</translation>
    </message>
    <message>
      <source>Bosnian</source>
      <translation>Tiếng Bosnia</translation>
    </message>
    <message>
      <source>Catalan</source>
      <translation>Tiếng Catalunya</translation>
    </message>
    <message>
      <source>Chechen</source>
      <translation>Tiếng Chechen</translation>
    </message>
    <message>
      <source>Chamorro</source>
      <translation>Tiếng Chamorro</translation>
    </message>
    <message>
      <source>Corsican</source>
      <translation>Tiếng Corsican</translation>
    </message>
    <message>
      <source>Cree</source>
      <translation>Tiếng Cree</translation>
    </message>
    <message>
      <source>Czech</source>
      <translation>Tiếng séc</translation>
    </message>
    <message>
      <source>Church Slavic</source>
      <translation>Tiếng nhà thờ Slavic</translation>
    </message>
    <message>
      <source>Chuvash</source>
      <translation>Tiếng Chuvash</translation>
    </message>
    <message>
      <source>Welsh</source>
      <translation>Tiếng xứ Wales</translation>
    </message>
    <message>
      <source>Danish</source>
      <translation>Tiếng Đan Mạch</translation>
    </message>
    <message>
      <source>German</source>
      <translation>Tiếng Đức</translation>
    </message>
    <message>
      <source>Divehi</source>
      <translation>Tiếng Divehi</translation>
    </message>
    <message>
      <source>Dzongkha</source>
      <translation>Tiếng Dzongkha</translation>
    </message>
    <message>
      <source>Ewe</source>
      <translation>Tiếng Ewe</translation>
    </message>
    <message>
      <source>Greek</source>
      <translation>Tiếng  Hy Lạp</translation>
    </message>
    <message>
      <source>English</source>
      <translation>Tiếng Anh</translation>
    </message>
    <message>
      <source>Esperanto</source>
      <translation>Quốc tế ngữ</translation>
    </message>
    <message>
      <source>Spanish</source>
      <translation>Tiếng  Tây Ban Nha</translation>
    </message>
    <message>
      <source>Estonian</source>
      <translation>Tiếng  Estonia</translation>
    </message>
    <message>
      <source>Basque</source>
      <translation>Tiếng xứ Basque</translation>
    </message>
    <message>
      <source>Persian</source>
      <translation>Tiếng Ba Tư</translation>
    </message>
    <message>
      <source>Fulah</source>
      <translation>Tiếng Fulah</translation>
    </message>
    <message>
      <source>Finnish</source>
      <translation>Tiếng Phần Lan</translation>
    </message>
    <message>
      <source>Fijian</source>
      <translation>Tiếng Fiji</translation>
    </message>
    <message>
      <source>Faroese</source>
      <translation>Tiếng Faroe</translation>
    </message>
    <message>
      <source>French</source>
      <translation>Tiếng Pháp</translation>
    </message>
    <message>
      <source>Western Frisian</source>
      <translation>Tiếng Tây Frisia</translation>
    </message>
    <message>
      <source>Irish</source>
      <translation>Tiếng Ireland</translation>
    </message>
    <message>
      <source>Scottish Gaelic</source>
      <translation>Tiếng Gaelic Scotland</translation>
    </message>
    <message>
      <source>Galician</source>
      <translation>Tiếng Galicia</translation>
    </message>
    <message>
      <source>Guarani</source>
      <translation>Tiếng Guarani</translation>
    </message>
    <message>
      <source>Gujarati</source>
      <translation>Tiếng Gujarati</translation>
    </message>
    <message>
      <source>Manx</source>
      <translation>Tiếng Manx</translation>
    </message>
    <message>
      <source>Hausa</source>
      <translation>Tiếng Hausa</translation>
    </message>
    <message>
      <source>Hebrew</source>
      <translation>Tiếng Do Thái</translation>
    </message>
    <message>
      <source>Hindi</source>
      <translation>Tiếng Hin-ddi</translation>
    </message>
    <message>
      <source>Hiri Motu</source>
      <translation>Tiếng Hiri Motu</translation>
    </message>
    <message>
      <source>Croatian</source>
      <translation>Tiếng Croatia</translation>
    </message>
    <message>
      <source>Haitian</source>
      <translation>Tiếng Haiti</translation>
    </message>
    <message>
      <source>Hungarian</source>
      <translation>Tiếng Hungary</translation>
    </message>
    <message>
      <source>Armenian</source>
      <translation>Tiếng Armenia</translation>
    </message>
    <message>
      <source>Herero</source>
      <translation>Tiếng Herero</translation>
    </message>
    <message>
      <source>Interlingua</source>
      <translation>Liên ngôn ngữ</translation>
    </message>
    <message>
      <source>Indonesian</source>
      <translation>Tiếng Indonesia</translation>
    </message>
    <message>
      <source>Interlingue</source>
      <translation>Tiếng xen kẽ</translation>
    </message>
    <message>
      <source>Igbo</source>
      <translation>Tiếng Igbo</translation>
    </message>
    <message>
      <source>Sichuan Yi</source>
      <translation>Tiếng Tứ Xuyên Yi</translation>
    </message>
    <message>
      <source>Inupiaq</source>
      <translation>Tiếng Inupiaq</translation>
    </message>
    <message>
      <source>Ido</source>
      <translation>Tiếng Ido</translation>
    </message>
    <message>
      <source>Icelandic</source>
      <translation>Tiếng Iceland</translation>
    </message>
    <message>
      <source>Italian</source>
      <translation>Tiếng Ý</translation>
    </message>
    <message>
      <source>Inuktitut</source>
      <translation>Tiếng Inuktitut</translation>
    </message>
    <message>
      <source>Japanese</source>
      <translation>tiếng Nhật</translation>
    </message>
    <message>
      <source>Javanese</source>
      <translation>Tiếng Java</translation>
    </message>
    <message>
      <source>Georgian</source>
      <translation>Tiếng Gruzia</translation>
    </message>
    <message>
      <source>Kongo</source>
      <translation>Tiếng Kongo</translation>
    </message>
    <message>
      <source>Kikuyu</source>
      <translation>Tiếng Kikuyu</translation>
    </message>
    <message>
      <source>Kwanyama</source>
      <translation>Tiếng Kwanyama</translation>
    </message>
    <message>
      <source>Kazakh</source>
      <translation>Tiếng Kazakh</translation>
    </message>
    <message>
      <source>Kalaallisut</source>
      <translation>Tiếng Kalaallisut</translation>
    </message>
    <message>
      <source>Khmer</source>
      <translation>Tiếng Khmer</translation>
    </message>
    <message>
      <source>Kannada</source>
      <translation>Tiếng Kannada</translation>
    </message>
    <message>
      <source>Korean</source>
      <translation>Tiếng Hàn Quốc</translation>
    </message>
    <message>
      <source>Kanuri</source>
      <translation>Tiếng Kanuri</translation>
    </message>
    <message>
      <source>Kashmiri</source>
      <translation>Tiếng Kashmir</translation>
    </message>
    <message>
      <source>Kurdish</source>
      <translation>Tiếng Kurd</translation>
    </message>
    <message>
      <source>Komi</source>
      <translation>Tiếng Komi</translation>
    </message>
    <message>
      <source>Cornish</source>
      <translation>tiếng Cornwall</translation>
    </message>
    <message>
      <source>Kirghiz</source>
      <translation>Tiếng Ki-ri-gít</translation>
    </message>
    <message>
      <source>Latin</source>
      <translation>Tiếng Latin</translation>
    </message>
    <message>
      <source>Luxembourgish</source>
      <translation>Tiếng Luxembourg</translation>
    </message>
    <message>
      <source>Ganda</source>
      <translation>Tiếng Ganda</translation>
    </message>
    <message>
      <source>Limburgish</source>
      <translation>Tiếng Limburgish</translation>
    </message>
    <message>
      <source>Lingala</source>
      <translation>Tiếng Lingala</translation>
    </message>
    <message>
      <source>Lao</source>
      <translation>Tiếng Lào</translation>
    </message>
    <message>
      <source>Lithuanian</source>
      <translation>Tiếng Litva</translation>
    </message>
    <message>
      <source>Luba-Katanga</source>
      <translation>Tiếng Luba-Katanga</translation>
    </message>
    <message>
      <source>Latvian</source>
      <translation>Tiếng Latvia</translation>
    </message>
    <message>
      <source>Malagasy</source>
      <translation>Tiếng Malagasy</translation>
    </message>
    <message>
      <source>Marshallese</source>
      <translation>Tiếng Marshall</translation>
    </message>
    <message>
      <source>Maori</source>
      <translation>Tiếng Maori</translation>
    </message>
    <message>
      <source>Macedonian</source>
      <translation>Tiếng Macedonia</translation>
    </message>
    <message>
      <source>Malayalam</source>
      <translation>Tiếng Malayalam</translation>
    </message>
    <message>
      <source>Mongolian</source>
      <translation>Tiếng Mông Cổ</translation>
    </message>
    <message>
      <source>Marathi</source>
      <translation>Tiếng Marathi</translation>
    </message>
    <message>
      <source>Malay</source>
      <translation>tiếng Mã Lai</translation>
    </message>
    <message>
      <source>Maltese</source>
      <translation>Tiếng Maltese</translation>
    </message>
    <message>
      <source>Burmese</source>
      <translation>Tiếng Miến Điện</translation>
    </message>
    <message>
      <source>Nauru</source>
      <translation>Tiếng Nauru</translation>
    </message>
    <message>
      <source>Norwegian Bokmal</source>
      <translation>Tiếng Na Uy Bokmal</translation>
    </message>
    <message>
      <source>North Ndebele</source>
      <translation>Tiếng Bắc Ndebele</translation>
    </message>
    <message>
      <source>Nepali</source>
      <translation>Tiếng Nepal</translation>
    </message>
    <message>
      <source>Ndonga</source>
      <translation>Tiếng Ndonga</translation>
    </message>
    <message>
      <source>Dutch</source>
      <translation>Tiếng Hà Lan</translation>
    </message>
    <message>
      <source>Norwegian Nynorsk</source>
      <translation>Tiếng Na Uy Nynorsk</translation>
    </message>
    <message>
      <source>Norwegian</source>
      <translation>Tiếng Na Uy</translation>
    </message>
    <message>
      <source>South Ndebele</source>
      <translation>Tiếng Nam Ndebele</translation>
    </message>
    <message>
      <source>Navajo</source>
      <translation>Tiếng Navajo</translation>
    </message>
    <message>
      <source>Chichewa</source>
      <translation>Tiếng Chichewa</translation>
    </message>
    <message>
      <source>Occitan</source>
      <translation>tiếng Occitan</translation>
    </message>
    <message>
      <source>Ojibwa</source>
      <translation>Tiếng Ojibwa</translation>
    </message>
    <message>
      <source>Oromo</source>
      <translation>Tiếng Oromo</translation>
    </message>
    <message>
      <source>Oriya</source>
      <translation>Tiếng Oriya</translation>
    </message>
    <message>
      <source>Ossetian</source>
      <translation>Tiếng Ossetia</translation>
    </message>
    <message>
      <source>Panjabi</source>
      <translation>Tiếng Panjabi</translation>
    </message>
    <message>
      <source>Pali</source>
      <translation>Tiếng Pali</translation>
    </message>
    <message>
      <source>Polish</source>
      <translation>Tiếng Ba Lan</translation>
    </message>
    <message>
      <source>Pashto</source>
      <translation>Tiếng Pashto</translation>
    </message>
    <message>
      <source>Portuguese</source>
      <translation>Tiếng Bồ Đào Nha</translation>
    </message>
    <message>
      <source>Quechua</source>
      <translation>Tiếng Quechua</translation>
    </message>
    <message>
      <source>Raeto-Romance</source>
      <translation>Tiếng Raeto-Lãng Mạn</translation>
    </message>
    <message>
      <source>Kirundi</source>
      <translation>Tiếng Kirundi</translation>
    </message>
    <message>
      <source>Romanian</source>
      <translation>Tiếng Rumani</translation>
    </message>
    <message>
      <source>Russian</source>
      <translation>Tiếng Nga</translation>
    </message>
    <message>
      <source>Kinyarwanda</source>
      <translation>Tiếng Kinyarwanda</translation>
    </message>
    <message>
      <source>Sanskrit</source>
      <translation>Tiếng Phạn</translation>
    </message>
    <message>
      <source>Sardinian</source>
      <translation>Tiếng Sardinia</translation>
    </message>
    <message>
      <source>Sindhi</source>
      <translation>Tiếng Sindhi</translation>
    </message>
    <message>
      <source>Northern Sami</source>
      <translation>Bắc Sami</translation>
    </message>
    <message>
      <source>Sango</source>
      <translation>Tiếng Sango</translation>
    </message>
    <message>
      <source>Serbo-Croatian</source>
      <translation>Tiếng Serbo-Croatia</translation>
    </message>
    <message>
      <source>Sinhala</source>
      <translation>Tiếng Sinhala</translation>
    </message>
    <message>
      <source>Slovak</source>
      <translation>Tiếng Slovak</translation>
    </message>
    <message>
      <source>Slovenian</source>
      <translation>Tiếng Slovenia</translation>
    </message>
    <message>
      <source>Samoan</source>
      <translation>Tiếng Samoa</translation>
    </message>
    <message>
      <source>Shona</source>
      <translation>Tiếng Shona</translation>
    </message>
    <message>
      <source>Somali</source>
      <translation>Tiếng Somali</translation>
    </message>
    <message>
      <source>Albanian</source>
      <translation>Tiếng Albania</translation>
    </message>
    <message>
      <source>Serbian</source>
      <translation>Tiếng Serbia</translation>
    </message>
    <message>
      <source>Swati</source>
      <translation>Tiếng Swati</translation>
    </message>
    <message>
      <source>Southern Sotho</source>
      <translation>Tiếng Nam Sotho</translation>
    </message>
    <message>
      <source>Sundanese</source>
      <translation>Tiếng Sundan</translation>
    </message>
    <message>
      <source>Swedish</source>
      <translation>Tiếng Thụy Điển</translation>
    </message>
    <message>
      <source>Swahili</source>
      <translation>Tiếng Swahili</translation>
    </message>
    <message>
      <source>Tamil</source>
      <translation>Tiếng Tamil</translation>
    </message>
    <message>
      <source>Telugu</source>
      <translation>Tiếng Telugu</translation>
    </message>
    <message>
      <source>Tajik</source>
      <translation>Tiếng Tajik</translation>
    </message>
    <message>
      <source>Thai</source>
      <translation>Tiếng Thái</translation>
    </message>
    <message>
      <source>Tigrinya</source>
      <translation>Tiếng Tigrinya</translation>
    </message>
    <message>
      <source>Turkmen</source>
      <translation>Tiếng Turkmenistan</translation>
    </message>
    <message>
      <source>Tagalog</source>
      <translation>Tiếng Tagalog</translation>
    </message>
    <message>
      <source>Tswana</source>
      <translation>Tiếng Tswana</translation>
    </message>
    <message>
      <source>Tonga</source>
      <translation>Tiếng Tonga</translation>
    </message>
    <message>
      <source>Turkish</source>
      <translation>Tiếng Thổ Nhĩ Kỳ</translation>
    </message>
    <message>
      <source>Tsonga</source>
      <translation>Tiếng Tsonga</translation>
    </message>
    <message>
      <source>Tatar</source>
      <translation>Tiếng Tatar</translation>
    </message>
    <message>
      <source>Twi</source>
      <translation>Tiếng Twi</translation>
    </message>
    <message>
      <source>Tahitian</source>
      <translation>Tiếng Tahiti</translation>
    </message>
    <message>
      <source>Uighur</source>
      <translation>Tiếng Duy Ngô Nhĩ</translation>
    </message>
    <message>
      <source>Ukrainian</source>
      <translation>Tiếng Ukraina</translation>
    </message>
    <message>
      <source>Urdu</source>
      <translation>Tiếng Urdu</translation>
    </message>
    <message>
      <source>Uzbek</source>
      <translation>Tiếng Uzbek</translation>
    </message>
    <message>
      <source>Venda</source>
      <translation>Tiếng Venda</translation>
    </message>
    <message>
      <source>Vietnamese</source>
      <translation>Tiếng Việt</translation>
    </message>
    <message>
      <source>Volapuk</source>
      <translation>Tiếng Volapuk</translation>
    </message>
    <message>
      <source>Walloon</source>
      <translation>Tiếng Wallonie</translation>
    </message>
    <message>
      <source>Wolof</source>
      <translation>Tiếng Wolof</translation>
    </message>
    <message>
      <source>Xhosa</source>
      <translation>Tiếng Xhosa</translation>
    </message>
    <message>
      <source>Yiddish</source>
      <translation>Tiếng Yiddish</translation>
    </message>
    <message>
      <source>Yoruba</source>
      <translation>Tiếng Yoruba</translation>
    </message>
    <message>
      <source>Zhuang</source>
      <translation>Tiếng Choang</translation>
    </message>
    <message>
      <source>Chinese</source>
      <translation>Tiếng Trung Quốc</translation>
    </message>
    <message>
      <source>Zulu</source>
      <translation>Tiếng Zulu</translation>
    </message>
    <message>
      <source>Lojban</source>
      <translation>Tiếng Lojban</translation>
    </message>
    <message>
      <source>Traditional Chinese</source>
      <translation>Tiếng Trung Quốc Truyền thống</translation>
    </message>
    <message>
      <source>Simplified Chinese</source>
      <translation>Tiếng Trung giản thể</translation>
    </message>
    <message>
      <source>Other</source>
      <translation>Khác</translation>
    </message>
    <message>
      <source>Other Simplified Chinese dialects</source>
      <translation>Các phương ngữ tiếng Trung giản thể khác</translation>
    </message>
    <message>
      <source>Other Traditional Chinese dialects</source>
      <translation>Các phương ngữ Trung Quốc truyền thống khác</translation>
    </message>
    <message>
      <source>Other Eastern-European languages</source>
      <translation>Các ngôn ngữ Đông Âu khác</translation>
    </message>
    <message>
      <source>Other Western-European languages</source>
      <translation>Các ngôn ngữ Tây-Âu khác</translation>
    </message>
    <message>
      <source>Other Russian languages</source>
      <translation>Các ngôn ngữ Nga khác</translation>
    </message>
    <message>
      <source>Other Japanese languages</source>
      <translation>Các ngôn ngữ Nhật Bản khác</translation>
    </message>
    <message>
      <source>Other Baltic languages</source>
      <translation>Các ngôn ngữ Baltic khác</translation>
    </message>
    <message>
      <source>Other Greek languages</source>
      <translation>Các ngôn ngữ Hy Lạp khác</translation>
    </message>
    <message>
      <source>Other Korean dialects</source>
      <translation>Các phương ngữ tiếng Hàn khác</translation>
    </message>
    <message>
      <source>Other Turkish dialects</source>
      <translation>Các phương ngữ Thổ Nhĩ Kỳ khác</translation>
    </message>
    <message>
      <source>Other Thai dialects</source>
      <translation>Các phương ngữ tiếng Thái khác</translation>
    </message>
    <message>
      <source>Tamazight</source>
      <translation>Tiếng Tamazight</translation>
    </message>
  </context>
  <context>
    <name>Language::Db</name>
    <message>
      <source>French</source>
      <translation>Tiếng Pháp</translation>
    </message>
    <message>
      <source>Spanish</source>
      <translation>Tiếng Tây Ban Nha</translation>
    </message>
    <message>
      <source>Belarusian</source>
      <translation>Tiếng Belarus</translation>
    </message>
    <message>
      <source>Bulgarian</source>
      <translation>Tiếng Bungari</translation>
    </message>
    <message>
      <source>Czech</source>
      <translation>Tiếng séc</translation>
    </message>
    <message>
      <source>German</source>
      <translation>tiếng Đức</translation>
    </message>
    <message>
      <source>Greek</source>
      <translation>Tiếng Hy Lạp</translation>
    </message>
    <message>
      <source>Finnish</source>
      <translation>Tiếng Phần Lan</translation>
    </message>
    <message>
      <source>Italian</source>
      <translation>Tiếng Ý</translation>
    </message>
    <message>
      <source>Japanese</source>
      <translation>tiếng Nhật</translation>
    </message>
    <message>
      <source>Korean</source>
      <translation>Tiếng Hàn Quốc</translation>
    </message>
    <message>
      <source>Lithuanian</source>
      <translation>Tiếng Litva</translation>
    </message>
    <message>
      <source>Macedonian</source>
      <translation>Tiếng Macedonia</translation>
    </message>
    <message>
      <source>Dutch</source>
      <translation>Tiếng Hà Lan</translation>
    </message>
    <message>
      <source>Polish</source>
      <translation>Tiếng Ba Lan</translation>
    </message>
    <message>
      <source>Portuguese</source>
      <translation>Tiếng Bồ Đào Nha</translation>
    </message>
    <message>
      <source>Russian</source>
      <translation>Tiếng Nga</translation>
    </message>
    <message>
      <source>Slovak</source>
      <translation>Tiếng Slovak</translation>
    </message>
    <message>
      <source>Albanian</source>
      <translation>Tiếng Albania</translation>
    </message>
    <message>
      <source>Serbian (Cyrillic)</source>
      <translation>Tiếng Serbia (Cyrillic)</translation>
    </message>
    <message>
      <source>Swedish</source>
      <translation>Tiếng Thụy Điển</translation>
    </message>
    <message>
      <source>Turkish</source>
      <translation>Tiếng Thổ Nhĩ Kỳ</translation>
    </message>
    <message>
      <source>Ukrainian</source>
      <translation>Tiếng Ukraina</translation>
    </message>
    <message>
      <source>Chinese Simplified</source>
      <translation>tiếng Trung giản thể</translation>
    </message>
    <message>
      <source>Chinese Traditional</source>
      <translation>Tiếng Trung Hoa Truyền thống</translation>
    </message>
    <message>
      <source>Vietnamese</source>
      <translation>Tiếng Việt</translation>
    </message>
    <message>
      <source>Portuguese, Brazilian</source>
      <translation>Tiếng Bồ Đào Nha, Brazil</translation>
    </message>
    <message>
      <source>Persian</source>
      <translation>Tiếng Ba Tư</translation>
    </message>
    <message>
      <source>Spanish, Argentina</source>
      <translation>Tiếng Tây Ban Nha, Argentina</translation>
    </message>
    <message>
      <source>Hindi</source>
      <translation>Tiếng Hin-ddi</translation>
    </message>
    <message>
      <source>Esperanto</source>
      <translation>Quốc tế ngữ</translation>
    </message>
    <message>
      <source>German, Switzerland</source>
      <translation>Tiếng Đức, Thụy Sĩ</translation>
    </message>
    <message>
      <source>Spanish, Bolivia</source>
      <translation>Tiếng Tây Ban Nha, Bôlivia</translation>
    </message>
    <message>
      <source>Tajik</source>
      <translation>Tiếng Tajik</translation>
    </message>
    <message>
      <source>Quechua</source>
      <translation>Tiếng Quechua</translation>
    </message>
    <message>
      <source>Aymara</source>
      <translation>Tiếng Aymara</translation>
    </message>
    <message>
      <source>Arabic, Saudi Arabia</source>
      <translation>Tiếng Ả Rập, Ả Rập Saudi</translation>
    </message>
    <message>
      <source>Turkmen</source>
      <translation>Tiếng Turkmenistan</translation>
    </message>
    <message>
      <source>Interlingue</source>
      <translation>Tiếng xen kẽ</translation>
    </message>
    <message>
      <source>Lojban</source>
      <translation>Tiếng Lojban</translation>
    </message>
    <message>
      <source>Hungarian</source>
      <translation>Tiếng Hungary</translation>
    </message>
    <message>
      <source>English</source>
      <translation>Tiếng Anh</translation>
    </message>
  </context>
  <context>
    <name>LoadDictionaries</name>
    <message>
      <source>Error loading dictionaries</source>
      <translation>Lỗi nạp từ điển</translation>
    </message>
  </context>
  <context>
    <name>Main</name>
    <message>
      <source>Error in configuration file. Continue with default settings?</source>
      <translation>Tệp cấu hình lỗi. Tiếp tục với thiết lập mặc định?</translation>
    </message>
  </context>
  <context>
    <name>MainWindow</name>
    <message>
      <source>&amp;File</source>
      <translation>&amp;Tệp</translation>
    </message>
    <message>
      <source>&amp;Edit</source>
      <translation>&amp;Biên tập</translation>
    </message>
    <message>
      <source>&amp;Help</source>
      <translation>&amp;Giúp đỡ</translation>
    </message>
    <message>
      <source>&amp;View</source>
      <translation>&amp;Hiển thị</translation>
    </message>
    <message>
      <source>&amp;Zoom</source>
      <translation>Thu &amp;Phóng</translation>
    </message>
    <message>
      <source>H&amp;istory</source>
      <translation>&amp;Lịch sử</translation>
    </message>
    <message>
      <source>Search</source>
      <translation>Tìm kiếm</translation>
    </message>
    <message>
      <source>Favo&amp;rites</source>
      <translation>&amp;Yêu thích</translation>
    </message>
    <message>
      <source>&amp;Search Pane</source>
      <translation>Ngăn Tìm &amp;kiếm</translation>
    </message>
    <message>
      <source>&amp;Results Navigation Pane</source>
      <translation>Ngăn Điều hướng Kết &amp;quả</translation>
    </message>
    <message>
      <source>Favor&amp;ites Pane</source>
      <translation>Ngăn&amp;Ưa thích</translation>
    </message>
    <message>
      <source>&amp;History Pane</source>
      <translation>Ngăn Lược &amp;sử</translation>
    </message>
    <message>
      <source>&amp;Dictionaries...</source>
      <translation>&amp;Từ điển...</translation>
    </message>
    <message>
      <source>F3</source>
      <translation>F3</translation>
    </message>
    <message>
      <source>&amp;Preferences...</source>
      <translation>Tùy thí&amp;ch...</translation>
    </message>
    <message>
      <source>F4</source>
      <translation>F4</translation>
    </message>
    <message>
      <source>&amp;Homepage</source>
      <translation>T&amp;rang chủ</translation>
    </message>
    <message>
      <source>&amp;About</source>
      <translation>&amp;Giới thiệu</translation>
    </message>
    <message>
      <source>About GoldenDict-ng</source>
      <translation>Về Từ điển Vàng</translation>
    </message>
    <message>
      <source>&amp;Quit</source>
      <translation>Th&amp;oát</translation>
    </message>
    <message>
      <source>Quit from application</source>
      <translation>Thoát khỏi ứng dụng</translation>
    </message>
    <message>
      <source>Ctrl+Q</source>
      <translation>Ctrl+Q</translation>
    </message>
    <message>
      <source>&amp;Forum</source>
      <translation>&amp;Diễn đàn</translation>
    </message>
    <message>
      <source>&amp;Close To Tray</source>
      <translation>Đóng &amp;xuống khay hệ thống</translation>
    </message>
    <message>
      <source>Minimizes the window to tray</source>
      <translation>Thu gọn cửa sổ xuống khay hệ thống</translation>
    </message>
    <message>
      <source>Ctrl+F4</source>
      <translation>Ctrl+F4</translation>
    </message>
    <message>
      <source>&amp;Save Article</source>
      <translation>&amp;Lưu Bài viết</translation>
    </message>
    <message>
      <source>Save Article</source>
      <translation>Lưu Bài viết</translation>
    </message>
    <message>
      <source>F2</source>
      <translation>F2</translation>
    </message>
    <message>
      <source>&amp;Print</source>
      <translation>&amp;In</translation>
    </message>
    <message>
      <source>Ctrl+P</source>
      <translation>Ctrl+P</translation>
    </message>
    <message>
      <source>Page Set&amp;up</source>
      <translation>&amp;Thiết lập Trang</translation>
    </message>
    <message>
      <source>Print Pre&amp;view</source>
      <translation>X&amp;em trước khi In</translation>
    </message>
    <message>
      <source>&amp;Rescan Files</source>
      <translation>Q&amp;uét lại các tệp</translation>
    </message>
    <message>
      <source>Ctrl+F5</source>
      <translation>Ctrl+F5</translation>
    </message>
    <message>
      <source>&amp;Clear</source>
      <translation>Xóa sạ&amp;ch</translation>
    </message>
    <message>
      <source>&amp;New Tab</source>
      <translation>Thẻ &amp;mới</translation>
    </message>
    <message>
      <source>Ctrl+T</source>
      <translation>Ctrl+T</translation>
    </message>
    <message>
      <source>&amp;Configuration Folder</source>
      <translation>Thư mục &amp;cấu hình</translation>
    </message>
    <message>
      <source>&amp;Show</source>
      <translation>&amp;Hiện</translation>
    </message>
    <message>
      <source>Ctrl+H</source>
      <translation>Ctrl+H</translation>
    </message>
    <message>
      <source>&amp;Export</source>
      <translation>&amp;Xuất</translation>
    </message>
    <message>
      <source>&amp;Import</source>
      <translation>Nhậ&amp;p</translation>
    </message>
    <message>
      <source>&amp;Always on Top</source>
      <translation>&amp;Luôn hiện</translation>
    </message>
    <message>
      <source>Always on Top</source>
      <translation>Luôn hiện</translation>
    </message>
    <message>
      <source>Ctrl+O</source>
      <translation>Ctrl+O</translation>
    </message>
    <message>
      <source>Menu Button</source>
      <translation>Nút Trình đơn</translation>
    </message>
    <message>
      <source>Search in page</source>
      <translation>Tìm trong trang</translation>
    </message>
    <message>
      <source>Ctrl+F</source>
      <translation>Ctrl+F</translation>
    </message>
    <message>
      <source>Full-text search</source>
      <translation>Tìm toàn văn</translation>
    </message>
    <message>
      <source>Ctrl+Shift+F</source>
      <translation>Ctrl+Shift+F</translation>
    </message>
    <message>
      <source>GoldenDict reference</source>
      <translation>Trợ giúp Từ điển Vàng</translation>
    </message>
    <message>
      <source>F1</source>
      <translation>F1</translation>
    </message>
    <message>
      <source>Show</source>
      <translation>Trình diễn</translation>
    </message>
    <message>
      <source>Export</source>
      <translation>Trích xuất</translation>
    </message>
    <message>
      <source>Import</source>
      <translation>Nhập</translation>
    </message>
    <message>
      <source>Add</source>
      <translation>Thêm vào</translation>
    </message>
    <message>
      <source>Add current tab to Favorites</source>
      <translation>Thêm tab hiện tại vào Mục ưa thích</translation>
    </message>
    <message>
      <source>Ctrl+E</source>
      <translation>Ctrl+E</translation>
    </message>
    <message>
      <source>Show Names in Dictionary &amp;Bar</source>
      <translation>Hiện tên từ điển trên Thanh &amp;Từ điển</translation>
    </message>
    <message>
      <source>Show &amp;Small Icons in Toolbars</source>
      <translation>Hiển thị &amp;Biểu tượng nhỏ trong Thanh công cụ</translation>
    </message>
    <message>
      <source>Show &amp;Large Icons in Toolbars</source>
      <translation>Hiển thị &amp;Biểu tượng lớn trong Thanh công cụ</translation>
    </message>
    <message>
      <source>Show &amp;Normal Icons in Toolbars</source>
      <translation>Hiển thị &amp;Biểu tượng bình thường trong Thanh công cụ</translation>
    </message>
    <message>
      <source>&amp;Menubar</source>
      <translation>Thanh Trì&amp;nh đơn</translation>
    </message>
    <message>
      <source>&amp;Navigation</source>
      <translation>Điều hướn&amp;g</translation>
    </message>
    <message>
      <source>Back</source>
      <translation>Trở lại</translation>
    </message>
    <message>
      <source>Forward</source>
      <translation>Tiếp tục</translation>
    </message>
    <message>
      <source>Toggle clipboard monitoring</source>
      <translation>Bật/tắt giám sát clipboard</translation>
    </message>
    <message>
      <source>Pronounce Word (Alt+S)</source>
      <translation>Phát âm (Alt+S)</translation>
    </message>
    <message>
      <source>Zoom In</source>
      <translation>Phóng to</translation>
    </message>
    <message>
      <source>Zoom Out</source>
      <translation>Thu nhỏ</translation>
    </message>
    <message>
      <source>Normal Size</source>
      <translation>Cỡ bình thường</translation>
    </message>
    <message>
      <source>Found in Dictionaries:</source>
      <translation>Từ điển tìm thấy:</translation>
    </message>
    <message>
      <source>Show &amp;Main Window</source>
      <translation>Hiện cử&amp;a sổ chính</translation>
    </message>
    <message>
      <source>Opened tabs</source>
      <translation>Các thẻ đã mở</translation>
    </message>
    <message>
      <source>Close current tab</source>
      <translation>Đóng thẻ hiện tại</translation>
    </message>
    <message>
      <source>Close all tabs</source>
      <translation>Đóng tất cả các thẻ</translation>
    </message>
    <message>
      <source>Close all tabs except current</source>
      <translation>Đóng tất cả thẻ trừ thẻ hiện tại</translation>
    </message>
    <message>
      <source>Add all tabs to Favorites</source>
      <translation>Thêm tất cả các tab vào Mục ưa thích</translation>
    </message>
    <message>
      <source>New Tab</source>
      <translation>Thẻ mới</translation>
    </message>
    <message>
      <source>Welcome!</source>
      <translation>Chào mừng!</translation>
    </message>
    <message>
      <source>Accessibility API is not enabled</source>
      <translation>API Khả năng truy cập không được bật</translation>
    </message>
    <message>
      <source>WARNING: %1</source>
      <translation>CẢNH BÁO: %1</translation>
    </message>
    <message>
      <source>String to search in dictionaries. The wildcards &apos;*&apos;, &apos;?&apos; and sets of symbols &apos;[...]&apos; are allowed.
To find &apos;*&apos;, &apos;?&apos;, &apos;[&apos;, &apos;]&apos; symbols use &apos;\*&apos;, &apos;\?&apos;, &apos;\[&apos;, &apos;\]&apos; respectively</source>
      <translation>Chuỗi tìm trong từ điển. Ký tự đại diện &apos;*&apos;, &apos;?&apos; và bộ ký tự &apos;[...] được sử dụng.
Để tìm &apos;*&apos;, &apos;?&apos;, &apos;[&apos;, &apos;]&apos; dùng tách riêng &apos;\*&apos;, &apos;\?&apos;, &apos;\[&apos;, &apos;\]&apos;</translation>
    </message>
    <message>
      <source>%1 dictionaries, %2 articles, %3 words</source>
      <translation>%1 từ điển, %2 bài viết, %3 từ</translation>
    </message>
    <message>
      <source>All</source>
      <translation>Tất cả</translation>
    </message>
    <message>
      <source>Open Tabs List</source>
      <translation>Mở danh sách Thẻ</translation>
    </message>
    <message>
      <source>(untitled)</source>
      <translation>(chưa đặt tên)</translation>
    </message>
    <message>
      <source>Remove current tab from Favorites</source>
      <translation>Xóa tab hiện tại khỏi Mục ưa thích</translation>
    </message>
    <message>
      <source>Failed to initialize hotkeys monitoring mechanism.&lt;br&gt;Make sure your XServer has RECORD extension turned on.</source>
      <translation>Lỗi khởi chạy cơ chế quản lý phím tắt. &lt;br&gt;Hãy kiểm tra XServer đã bật phần mở rộng RECORD.</translation>
    </message>
    <message>
      <source>New Release Available</source>
      <translation>Phiên bản mới đã có</translation>
    </message>
    <message>
      <source>Version &lt;b&gt;%1&lt;/b&gt; of GoldenDict is now available for download.&lt;br&gt;Click &lt;b&gt;Download&lt;/b&gt; to get to the download page.</source>
      <translation>Phiên bản &lt;b&gt;%1&lt;/b&gt; của Từ điển Vàng đã sẵn sàng để tải về.&lt;br&gt;Nhấn &lt;b&gt;Tải về&lt;/b&gt; để tới trang tải.</translation>
    </message>
    <message>
      <source>Download</source>
      <translation>Tải về</translation>
    </message>
    <message>
      <source>Skip This Release</source>
      <translation>Bỏ qua phiên bản này</translation>
    </message>
    <message>
      <source>You have chosen to hide a menubar. Use %1 to show it back.</source>
      <translation>Bạn đã chọn ẩn thanh trình đơn. Dùng %1 để hiển thị lại.</translation>
    </message>
    <message>
      <source>Ctrl+M</source>
      <translation>Ctrl+M</translation>
    </message>
    <message>
      <source>Page Setup</source>
      <translation>Thiết lập Trang</translation>
    </message>
    <message>
      <source>No printer is available. Please install one first.</source>
      <translation>Không có máy in. Hãy cài máy in trước.</translation>
    </message>
    <message>
      <source>Print Article</source>
      <translation>In Bài viết</translation>
    </message>
    <message>
      <source>Complete Html (*.html *.htm)</source>
      <translation>Hoàn thành Html (*.html *.htm)</translation>
    </message>
    <message>
      <source>Single Html (*.html *.htm)</source>
      <translation>Html đơn (*.html *.htm)</translation>
    </message>
    <message>
      <source>Pdf (*.pdf)</source>
      <translation>Tệp PDF (*.pdf)</translation>
    </message>
    <message>
      <source>Mime Html (*.mhtml)</source>
      <translation>Mime Html (*.mhtml)</translation>
    </message>
    <message>
      <source>Save Article As</source>
      <translation>Lưu Bài viết như</translation>
    </message>
    <message>
      <source>Error</source>
      <translation>Lỗi</translation>
    </message>
    <message>
      <source>Can&apos;t save article: %1</source>
      <translation>Không thể lưu Bài viết: %1</translation>
    </message>
    <message>
      <source>Saving article...</source>
      <translation>Lưu bài viết...</translation>
    </message>
    <message>
      <source>Save article complete</source>
      <translation>Lưu bài viết hoàn tất</translation>
    </message>
    <message>
      <source>The main window is set to be always on top.</source>
      <translation>Cửa sổ chính luôn hiện trên các trình khác.</translation>
    </message>
    <message>
      <source>&amp;Hide</source>
      <translation>Ẩ&amp;n</translation>
    </message>
    <message>
      <source>Export history to file</source>
      <translation>Xuất lịch sử sang tệp</translation>
    </message>
    <message>
      <source>Text files (*.txt);;All files (*.*)</source>
      <translation>Tệp văn bản (*.txt);;Tất cả tệp (*.*)</translation>
    </message>
    <message>
      <source>Export error: </source>
      <translation>Lỗi trích xuất: </translation>
    </message>
    <message>
      <source>History export complete</source>
      <translation>Hoàn tất xuất lịch sử</translation>
    </message>
    <message>
      <source>Import history from file</source>
      <translation>Nhập lịch sử từ tệp</translation>
    </message>
    <message>
      <source>Import error: </source>
      <translation>Lỗi nhập: </translation>
    </message>
    <message>
      <source>Import error: invalid data in file</source>
      <translation>Lỗi nhập: dữ liệu tệp không đúng</translation>
    </message>
    <message>
      <source>History import complete</source>
      <translation>Hoàn tất nhập lịch sử</translation>
    </message>
    <message>
      <source>Export Favorites to file</source>
      <translation>Xuất yêu thích sang tệp</translation>
    </message>
    <message>
      <source>Text files (*.txt);;XML files (*.xml)</source>
      <translation>Tệp văn bản (*.txt);; Tệp XML (*.xml)</translation>
    </message>
    <message>
      <source>Favorites export complete</source>
      <translation>Hoàn tất xuất yêu thích</translation>
    </message>
    <message>
      <source>Import Favorites from file</source>
      <translation>Nhập Mục ưa thích từ tệp</translation>
    </message>
    <message>
      <source>Text and XML files (*.txt *.xml);;All files (*.*)</source>
      <translation>Tệp văn bản và XML (*.txt *.xml);;Tất cả các tệp (*.*)</translation>
    </message>
    <message>
      <source>Data parsing error</source>
      <translation>Lỗi phân tích dữ liệu</translation>
    </message>
    <message>
      <source>Favorites import complete</source>
      <translation>Yêu thích nhập khẩu hoàn tất</translation>
    </message>
    <message>
      <source>Dictionary info</source>
      <translation>Thông tin từ điển</translation>
    </message>
    <message>
      <source>Dictionary headwords</source>
      <translation>Danh sách từ của từ điển</translation>
    </message>
    <message>
      <source>Open dictionary folder</source>
      <translation>Mở thư mục từ điển</translation>
    </message>
    <message>
      <source>Now indexing for full-text search: </source>
      <translation>Hiện đang lập chỉ mục cho tìm kiếm toàn văn: </translation>
    </message>
    <message>
      <source>Remove headword &quot;%1&quot; from Favorites?</source>
      <translation>Xóa tiêu đề &quot;%1&quot; khỏi Mục ưa thích?</translation>
    </message>
  </context>
  <context>
    <name>Mdx::MdxArticleRequest</name>
    <message>
      <source>Dictionary file was tampered or corrupted</source>
      <translation>Tệp từ điển đã bị xáo trộn hoặc hỏng</translation>
    </message>
    <message>
      <source>Failed loading article from %1, reason: %2</source>
      <translation>Lỗi nạp bài viết từ %1, nguyên nhân: %2</translation>
    </message>
  </context>
  <context>
    <name>MediaWiki::MediaWikiArticleRequest</name>
    <message>
      <source>XML parse error: %1 at %2,%3</source>
      <translation>Lỗi phân tích XML: %1 ở %2,%3</translation>
    </message>
  </context>
  <context>
    <name>MediaWiki::MediaWikiWordSearchRequest</name>
    <message>
      <source>XML parse error: %1 at %2,%3</source>
      <translation>Lỗi phân tích XML: %1 ở %2,%3</translation>
    </message>
  </context>
  <context>
    <name>MediaWikisModel</name>
    <message>
      <source>Enabled</source>
      <translation>Bật</translation>
    </message>
    <message>
      <source>Name</source>
      <translation>Tên</translation>
    </message>
    <message>
      <source>Address</source>
      <translation>Địa chỉ</translation>
    </message>
    <message>
      <source>Icon</source>
      <translation>Biểu tượng</translation>
    </message>
    <message>
      <source>Language Variant</source>
      <translation>Biến thể ngôn ngữ</translation>
    </message>
  </context>
  <context>
    <name>MultimediaAudioPlayer</name>
    <message>
      <source>Couldn&apos;t open audio buffer for reading.</source>
      <translation>Không thể mở bộ đệm âm thanh để đọc.</translation>
    </message>
  </context>
  <context>
    <name>OrderAndProps</name>
    <message>
      <source>Form</source>
      <translation>Mẫu</translation>
    </message>
    <message>
      <source>Dictionary order:</source>
      <translation>Sắp xếp Từ điển:</translation>
    </message>
    <message>
      <source>Inactive (disabled) dictionaries:</source>
      <translation>Các từ điển không hoạt động (đã vô hiệu hoá):</translation>
    </message>
    <message>
      <source>Dictionary information</source>
      <translation>Thông tin từ điển</translation>
    </message>
    <message>
      <source>Name:</source>
      <translation>Tên:</translation>
    </message>
    <message>
      <source>Total articles:</source>
      <translation>Tổng số bài viết:</translation>
    </message>
    <message>
      <source>Total words:</source>
      <translation>Tổng số từ:</translation>
    </message>
    <message>
      <source>Translates from:</source>
      <translation>Dịch từ:</translation>
    </message>
    <message>
      <source>Translates to:</source>
      <translation>Dịch sang:</translation>
    </message>
    <message>
      <source>Description:</source>
      <translation>Mô tả:</translation>
    </message>
    <message>
      <source>Files comprising this dictionary:</source>
      <translation>Tệp chứa từ điển này:</translation>
    </message>
    <message>
      <source>Adjust the order by dragging and dropping items in it. Drop dictionaries to the inactive group to disable their use.</source>
      <translation>Điều chỉnh thứ tự bằng cách kéo và thả các từ điển để di chuyển vị trí. Thả vào ô không hoạt động để vô hiệu hoá từ điển.</translation>
    </message>
    <message>
      <source>Dictionary headwords</source>
      <translation>Danh sách từ của từ điển</translation>
    </message>
    <message>
      <source>Sort by name</source>
      <translation>Sắp xếp theo tên</translation>
    </message>
    <message>
      <source>Sort by languages</source>
      <translation>Sắp xếp theo ngôn ngữ</translation>
    </message>
    <message>
      <source>Dictionaries active: %1, inactive: %2</source>
      <translation>Từ điển hoạt động:%1, không hoạt động: %2</translation>
    </message>
  </context>
  <context>
    <name>PathsModel</name>
    <message>
      <source>Path</source>
      <translation>Đường dẫn</translation>
    </message>
    <message>
      <source>Recursive</source>
      <translation>Đệ quy</translation>
    </message>
  </context>
  <context>
    <name>Preferences</name>
    <message>
      <source>Preferences</source>
      <translation>Tùy thích</translation>
    </message>
    <message>
      <source>&amp;Interface</source>
      <translation>G&amp;iao diện</translation>
    </message>
    <message>
      <source>Double-click translates the word clicked</source>
      <translation>Nhấp đúp chuột sẽ dịch từ được chọn</translation>
    </message>
    <message>
      <source>Tabbed browsing</source>
      <translation>Duyệt theo thẻ</translation>
    </message>
    <message>
      <source>Normally, opening a new tab switches to it immediately.
With this on however, new tabs will be opened without
switching to them.</source>
      <translation>Mặc định, bạn sẽ chuyển sang thẻ mới ngay khi nó
được mở. Với tùy chọn này, các thẻ mới sẽ được mở mà
không cần chuyển ngay sang chúng.</translation>
    </message>
    <message>
      <source>Open new tabs in background</source>
      <translation>Mở thẻ mới dưới nền</translation>
    </message>
    <message>
      <source>With this on, new tabs are opened just after the
current, active one. Otherwise they are added to
be the last ones.</source>
      <translation>Với tùy chọn này, các thẻ mới sẽ được mở ngay sau 
thẻ hiện tại (thẻ đang mở). Nếu không chúng sẽ được 
thêm vào sau cùng.</translation>
    </message>
    <message>
      <source>Open new tabs after the current one</source>
      <translation>Mở thẻ mới ngay sau thẻ hiện tại</translation>
    </message>
    <message>
      <source>Select this option if you don&apos;t want to see the main tab bar when only a single tab is opened.</source>
      <translation>Ẩn thẻ trên thanh thẻ chính nếu chỉ duy nhất một thẻ được mở.</translation>
    </message>
    <message>
      <source>Hide single tab</source>
      <translation>Ẩn thẻ đơn nhất</translation>
    </message>
    <message>
      <source>MRU order: Most recently used order.</source>
      <translation>Thứ tự MRU: Thứ tự được sử dụng gần đây nhất.</translation>
    </message>
    <message>
      <source>Ctrl-Tab navigates tabs in MRU order</source>
      <translation>Ctrl-Tab điều hướng các thẻ theo trình tự MRU</translation>
    </message>
    <message>
      <source>Normally, pressing ESC key moves focus to the translation line.
With this on however, it will hide the main window.</source>
      <translation>Mặc định, nhấn phím ESC dùng để chuyển vào ô tìm kiếm.
Tuỳ chọn này sẽ ẩn cửa sổ chính khi nhấn phím ESC.</translation>
    </message>
    <message>
      <source>ESC key hides main window</source>
      <translation>Nhấn phím ESC để ẩn cửa sổ chính</translation>
    </message>
    <message>
      <source>Turn this option on if you want to select words by single mouse click</source>
      <translation>Chọn từ bằng cách nhấp chuột đơn</translation>
    </message>
    <message>
      <source>Select word by single click</source>
      <translation>Chọn từ với nhấp chuột đơn</translation>
    </message>
    <message>
      <source>Startup</source>
      <translation>Khởi động</translation>
    </message>
    <message>
      <source>Automatically starts GoldenDict after operation system bootup.</source>
      <translation>Tự động khởi chạy Từ điển Vàng sau khi hệ điều hành khởi động.</translation>
    </message>
    <message>
      <source>Start with system</source>
      <translation>Khởi động cùng hệ thống</translation>
    </message>
    <message>
      <source>Normally, clicking on a link, double-clicking on a word or looking up
selection in an article loads the translation and almost immediately
scrolls to the article from the same dictionary. With this option off,
however, the article from the topmost dictionary is shown.</source>
      <translation>Thông thường, nhấp vào một liên kết, nhấp đúp vào một từ hoặc tra cứu
lựa chọn trong một bài viết sẽ tải bản dịch và gần như ngay lập tức
cuộn đến bài viết từ cùng một từ điển. Tuy nhiên, khi tắt tùy chọn này,
bài viết từ từ điển trên cùng sẽ được hiển thị.</translation>
    </message>
    <message>
      <source>Automatically scroll to target article</source>
      <translation>Tự động cuộn đến bài viết mục tiêu</translation>
    </message>
    <message>
      <source>When enabled, an icon appears in the system tray area which can be used
to open main window and perform other tasks.</source>
      <translation>Biểu tượng Từ điển Vàng sẽ hiện trên khay hệ thống dùng để mở cửa sổ chính
và thực hiện một số tác vụ khác.</translation>
    </message>
    <message>
      <source>Enable system tray icon</source>
      <translation>Bật biểu tượng trên khay hệ thống</translation>
    </message>
    <message>
      <source>With this on, the application starts directly to system tray without showing
its main window.</source>
      <translation>Khi khởi chạy, ứng dụng sẽ thu gọn xuống khay hệ thống mà không hiện cửa sổ chính.</translation>
    </message>
    <message>
      <source>Start to system tray</source>
      <translation>Khởi động xuống khay hệ thống</translation>
    </message>
    <message>
      <source>With this on, an attempt to close main window would hide it instead of closing
the application.</source>
      <translation>Ứng dụng sẽ thu gọn xuống khay hệ thống khi đóng cửa sổ chính.</translation>
    </message>
    <message>
      <source>Close to system tray</source>
      <translation>Đóng xuống khay hệ thống</translation>
    </message>
    <message>
      <source>Adjust this value to avoid huge context menus.</source>
      <translation>Điều chỉnh giá trị này để tránh các trình đơn ngữ cảnh dài.</translation>
    </message>
    <message>
      <source>Context menu dictionaries limit:</source>
      <translation>Giới hạn từ điển trong trình đơn ngữ cảnh:</translation>
    </message>
    <message>
      <source>Appearance</source>
      <translation>Vẻ bề ngoài</translation>
    </message>
    <message>
      <source>Interface Font</source>
      <translation>Phông chữ giao diện</translation>
    </message>
    <message>
      <source>Turn the UI to dark.</source>
      <translation>Chuyển giao diện người dùng sang màu tối.</translation>
    </message>
    <message>
      <source>Dark Mode</source>
      <translation>Chế độ tối</translation>
    </message>
    <message>
      <source>Turn the article display style to dark.</source>
      <translation>Chuyển kiểu hiển thị bài viết thành tối.</translation>
    </message>
    <message>
      <source>Dark Reader Mode</source>
      <translation>Chế độ đầu đọc tối</translation>
    </message>
    <message>
      <source>These fonts will be applied when the fonts specified by a dictionary are not found.</source>
      <translation>Các phông chữ này sẽ được áp dụng khi không tìm thấy phông chữ được chỉ định bởi từ điển.</translation>
    </message>
    <message>
      <source>Fallback Fonts</source>
      <translation>Phông chữ dự phòng</translation>
    </message>
    <message>
      <source>Standard Font</source>
      <translation>Phông chữ chuẩn</translation>
    </message>
    <message>
      <source>Serif Font</source>
      <translation>Phông chữ có chân</translation>
    </message>
    <message>
      <source>Sans-serif Font</source>
      <translation>Phông chữ không chân</translation>
    </message>
    <message>
      <source>Monospace Font</source>
      <translation>Phông chữ đơn cách</translation>
    </message>
    <message>
      <source>&amp;Popup</source>
      <translation>&amp;Quét Popup</translation>
    </message>
    <message>
      <source>Chooses whether the clipboard monitoring will be turned on by default at the program&apos;s startup.</source>
      <translation>Chọn xem tính năng giám sát clipboard có được bật mặc định khi chương trình khởi động hay không.</translation>
    </message>
    <message>
      <source>Start with clipboard monitoring turned on</source>
      <translation>Bắt đầu với chức năng giám sát clipboard được bật</translation>
    </message>
    <message>
      <source>Send translated word to main window instead of to show it in popup window</source>
      <translation>Hiện từ đã dịch trên cửa sổ chính thay vì cửa sổ popup</translation>
    </message>
    <message>
      <source>Send translated word to main window</source>
      <translation>Hiện từ đã dịch trên cửa sổ chính</translation>
    </message>
    <message>
      <source>Track clipboard changes when Scanning is enabled. Notice! You should always enable this unless you are on Linux.</source>
      <translation>Theo dõi các thay đổi trong khay nhớ tạm khi tính năng Quét được bật. Để ý! Bạn phải luôn kích hoạt tính năng này trừ khi bạn đang sử dụng Linux.</translation>
    </message>
    <message>
      <source>Track Clipboard change</source>
      <translation>Theo dõi thay đổi Clipboard</translation>
    </message>
    <message>
      <source>Track Selection change</source>
      <translation>Theo dõi thay đổi lựa chọn</translation>
    </message>
    <message>
      <source>With this enabled, the popup would only show up if all chosen keys are
in the pressed state when the word selection changes.</source>
      <translation>Khi chọn từ cần tra nghĩa, nhấn phím tắt đã chọn để hiện popup.</translation>
    </message>
    <message>
      <source>Only tack selection when all selected keys are kept pressed:</source>
      <translation>Chỉ giải quyết lựa chọn khi tất cả các phím đã chọn được nhấn:</translation>
    </message>
    <message>
      <source>Alt key</source>
      <translation>Phím Alt</translation>
    </message>
    <message>
      <source>Alt</source>
      <translation>Alt</translation>
    </message>
    <message>
      <source>Ctrl key</source>
      <translation>Phím Ctrl</translation>
    </message>
    <message>
      <source>Ctrl</source>
      <translation>Ctrl</translation>
    </message>
    <message>
      <source>Shift key</source>
      <translation>Phím Shift</translation>
    </message>
    <message>
      <source>Shift</source>
      <translation>Shift</translation>
    </message>
    <message>
      <source>Windows key or Meta key</source>
      <translation>Phím Windows hoặc phím Meta</translation>
    </message>
    <message>
      <source>Win/Meta</source>
      <translation>Win/Meta</translation>
    </message>
    <message>
      <source>Show a flag window before showing popup window, click the flag to show popup window. </source>
      <translation>Hiển thị cửa sổ cờ trước khi hiển thị cửa sổ bật lên, nhấp vào cờ để hiển thị cửa sổ bật lên. </translation>
    </message>
    <message>
      <source>Show scan flag when word is selected</source>
      <translation>Hiển thị cờ quét khi từ được chọn</translation>
    </message>
    <message>
      <source>Do not show popup when selection or clipboard in one of GoldenDict&apos;s own windows changes</source>
      <translation>Không hiển thị cửa sổ bật lên khi lựa chọn hoặc khay nhớ tạm trong một trong các cửa sổ riêng của GoldenDict thay đổi</translation>
    </message>
    <message>
      <source>Ignore GoldenDict&apos;s own selection and clipboard changes</source>
      <translation>Bỏ qua lựa chọn riêng của GoldenDict và thay đổi khay nhớ tạm</translation>
    </message>
    <message>
      <source>Delay time</source>
      <translation>Thời gian trì hoãn</translation>
    </message>
    <message>
      <source> ms</source>
      <translation> ms</translation>
    </message>
    <message>
      <source>Hotkeys</source>
      <translation>Phím tắt</translation>
    </message>
    <message>
      <source>Use the following hotkey to show or hide the main window:</source>
      <translation>Sử dụng phím tắt sau đây để ẩn hiện cửa sổ chính:</translation>
    </message>
    <message>
      <source>Use the following hotkey to translate a word from clipboard:</source>
      <translation>Sử dụng phím tắt sau đây để dịch từ clipboard:</translation>
    </message>
    <message>
      <source>The hotkeys are global and work from any program and within any context as long as GoldenDict is running in background.</source>
      <translation>Phím tắt hoạt động toàn cục từ bất kỳ chương trình nào hay trong ngữ cảnh nào khi Từ điển Vàng đang chạy nền.</translation>
    </message>
    <message>
      <source>&amp;Audio</source>
      <translation>Âm th&amp;anh</translation>
    </message>
    <message>
      <source>Pronunciation</source>
      <translation>Phát âm</translation>
    </message>
    <message>
      <source>Auto-pronounce words in main window</source>
      <translation>Tự động phát âm trong cửa sổ chính</translation>
    </message>
    <message>
      <source>Auto-pronounce words in the popup</source>
      <translation>Tự động phát âm các từ trong cửa sổ bật lên</translation>
    </message>
    <message>
      <source>Playback</source>
      <translation>Phát lại</translation>
    </message>
    <message>
      <source>Play audio files via built-in audio support</source>
      <translation>Phát các tệp âm thanh thông qua hỗ trợ âm thanh tích hợp</translation>
    </message>
    <message>
      <source>Use internal player:</source>
      <translation>Sử dụng trình phát nội bộ:</translation>
    </message>
    <message>
      <source>Choose audio back end</source>
      <translation>Chọn đầu cuối âm thanh</translation>
    </message>
    <message>
      <source>Use any external program to play audio files</source>
      <translation>Sử dụng bất cứ chương trình ngoài nào để phát tệp âm thanh</translation>
    </message>
    <message>
      <source>Use external program:</source>
      <translation>Sử dụng chương trình ngoài:</translation>
    </message>
    <message>
      <source>Enter audio player command line</source>
      <translation>Nhập dòng lệnh trình phát âm thanh</translation>
    </message>
    <message>
      <source>&amp;Network</source>
      <translation>Mạ&amp;ng</translation>
    </message>
    <message>
      <source>Enable if you wish to use a proxy server
for all program&apos;s network requests.</source>
      <translation>Bật nếu bạn muốn sử dụng một máy chủ proxy
cho tất cả các yêu cầu mạng của chương trình.</translation>
    </message>
    <message>
      <source>Use proxy server</source>
      <translation>Sử dụng máy chủ proxy</translation>
    </message>
    <message>
      <source>System proxy</source>
      <translation>Proxy của hệ thống</translation>
    </message>
    <message>
      <source>Custom proxy</source>
      <translation>Proxy tuỳ chỉnh</translation>
    </message>
    <message>
      <source>Custom settings</source>
      <translation>Thiết lập tuỳ chỉnh</translation>
    </message>
    <message>
      <source>Type:</source>
      <translation>Kiểu:</translation>
    </message>
    <message>
      <source>Host:</source>
      <translation>Máy chủ:</translation>
    </message>
    <message>
      <source>Port:</source>
      <translation>Cổng:</translation>
    </message>
    <message>
      <source>User:</source>
      <translation>Người dùng:</translation>
    </message>
    <message>
      <source>Password:</source>
      <translation>Mật khẩu:</translation>
    </message>
    <message>
      <source>Anki Connect</source>
      <translation>Kết nối anki</translation>
    </message>
    <message>
      <source>http://</source>
      <translation>http://</translation>
    </message>
    <message>
      <source>Deck:</source>
      <translation>Deck:</translation>
    </message>
    <message>
      <source>Model:</source>
      <translation>Mô hình:</translation>
    </message>
    <message>
      <source>Word</source>
      <translation>Từ</translation>
    </message>
    <message>
      <source>Vocabulary field...</source>
      <translation>Trường từ vựng...</translation>
    </message>
    <message>
      <source>Text</source>
      <translation>Chữ</translation>
    </message>
    <message>
      <source>Definition field...</source>
      <translation>Trường định nghĩa...</translation>
    </message>
    <message>
      <source>Sentence</source>
      <translation>Câu</translation>
    </message>
    <message>
      <source>Sentence field (can be empty)...</source>
      <translation>Trường câu (có thể để trống)...</translation>
    </message>
    <message>
      <source>Enabling this would make GoldenDict block most advertisements
by disallowing content (images, frames) not originating from the site
you are browsing. If some site breaks because of this, try disabling this.</source>
      <translation>Với tùy chọn này, Từ điển Vàng sẽ chặn các quảng cáo bằng cách
 không cho phép nội dung (ảnh, khung) không bắt nguồn từ trang
đang xem. Nếu một vài trang bị lỗi bởi tùy chọn này, hãy thử tắt đi.</translation>
    </message>
    <message>
      <source>Disallow loading content from other sites (hides most advertisements)</source>
      <translation>Không cho phép tải nội dung từ các trang khác (tắt các quảng cáo)</translation>
    </message>
    <message>
      <source>Some sites detect GoldenDict via HTTP headers and block the requests.
Enable this option to workaround the problem.</source>
      <translation>Một vài trang mạng nhận ra Từ điển Vàng thông qua phần đầu giao thức HTTP
và chặn truy vấn. Bật tính năng này để không chèn định danh vào truy vấn HTTP.</translation>
    </message>
    <message>
      <source>Do not identify GoldenDict in HTTP headers</source>
      <translation>Không định danh Từ điển Vàng trong phần đầu giao thức HTTP</translation>
    </message>
    <message>
      <source>Maximum network cache size:</source>
      <translation>Kích thước bộ đệm mạng tối đa:</translation>
    </message>
    <message>
      <source>Maximum disk space occupied by GoldenDict&apos;s network cache in
%1
If set to 0 the network disk cache will be disabled.</source>
      <translation>Dung lượng ổ đĩa tối đa do bộ đệm mạng của GoldenDict chiếm trong
%1
Nếu được đặt thành 0, bộ đệm đĩa mạng sẽ bị tắt.</translation>
    </message>
    <message>
      <source> MiB</source>
      <translation> MiB</translation>
    </message>
    <message>
      <source>When this option is enabled, GoldenDict
clears its network cache from disk during exit.</source>
      <translation>Khi tùy chọn này được bật, GoldenDict
sẽ xóa bộ đệm mạng của nó khỏi đĩa trong khi thoát.</translation>
    </message>
    <message>
      <source>Clear network cache on exit</source>
      <translation>Xóa bộ đệm mạng khi thoát</translation>
    </message>
    <message>
      <source>When this is enabled, the program periodically
checks if a new, updated version of GoldenDict
is available for download. If it is so, the program
informs the user about it and prompts to open a
download page.</source>
      <translation>Chương trình sẽ kiểm tra định kỳ phiên bản cập nhật mới.
 Nếu có, chương trình sẽ thông báo và gợi ý mở trang tải về.</translation>
    </message>
    <message>
      <source>Check for new program releases periodically</source>
      <translation>Kiểm tra định kỳ phiên bản mới</translation>
    </message>
    <message>
      <source>Full-text search</source>
      <translation>Tìm toàn văn</translation>
    </message>
    <message>
      <source>Allow full-text search for:</source>
      <translation>Các dạng cho phép tìm toàn văn:</translation>
    </message>
    <message>
      <source>Don&apos;t search in dictionaries containing more than</source>
      <translation>Không tìm trong từ điển chứa nhiều hơn</translation>
    </message>
    <message>
      <source>articles (0 - unlimited)</source>
      <translation>bài viết (0 - không giới hạn)</translation>
    </message>
    <message>
      <source>Create fulltext index with parallel threads </source>
      <translation>Tạo chỉ mục toàn văn với các luồng song song </translation>
    </message>
    <message>
      <source>Ad&amp;vanced</source>
      <translation>&amp;Nâng cao</translation>
    </message>
    <message>
      <source>History</source>
      <translation>Lịch sử</translation>
    </message>
    <message>
      <source>Turn this option on to store history of the translated words</source>
      <translation>Lưu lịch sử các từ đã tra</translation>
    </message>
    <message>
      <source>Store &amp;history</source>
      <translation>Lưu &amp;lịch sử</translation>
    </message>
    <message>
      <source>Specify the maximum number of entries to keep in history.</source>
      <translation>Xác định tối đa số mục lưu trong lịch sử.</translation>
    </message>
    <message>
      <source>Maximum history size:</source>
      <translation>Số lịch sử tối đa:</translation>
    </message>
    <message>
      <source>History saving interval. If set to 0 history will be saved only during exit.</source>
      <translation>Tần suất lưu lịch sử. Nếu đặt giá trị 0, lịch sử sẽ được lưu khi thoát chương trình.</translation>
    </message>
    <message>
      <source>Save every</source>
      <translation>Lưu mỗi</translation>
    </message>
    <message>
      <source>minutes</source>
      <translation>phút</translation>
    </message>
    <message>
      <source>Favorites</source>
      <translation>Yêu thích</translation>
    </message>
    <message>
      <source>Favorites saving interval. If set to 0 Favorites will be saved only during exit.</source>
      <translation>Khoảng thời gian lưu yêu thích. Nếu được đặt thành 0 Mục ưa thích sẽ chỉ được lưu trong khi thoát.</translation>
    </message>
    <message>
      <source>Turn this option on to confirm every operation of items deletion</source>
      <translation>Bật tùy chọn này để xác nhận mọi thao tác xóa mục</translation>
    </message>
    <message>
      <source>Confirmation for items deletion</source>
      <translation>Xác nhận xóa mục</translation>
    </message>
    <message>
      <source>Articles</source>
      <translation>Bài viết</translation>
    </message>
    <message>
      <source>Ignore punctuation while searching</source>
      <translation>Bỏ qua dấu câu khi tìm kiếm</translation>
    </message>
    <message>
      <source>Input phrases longer than this size will be ignored</source>
      <translation>Các cụm từ nhập dài hơn kích thước này sẽ bị bỏ qua</translation>
    </message>
    <message>
      <source>symbols</source>
      <translation>ký tự</translation>
    </message>
    <message>
      <source>Select this option to automatic collapse big articles</source>
      <translation>Tự động thu gọn các bài viết dài</translation>
    </message>
    <message>
      <source>Collapse articles more than</source>
      <translation>Thu gọn bài viết dài hơn</translation>
    </message>
    <message>
      <source>Turn this option on to ignore unreasonably long input text
from mouse-over, selection, clipboard or command line</source>
      <translation>Bật tùy chọn này để bỏ qua văn bản đầu vào dài bất hợp lý
khi di chuột qua, lựa chọn, khay nhớ tạm hoặc dòng lệnh</translation>
    </message>
    <message>
      <source>Ignore input phrases longer than</source>
      <translation>Bỏ qua các cụm từ đầu vào dài hơn</translation>
    </message>
    <message>
      <source>Articles longer than this size will be collapsed</source>
      <translation>Bài viết dài hơn cỡ này sẽ được thu gọn</translation>
    </message>
    <message>
      <source>Turn this option on to always expand optional parts of articles</source>
      <translation>Luôn mở rộng phần tuỳ chọn của bài viết</translation>
    </message>
    <message>
      <source>Expand optional &amp;parts</source>
      <translation>Mở rộng phần tuỳ &amp;chọn</translation>
    </message>
    <message>
      <source>Turn this option on to ignore diacritics while searching articles</source>
      <translation>Bật tùy chọn này để bỏ qua dấu phụ khi tìm kiếm bài viết</translation>
    </message>
    <message>
      <source>Ignore diacritics while searching</source>
      <translation>Bỏ qua dấu phụ khi tìm kiếm</translation>
    </message>
    <message>
      <source>During successive searches,if one dictionary is collapsed by manual, it will remain collapsed in the next search</source>
      <translation>Trong các lần tìm kiếm liên tiếp, nếu một từ điển được thu gọn bằng cách thủ công, nó sẽ vẫn được thu gọn trong lần tìm kiếm tiếp theo</translation>
    </message>
    <message>
      <source>Session collapse</source>
      <translation>Thu gọn phiên</translation>
    </message>
    <message>
      <source>Turn this option on to enable extra articles search via synonym lists
from Stardict, Babylon and GLS dictionaries</source>
      <translation>Bật tùy chọn này để cho phép tìm kiếm bài viết bổ sung thông qua danh sách từ đồng nghĩa
từ các từ điển Stardict, Babylon và GLS</translation>
    </message>
    <message>
      <source>Extra search via synonyms</source>
      <translation>Tìm kiếm bổ sung thông qua các từ đồng nghĩa</translation>
    </message>
    <message>
      <source>When using clipboard, strip everything after newline</source>
      <translation>Khi sử dụng khay nhớ tạm, hãy loại bỏ mọi thứ sau dòng mới</translation>
    </message>
    <message>
      <source>On a new search, focus the main or popup window even if it&apos;s visible</source>
      <translation>Trên một tìm kiếm mới, tập trung vào cửa sổ chính hoặc cửa sổ bật lên ngay cả khi nó hiển thị</translation>
    </message>
    <message>
      <source>Miscellaneous</source>
      <translation>Điều khoản khác</translation>
    </message>
    <message>
      <source>Remove invalid index on exit</source>
      <translation>Xóa chỉ mục không hợp lệ khi thoát</translation>
    </message>
    <message>
      <source>System default</source>
      <translation>Mặc định hệ thống</translation>
    </message>
    <message>
      <source>Default</source>
      <translation>Mặc định</translation>
    </message>
    <message>
      <source>Classic</source>
      <translation>Cổ điển</translation>
    </message>
    <message>
      <source>Modern</source>
      <translation>Hiện đại</translation>
    </message>
    <message>
      <source>Lingvo</source>
      <translation>Lingvo</translation>
    </message>
    <message>
      <source>Babylon</source>
      <translation>Ba-by-lôn</translation>
    </message>
    <message>
      <source>Lingoes</source>
      <translation>Lingoes</translation>
    </message>
    <message>
      <source>Lingoes-Blue</source>
      <translation>Lingoes-Blue</translation>
    </message>
    <message>
      <source> MB</source>
      <translation> MB</translation>
    </message>
    <message>
      <source>Auto does nothing on some systems.</source>
      <translation>Chế độ tự động không có tác dụng gì trên một số hệ thống.</translation>
    </message>
    <message>
      <source>Restart the program to apply the language change.</source>
      <translation>Khởi động lại chương trình để áp dụng thay đổi ngôn ngữ.</translation>
    </message>
    <message>
      <source>Restart to apply the interface style change.</source>
      <translation>Khởi động lại để áp dụng thay đổi kiểu giao diện.</translation>
    </message>
    <message>
      <source>Restart to apply the interface font change.</source>
      <translation>Khởi động lại để áp dụng thay đổi phông chữ giao diện.</translation>
    </message>
    <message>
      <source>Restart needed</source>
      <translation>khởi động lại cần thiết</translation>
    </message>
    <message>
      <source>Enable</source>
      <translation>Cho phép</translation>
    </message>
    <message>
      <source>Disable</source>
      <translation>Vô hiệu hóa</translation>
    </message>
    <message>
      <source>Automatic</source>
      <translation>Tự động</translation>
    </message>
    <message>
      <source>Save debug messages to gd_log.txt in the config folder</source>
<<<<<<< HEAD
      <translation>Lưu thông điệp gỡ lỗi vào gd_log.txt trong thư mục cấu hình</translation>
    </message>
    <message>
      <source>Interface Font Size</source>
      <translation type="unfinished">Interface Font Size</translation>
    </message>
    <message>
      <source>Interface language</source>
      <translation type="unfinished">Interface language</translation>
    </message>
    <message>
      <source>Article Display style</source>
      <translation type="unfinished">Article Display style</translation>
    </message>
    <message>
      <source>Add-on style</source>
      <translation type="unfinished">Add-on style</translation>
    </message>
    <message>
      <source>Interface Style</source>
      <translation type="unfinished">Interface Style</translation>
    </message>
    <message>
      <source>Preview Font</source>
      <translation type="unfinished">Preview Font</translation>
    </message>
    <message>
      <source>Goldendict-ng is a dictionary software</source>
      <translation type="unfinished">Goldendict-ng is a dictionary software</translation>
=======
      <translation type="unfinished">Lưu thông điệp gỡ lỗi vào gd_log.txt trong thư mục cấu hình</translation>
>>>>>>> 4be25ae8
    </message>
  </context>
  <context>
    <name>ProgramTypeEditor</name>
    <message>
      <source>Audio</source>
      <translation>Âm thanh</translation>
    </message>
    <message>
      <source>Plain Text</source>
      <translation>Văn bản thuần</translation>
    </message>
    <message>
      <source>Html</source>
      <translation>Html</translation>
    </message>
    <message>
      <source>Prefix Match</source>
      <translation>Khớp Tiền tố</translation>
    </message>
    <message>
      <source>Unknown</source>
      <translation>Không biết</translation>
    </message>
  </context>
  <context>
    <name>Programs::RunInstance</name>
    <message>
      <source>No program name was given.</source>
      <translation>Không tên chương trình nào được gán.</translation>
    </message>
    <message>
      <source>The program has crashed.</source>
      <translation>Chương trình đã bị hỏng.</translation>
    </message>
    <message>
      <source>The program has returned exit code %1.</source>
      <translation>Chương trình trả về mã thoát %1.</translation>
    </message>
  </context>
  <context>
    <name>ProgramsModel</name>
    <message>
      <source>Enabled</source>
      <translation>Bật</translation>
    </message>
    <message>
      <source>Type</source>
      <translation>Loại</translation>
    </message>
    <message>
      <source>Name</source>
      <translation>Tên</translation>
    </message>
    <message>
      <source>Command Line</source>
      <translation>Dòng lệnh</translation>
    </message>
    <message>
      <source>Icon</source>
      <translation>Biểu tượng</translation>
    </message>
  </context>
  <context>
    <name>QObject</name>
    <message>
      <source>Article loading error</source>
      <translation>Lỗi nạp bài viết</translation>
    </message>
    <message>
      <source>Article decoding error</source>
      <translation>Lỗi giải mã bài viết</translation>
    </message>
    <message>
      <source>Copyright: %1%2</source>
      <translation>Bản quyền: %1%2</translation>
    </message>
    <message>
      <source>Version: %1%2</source>
      <translation>Phiên bản: %1%2</translation>
    </message>
    <message>
      <source>Author: %1%2</source>
      <translation>Tác giả: %1%2</translation>
    </message>
    <message>
      <source>E-mail: %1%2</source>
      <translation>E-mail: %1%2</translation>
    </message>
    <message>
      <source>Title: %1%2</source>
      <translation>Tiêu đề: %1%2</translation>
    </message>
    <message>
      <source>Website: %1%2</source>
      <translation>Trang web: %1%2</translation>
    </message>
    <message>
      <source>Date: %1%2</source>
      <translation>Ngày: %1%2</translation>
    </message>
    <message>
      <source>A dictionary lookup program.</source>
      <translation>Một chương trình tra cứu từ điển.</translation>
    </message>
    <message>
      <source>Word or sentence to query.</source>
      <translation>Từ hoặc câu để truy vấn.</translation>
    </message>
    <message>
      <source>Reset window state.</source>
      <translation>Đặt lại trạng thái cửa sổ.</translation>
    </message>
    <message>
      <source>Disable tts.</source>
      <translation>Vô hiệu hóa tts.</translation>
    </message>
    <message>
      <source>Change the group of main window.</source>
      <translation>Thay đổi nhóm cửa sổ chính.</translation>
    </message>
    <message>
      <source>Change the group of popup.</source>
      <translation>Thay đổi nhóm cửa sổ bật lên.</translation>
    </message>
    <message>
      <source>Force the word to be translated in scanpopup</source>
      <translation>Buộc dịch từ đó trong scanpopup</translation>
    </message>
    <message>
      <source>Force the word to be translated in the mainwindow</source>
      <translation>Buộc dịch từ trong cửa sổ chính</translation>
    </message>
    <message>
      <source>Toggle popup.</source>
      <translation>Chuyển đổi cửa sổ bật lên quét.</translation>
    </message>
    <message>
      <source>Print version and diagnosis info.</source>
      <translation>Phiên bản in và thông tin chẩn đoán.</translation>
    </message>
    <message>
      <source>Save debug messages to gd_log.txt in the config folder</source>
<<<<<<< HEAD
      <translation>Lưu thông điệp gỡ lỗi vào gd_log.txt trong thư mục cấu hình</translation>
=======
      <translation type="unfinished">Lưu thông điệp gỡ lỗi vào gd_log.txt trong thư mục cấu hình</translation>
>>>>>>> 4be25ae8
    </message>
  </context>
  <context>
    <name>QuickFilterLine</name>
    <message>
      <source>Dictionary search/filter (Ctrl+F)</source>
      <translation>Tìm/lọc từ điển (Ctrl+F)</translation>
    </message>
    <message>
      <source>Clear Search</source>
      <translation>Xoá ô Tìm kiếm</translation>
    </message>
  </context>
  <context>
    <name>ResourceToSaveHandler</name>
    <message>
      <source>ERROR: %1</source>
      <translation>LỖI: %1</translation>
    </message>
    <message>
      <source>Resource saving error: </source>
      <translation>Nguồn lưu lỗi: </translation>
    </message>
    <message>
      <source>WARNING: %1</source>
      <translation>CẢNH BÁO: %1</translation>
    </message>
    <message>
      <source>The referenced resource failed to download.</source>
      <translation>Nguồn tham chiếu lỗi tải xuống.</translation>
    </message>
  </context>
  <context>
    <name>Romaji</name>
    <message>
      <source>Hepburn Romaji for Hiragana</source>
      <translation>Hệ Latinh hoá Hepburn của bảng chữ Hiragana</translation>
    </message>
    <message>
      <source>Hepburn Romaji for Katakana</source>
      <translation>Hệ Latinh hoá Hepburn của bảng chữ Katakana</translation>
    </message>
  </context>
  <context>
    <name>RussianTranslit</name>
    <message>
      <source>Russian Transliteration</source>
      <translation>Chuyển tự sang chữ Nga</translation>
    </message>
  </context>
  <context>
    <name>ScanPopup</name>
    <message>
      <source>Dialog</source>
      <translation>Hộp thoại</translation>
    </message>
    <message>
      <source>Back</source>
      <translation>Trở lại</translation>
    </message>
    <message>
      <source>Forward</source>
      <translation>Tiếp tục</translation>
    </message>
    <message>
      <source>Pronounce Word (Alt+S)</source>
      <translation>Phát âm (Alt+S)</translation>
    </message>
    <message>
      <source>Alt+S</source>
      <translation>Alt+S</translation>
    </message>
    <message>
      <source>Send word to main window (Alt+W)</source>
      <translation>Hiện từ đã tra trên cửa sổ chính (Atl+W)</translation>
    </message>
    <message>
      <source>Alt+W</source>
      <translation>Atl+W</translation>
    </message>
    <message>
      <source>Add word to Favorites (Ctrl+E)</source>
      <translation>Thêm từ vào Mục ưa thích (Ctrl+E)</translation>
    </message>
    <message>
      <source>Shows or hides the dictionary bar</source>
      <translation>Ẩn/Hiện thanh Từ điển</translation>
    </message>
    <message>
      <source>Always stay on top of all other windows</source>
      <translation>Luôn ở trên cùng của tất cả các cửa sổ khác</translation>
    </message>
    <message>
      <source>Use this to pin down the window so it would stay on screen,
could be resized or managed in other ways.</source>
      <translation>Đính cửa sổ trên màn hình, có thể thay đổi kích thước hay
quản lý theo nhiều cách khác.</translation>
    </message>
    <message>
      <source>WARNING: %1</source>
      <translation>CẢNH BÁO: %1</translation>
    </message>
  </context>
  <context>
    <name>SearchPanel</name>
    <message>
      <source>&amp;Previous</source>
      <translation>&amp;Trước</translation>
    </message>
    <message>
      <source>Ctrl+Shift+G</source>
      <translation>Ctrl+Shift+G</translation>
    </message>
    <message>
      <source>&amp;Next</source>
      <translation>&amp;Kế tiếp</translation>
    </message>
    <message>
      <source>Ctrl+G</source>
      <translation>Ctrl+G</translation>
    </message>
    <message>
      <source>&amp;Case Sensitive</source>
      <translation>&amp;Phân biệt chữ hoa chữ thường</translation>
    </message>
    <message>
      <source>Find:</source>
      <translation>Tìm thấy:</translation>
    </message>
  </context>
  <context>
    <name>SoundDirsModel</name>
    <message>
      <source>Path</source>
      <translation>Đường dẫn</translation>
    </message>
    <message>
      <source>Name</source>
      <translation>Tên</translation>
    </message>
    <message>
      <source>Icon</source>
      <translation>Biểu tượng</translation>
    </message>
  </context>
  <context>
    <name>Sources</name>
    <message>
      <source>Files</source>
      <translation>Tệp</translation>
    </message>
    <message>
      <source>Paths to search for the dictionary files:</source>
      <translation>Đường dẫn chứa tệp từ điển:</translation>
    </message>
    <message>
      <source>&amp;Add...</source>
      <translation>T&amp;hêm...</translation>
    </message>
    <message>
      <source>&amp;Remove</source>
      <translation>Xóa &amp;bỏ</translation>
    </message>
    <message>
      <source>Re&amp;scan now</source>
      <translation>&amp;Quét lại</translation>
    </message>
    <message>
      <source>Sound Dirs</source>
      <translation>Thư mục âm thanh</translation>
    </message>
    <message>
      <source>Make dictionaries from bunches of audiofiles by adding paths here:</source>
      <translation>Thêm đường dẫn chứa các tệp âm thanh để tạo từ điển âm thanh:</translation>
    </message>
    <message>
      <source>Morphology</source>
      <translation>Hình thái học</translation>
    </message>
    <message>
      <source>Path to a directory with Hunspell/Myspell dictionaries:</source>
      <translation>Đường dẫn đến thư mục chứa từ điển Hunspell/Myspell:</translation>
    </message>
    <message>
      <source>&amp;Change...</source>
      <translation>&amp;Thay đổi...</translation>
    </message>
    <message>
      <source>Available morphology dictionaries:</source>
      <translation>Các từ điển hình thái học có sẵn:</translation>
    </message>
    <message>
      <source>Each morphology dictionary appears as a
separate auxiliary dictionary which
provides stem words for searches and
spelling suggestions for mistyped words.
Add appropriate dictionaries to the bottoms
of the appropriate groups to use them.</source>
      <translation>Mỗi từ điển hình thái học sẽ hiển thị như một 
từ điển bổ trợ riêng rẽ cung cấp thân từ cho
tìm kiếm và gợi ý chính tả cho những từ viết sai.
Thêm các từ điển phù hợp vào cuối những nhóm
phù hợp để sử dụng chúng.</translation>
    </message>
    <message>
      <source>Wikipedia</source>
      <translation>Wikipedia</translation>
    </message>
    <message>
      <source>Wikipedia (MediaWiki) sites:</source>
      <translation>Trang Wikipedia (MediaWiki):</translation>
    </message>
    <message>
      <source>Websites</source>
      <translation>Trang mạng</translation>
    </message>
    <message>
      <source>Any websites. A string %GDWORD% will be replaced with the query word:</source>
      <translation>Có thể dùng bất kỳ trang nào. Chuỗi %GDWORD% sẽ được thay thế bởi từ truy vấn:</translation>
    </message>
    <message>
      <source>DICT servers</source>
      <translation>Máy chủ DICT</translation>
    </message>
    <message>
      <source>DICT servers:</source>
      <translation>Máy chủ DICT:</translation>
    </message>
    <message>
      <source>Programs</source>
      <translation>Chương trình</translation>
    </message>
    <message>
      <source>Any external programs. A string %GDWORD% will be replaced with the query word. A string %GDSEARCH% will be replaced with the text in the search bar. If both of the parameters are not provided, the headword will be fed into standard input.</source>
      <translation>Bất kỳ chương trình bên ngoài. Một chuỗi %GDWORD% sẽ được thay thế bằng từ truy vấn. Chuỗi %GDSEARCH% sẽ được thay thế bằng văn bản trong thanh tìm kiếm. Nếu cả hai tham số không được cung cấp, thì từ tiêu đề sẽ được đưa vào đầu vào tiêu chuẩn.</translation>
    </message>
    <message>
      <source>Lingua Libre</source>
      <translation>Lingua Libre</translation>
    </message>
    <message>
      <source>&lt;html&gt;&lt;head/&gt;&lt;body&gt;&lt;p&gt;Pronunciations provided by &lt;a href=&quot;https://lingualibre.org&quot;&gt;&lt;span style=&quot; text-decoration: underline; color:#2980b9;&quot;&gt;Lingua Libre&lt;/span&gt;&lt;/a&gt;, a collaborative linguistic media library of Wikimedia France. &lt;/p&gt;&lt;/body&gt;&lt;/html&gt;</source>
      <translation>&lt;html&gt;&lt;head/&gt;&lt;body&gt;&lt;p&gt;Cách phát âm được cung cấp bởi &lt;a href=&quot;https://lingualibre.org&quot;&gt;&lt;span style=&quot; text-decoration: underline; color:#2980b9;&quot;&gt;Lingua Libre&lt;/span&gt;&lt;/a&gt;, một thư viện phương tiện ngôn ngữ hợp tác của Wikimedia France. &lt;/p&gt;&lt;/body&gt;&lt;/html&gt;</translation>
    </message>
    <message>
      <source>Enable Lingua Libre</source>
      <translation>Kích hoạt Lingua Libre</translation>
    </message>
    <message>
      <source>ISO 639-3 language code</source>
      <translation>Mã ngôn ngữ ISO 639-3</translation>
    </message>
    <message>
      <source>Examples:  &amp;quot;eng&amp;quot; for English, &amp;quot;fra&amp;quot; for French &lt;br&gt;

Full list of availiable languages can be found &lt;a href=&quot;https://lingualibre.org/wiki/LinguaLibre:Stats/Languages&quot;&gt; here &lt;/a&gt;</source>
      <translation>Ví dụ:  &amp;quot;eng&amp;quot; cho tiếng Anh, &amp;quot;fra&amp;quot; cho tiếng Pháp &lt;br&gt;

Có thể tìm thấy danh sách đầy đủ các ngôn ngữ khả dụng &lt;a href=&quot;https://lingualibre.org/wiki/LinguaLibre:Stats/Languages&quot;&gt; tại đây &lt;/a&gt;</translation>
    </message>
    <message>
      <source>Forvo</source>
      <translation>Forvo</translation>
    </message>
    <message>
      <source>Live pronunciations from &lt;a href=&quot;http://www.forvo.com/&quot;&gt;forvo.com&lt;/a&gt;. The site allows people to record and share word pronunciations. You can listen to them from GoldenDict.</source>
      <translation>Phát âm trực tuyến qua &lt;a href=&quot;http://www.forvo.com/&quot;&gt;forvo.com&lt;/a&gt;. Trang này cho phép mọi người ghi lại và chia sẻ phát âm của các từ. Bạn có thể nghe chúng qua Từ điển Vàng.</translation>
    </message>
    <message>
      <source>Enable pronunciations from Forvo</source>
      <translation>Bật phát âm từ Forvo</translation>
    </message>
    <message>
      <source>API Key:</source>
      <translation>Khóa API:</translation>
    </message>
    <message>
      <source>&lt;html&gt;&lt;head/&gt;&lt;body&gt;&lt;p&gt;Use of Forvo currently requires an API key, register on the site to get your own key.&lt;/p&gt;&lt;/body&gt;&lt;/html&gt;</source>
      <translation>&lt;html&gt;&lt;head/&gt;&lt;body&gt;&lt;p&gt;Việc sử dụng Forvo hiện yêu cầu khóa API, hãy đăng ký trên trang web để nhận khóa của riêng bạn.&lt;/p&gt;&lt;/body&gt;&lt;/html&gt;</translation>
    </message>
    <message>
      <source>&lt;html&gt;&lt;head/&gt;&lt;body&gt;&lt;p&gt;Get your own key &lt;a href=&quot;http://api.forvo.com/key/&quot;&gt;&lt;span style=&quot; text-decoration: underline; color:#0000ff;&quot;&gt;here&lt;/span&gt;&lt;/a&gt;&lt;/p&gt;&lt;/body&gt;&lt;/html&gt;</source>
      <translation>&lt;html&gt;&lt;head/&gt;&lt;body&gt;&lt;p&gt;Nhận chìa khóa của riêng bạn &lt;a href=&quot;http://api.forvo.com/key/&quot;&gt;&lt;span style=&quot; text-decoration: underline; color:#0000ff;&quot;&gt;tại đây&lt;/span&gt;&lt;/a&gt;&lt;/p&gt;&lt;/body&gt;&lt;/html&gt;</translation>
    </message>
    <message>
      <source>Language codes (comma-separated):</source>
      <translation>Mã ngôn ngữ (phân cách bởi dấu phẩy):</translation>
    </message>
    <message>
      <source>List of language codes you would like to have. Example: &quot;en, ru&quot;.</source>
      <translation>Danh sách mã ngôn ngữ mà bạn muốn có. Ví dụ: &quot;en, ru&quot;.</translation>
    </message>
    <message>
      <source>Full list of language codes is available &lt;a href=&quot;http://www.forvo.com/languages-codes/&quot;&gt;here&lt;/a&gt;.</source>
      <translation>Danh sách toàn bộ mã ngôn ngữ có tại &lt;a href=&quot;http://www.forvo.com/languages-codes/&quot;&gt;đây&lt;/a&gt;.</translation>
    </message>
    <message>
      <source>Transliteration</source>
      <translation>Chuyển tự</translation>
    </message>
    <message>
      <source>Greek transliteration</source>
      <translation>Chuyển tự sang chữ Hy Lạp</translation>
    </message>
    <message>
      <source>Russian transliteration</source>
      <translation>Chuyển tự sang chữ Nga</translation>
    </message>
    <message>
      <source>German transliteration</source>
      <translation>Chuyển tự sang chữ Đức</translation>
    </message>
    <message>
      <source>Belarusian transliteration</source>
      <translation>Chuyển tự sang tiếng Belarus</translation>
    </message>
    <message>
      <source>Enables to use the Latin alphabet to write the Japanese language</source>
      <translation>Bật để sử dụng bảng chữ cái La-Tinh để viết tiếng Nhật</translation>
    </message>
    <message>
      <source>Japanese Romaji</source>
      <translation>Phiên âm Latinh tiếng Nhật</translation>
    </message>
    <message>
      <source>Systems:</source>
      <translation>Hệ:</translation>
    </message>
    <message>
      <source>The most widely used method of transcription of Japanese,
based on English phonology</source>
      <translation>Phương pháp được sử dụng rộng rãi nhất để phiên âm tiếng
Nhật, dựa trên hệ thống âm vị Anh ngữ</translation>
    </message>
    <message>
      <source>Hepburn</source>
      <translation>Hepburn</translation>
    </message>
    <message>
      <source>Syllabaries:</source>
      <translation>Bảng chữ cái:</translation>
    </message>
    <message>
      <source>Hiragana Japanese syllabary</source>
      <translation>Bảng chữ cái tiếng Nhật Hiragana</translation>
    </message>
    <message>
      <source>Hiragana</source>
      <translation>Hiragana</translation>
    </message>
    <message>
      <source>Katakana Japanese syllabary</source>
      <translation>Bảng chữ cái tiếng Nhật Katakana</translation>
    </message>
    <message>
      <source>Katakana</source>
      <translation>chữ katakana</translation>
    </message>
    <message>
      <source>Custom transliteration</source>
      <translation>Chuyển ngữ tùy chỉnh</translation>
    </message>
    <message>
      <source>This only applied in search phrase, with each line represent a transliteration,semicolon seperated. For example, ae;æ,users can input ae to represent æ in the target word.</source>
      <translation>Điều này chỉ áp dụng trong cụm từ tìm kiếm, với mỗi dòng đại diện cho một phiên âm, được phân tách bằng dấu chấm phẩy. Ví dụ: ae;æ,người dùng có thể nhập ae để biểu thị æ trong từ mục tiêu.</translation>
    </message>
    <message>
      <source>ae;æ #this is an example</source>
      <translation>ae;æ #đây là một ví dụ</translation>
    </message>
    <message>
      <source>Text to Speech</source>
      <translation>chuyển văn bản thành giọng nói</translation>
    </message>
    <message>
      <source>Choose a directory</source>
      <translation>Chọn một thư mục</translation>
    </message>
    <message>
      <source>Confirm removal</source>
      <translation>Xác nhận xóa bỏ</translation>
    </message>
    <message>
      <source>Remove directory &lt;b&gt;%1&lt;/b&gt; from the list?</source>
      <translation>Xóa bỏ thư mục &lt;b&gt;%1&lt;/b&gt; khỏi danh sách?</translation>
    </message>
    <message>
      <source>Remove site &lt;b&gt;%1&lt;/b&gt; from the list?</source>
      <translation>Xóa bỏ trang &lt;b&gt;%1&lt;/b&gt; khỏi danh sách?</translation>
    </message>
    <message>
      <source>Remove program &lt;b&gt;%1&lt;/b&gt; from the list?</source>
      <translation>Xoá chương trình &lt;b&gt;%1&lt;/b&gt; khỏi danh sách?</translation>
    </message>
  </context>
  <context>
    <name>StylesComboBox</name>
    <message>
      <source>None</source>
      <translation>Không</translation>
    </message>
  </context>
  <context>
    <name>TextToSpeechSource</name>
    <message>
      <source>Selected voice engines:</source>
      <translation>Thêm vào phương tiện giọng nói đã chọn:</translation>
    </message>
    <message>
      <source>&amp;Add</source>
      <translation>&amp;Thêm</translation>
    </message>
    <message>
      <source>&amp;Remove</source>
      <translation>Xóa &amp;bỏ</translation>
    </message>
    <message>
      <source>Preferences</source>
      <translation>Tuỳ thích</translation>
    </message>
    <message>
      <source>Volume:</source>
      <translation>Âm lượng:</translation>
    </message>
    <message>
      <source>Rate:</source>
      <translation>Tốc độ:</translation>
    </message>
    <message>
      <source>Preview</source>
      <translation>Xem trước</translation>
    </message>
    <message>
      <source>Available voice engines:</source>
      <translation>Các phương tiện giọng nói có sẵn:</translation>
    </message>
    <message>
      <source>Text to be previewed:</source>
      <translation>Xem trước văn bản:</translation>
    </message>
    <message>
      <source>Type text to be previewed here.</source>
      <translation>Nhập văn bản ở đây.</translation>
    </message>
    <message>
      <source>&amp;Preview</source>
      <translation>&amp;Xem trước</translation>
    </message>
    <message>
      <source>No TTS voice available</source>
      <translation>Không có giọng nói TTS</translation>
    </message>
    <message>
      <source>Cannot find available TTS voice.&lt;br&gt;Please make sure that at least one TTS engine installed on your computer already.</source>
      <translation>Không tìm thấy giọng nói TTS. &lt;br&gt;Hãy kiểm tra tối thiểu một phương tiện TTS được cài đặt.</translation>
    </message>
    <message>
      <source>Confirm removal</source>
      <translation>Xác nhận xóa bỏ</translation>
    </message>
    <message>
      <source>Remove voice engine &lt;b&gt;%1&lt;/b&gt; from the list?</source>
      <translation>Xoá phương tiện giọng nói &lt;b&gt;%1&lt;/b&gt; khỏi danh sách?</translation>
    </message>
  </context>
  <context>
    <name>TranslateBox</name>
    <message>
      <source>Type a word or phrase to search dictionaries</source>
      <translation>Nhập một từ hoặc cụm từ để tra từ điển</translation>
    </message>
    <message>
      <source>Drop-down</source>
      <translation>Nút xổ</translation>
    </message>
  </context>
  <context>
    <name>VoiceEnginesModel</name>
    <message>
      <source>Enabled</source>
      <translation>Bật</translation>
    </message>
    <message>
      <source>Name</source>
      <translation>Tên</translation>
    </message>
    <message>
      <source>Id</source>
      <translation>Nhận dạng</translation>
    </message>
    <message>
      <source>Icon</source>
      <translation>Biểu tượng</translation>
    </message>
  </context>
  <context>
    <name>WebSitesModel</name>
    <message>
      <source>Insert article as link inside &lt;iframe&gt; tag</source>
      <translation>Chèn bài viết dưới dạng liên kết bên trong thẻ &lt;iframe&gt;</translation>
    </message>
    <message>
      <source>Enabled</source>
      <translation>Bật</translation>
    </message>
    <message>
      <source>As link</source>
      <translation>Dưới dạng liên kết</translation>
    </message>
    <message>
      <source>Name</source>
      <translation>Tên</translation>
    </message>
    <message>
      <source>Address</source>
      <translation>Địa chỉ</translation>
    </message>
    <message>
      <source>Icon</source>
      <translation>Biểu tượng</translation>
    </message>
  </context>
  <context>
    <name>WordFinder</name>
    <message>
      <source>Failed to query some dictionaries.</source>
      <translation>Lỗi truy vấn một vài từ điển.</translation>
    </message>
  </context>
</TS><|MERGE_RESOLUTION|>--- conflicted
+++ resolved
@@ -3498,7 +3498,6 @@
     </message>
     <message>
       <source>Save debug messages to gd_log.txt in the config folder</source>
-<<<<<<< HEAD
       <translation>Lưu thông điệp gỡ lỗi vào gd_log.txt trong thư mục cấu hình</translation>
     </message>
     <message>
@@ -3528,9 +3527,6 @@
     <message>
       <source>Goldendict-ng is a dictionary software</source>
       <translation type="unfinished">Goldendict-ng is a dictionary software</translation>
-=======
-      <translation type="unfinished">Lưu thông điệp gỡ lỗi vào gd_log.txt trong thư mục cấu hình</translation>
->>>>>>> 4be25ae8
     </message>
   </context>
   <context>
@@ -3674,11 +3670,7 @@
     </message>
     <message>
       <source>Save debug messages to gd_log.txt in the config folder</source>
-<<<<<<< HEAD
       <translation>Lưu thông điệp gỡ lỗi vào gd_log.txt trong thư mục cấu hình</translation>
-=======
-      <translation type="unfinished">Lưu thông điệp gỡ lỗi vào gd_log.txt trong thư mục cấu hình</translation>
->>>>>>> 4be25ae8
     </message>
   </context>
   <context>
