--- conflicted
+++ resolved
@@ -20,11 +20,7 @@
     <name>AnkiConnector</name>
     <message>
       <source>Anki: can&apos;t create a card without a word</source>
-<<<<<<< HEAD
-      <translation type="unfinished">Anki: can&apos;t create a card without a word</translation>
-=======
       <translation>Anki: ne povas fari karton sen vorto</translation>
->>>>>>> be143129
     </message>
     <message>
       <source>Anki search: AnkiConnect is not enabled.</source>
@@ -32,19 +28,11 @@
     </message>
     <message>
       <source>Anki: post to Anki failed</source>
-<<<<<<< HEAD
-      <translation type="unfinished">Anki: post to Anki failed</translation>
-    </message>
-    <message>
-      <source>Anki: post to Anki success</source>
-      <translation type="unfinished">Anki: post to Anki success</translation>
-=======
       <translation>Anki: post al Anki malsukcesis</translation>
     </message>
     <message>
       <source>Anki: post to Anki success</source>
       <translation>Anki: post al Anki sukceso</translation>
->>>>>>> be143129
     </message>
   </context>
   <context>
