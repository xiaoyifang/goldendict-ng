--- conflicted
+++ resolved
@@ -28,19 +28,11 @@
     </message>
     <message>
       <source>Anki: post to Anki failed</source>
-<<<<<<< HEAD
-      <translation>安置：安置に失敗。</translation>
-    </message>
-    <message>
-      <source>Anki: post to Anki success</source>
-      <translation>安芸：安芸投稿成功</translation>
-=======
       <translation>アンキアンキへの配置が失敗した</translation>
     </message>
     <message>
       <source>Anki: post to Anki success</source>
       <translation>「アンキアンキ成功へのポスト」</translation>
->>>>>>> be143129
     </message>
   </context>
   <context>
