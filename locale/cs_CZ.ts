<?xml version="1.0" encoding="utf-8"?>
<!DOCTYPE TS>
<TS version="2.1" language="cs" sourcelanguage="en">
  <context>
    <name>About</name>
    <message>
      <source>About</source>
      <translation>О programu</translation>
    </message>
    <message>
      <source>Licensed under GNU GPLv3 or later</source>
      <translation>Licencováno pod GNU GPLv3 nebo novější</translation>
    </message>
    <message>
      <source>Copy version info</source>
      <translation>Kopírovat informace o verzi</translation>
    </message>
  </context>
  <context>
    <name>AnkiConnector</name>
    <message>
      <source>Anki: can&apos;t create a card without a word</source>
<<<<<<< HEAD
      <translation>Anki: může&apos;t vytvořit kartu bez slova</translation>
=======
      <translation>Anki: Nelze vytvořit kartu beze slova</translation>
>>>>>>> be143129
    </message>
    <message>
      <source>Anki search: AnkiConnect is not enabled.</source>
      <translation>Anki vyhledávání: AnkiConnect není povoleno.</translation>
    </message>
    <message>
      <source>Anki: post to Anki failed</source>
      <translation>Anki: příspěvek do Anki selhal</translation>
    </message>
    <message>
      <source>Anki: post to Anki success</source>
<<<<<<< HEAD
      <translation>Anki: post na Anki úspěch</translation>
=======
      <translation>Anki: post to Anki úspěch</translation>
>>>>>>> be143129
    </message>
  </context>
  <context>
    <name>ArticleInspector</name>
    <message>
      <source>Inspect</source>
      <translation>Kontrolovat</translation>
    </message>
  </context>
  <context>
    <name>ArticleMaker</name>
    <message>
      <source>No translation for &lt;b dir=&quot;%3&quot;&gt;%1&lt;/b&gt; was found in group &lt;b&gt;%2&lt;/b&gt;.</source>
      <translation>Ve skupině &lt;b&gt;%2&lt;/b&gt;nebyl nalezen žádný překlad pro &lt;b dir=&quot;%3&quot;&gt;%1&lt;/b&gt;.</translation>
    </message>
    <message>
      <source>No translation was found in group &lt;b&gt;%1&lt;/b&gt;.</source>
      <translation>Ve skupině &lt;b&gt;%1&lt;/b&gt; nebyl nalezen žádný překlad.</translation>
    </message>
    <message>
      <source>Welcome!</source>
      <translation>Vítejte!</translation>
    </message>
    <message>
      <source>&lt;h3 align=&quot;center&quot;&gt;Welcome to &lt;b&gt;GoldenDict&lt;/b&gt;!&lt;/h3&gt;&lt;p&gt;To start working with the program, first visit &lt;em&gt;Edit | Dictionaries&lt;/em&gt; to add some directory paths where to search for the dictionary files, set up various Wikipedia sites or other sources, adjust dictionary order or create dictionary groups.&lt;p&gt;And then you&apos;re ready to look up your words! You can do that in this window by using a pane to the left, or you can &lt;a href=&quot;https://xiaoyifang.github.io/goldendict-ng/ui_popup/&quot;&gt;look up words from other active applications&lt;/a&gt;. &lt;p&gt;To customize program, check out the available preferences at &lt;em&gt;Edit | Preferences&lt;/em&gt;. All settings there have tooltips, be sure to read them if you are in doubt about anything.&lt;p&gt;Should you need further help, have any questions, suggestions or just wonder what the others think, you are welcome at the program&apos;s &lt;a href=&quot;https://github.com/xiaoyifang/goldendict/discussions&quot;&gt;forum&lt;/a&gt;.&lt;p&gt;Check program&apos;s &lt;a href=&quot;https://github.com/xiaoyifang/goldendict&quot;&gt;website&lt;/a&gt; for the updates. &lt;p&gt;(c) 2008-2013 Konstantin Isakov. Licensed under GPLv3 or later.</source>
      <translation>&lt;h3 align=&quot;center&quot;&gt;Vítejte v &lt;b&gt;GoldenDict&lt;/b&gt;!&lt;/h3&gt;&lt;p&gt;Chcete-li začít pracovat s programem, nejprve navštivte &lt;em&gt;Upravit | Slovníky&lt;/em&gt; pro přidání některých cest k adresářům, kam hledat soubory slovníku, zakládat různé stránky Wikipedie nebo jiné zdroje, upravovat pořadí slovníků nebo vytvářet skupiny slovníků.&lt;p&gt;A pak jste&apos;vyhledat svá slova! Můžete to udělat v tomto okně pomocí podokna vlevo nebo můžete &lt;a href=&quot;https://xiaoyifang.github.io/goldendict-ng/ui_popup/&quot;&gt;vyhledat slova z jiných aktivních aplikací&lt;/a&gt;. &lt;p&gt;Chcete-li přizpůsobit program, podívejte se na dostupné předvolby na &lt;em&gt;Upravit | Předvolby&lt;/em&gt;. Všechna nastavení tam mají popisky, určitě si je přečtěte, pokud máte o něčem pochybnosti.&lt;p&gt;Pokud potřebujete další pomoc, máte nějaké dotazy, návrhy nebo se jen zajímáte, co si myslí ostatní, jste vítáni na fóru programu&apos;s &lt;a href=&quot;https://github.com/xiaoyifang/goldendict/discussions&quot;&gt;&lt;/a&gt;.&lt;p&gt;Zkontrolujte aktualizace programu&apos;s &lt;a href=&quot;https://github.com/xiaoyifang/goldendict&quot;&gt;na webu&lt;/a&gt; . &lt;p&gt;(c) 2008-2013 Konstantin Isakov. Licencováno pod licencí GPLv3 nebo novější.</translation>
    </message>
    <message>
      <source>(untitled)</source>
      <translation>(nepojmenovaný)</translation>
    </message>
    <message>
      <source>(picture)</source>
      <translation>(obrázek)</translation>
    </message>
  </context>
  <context>
    <name>ArticleRequest</name>
    <message>
      <source>From </source>
      <translation>Od</translation>
    </message>
    <message>
      <source>Make a new Anki note</source>
      <translation>Vytvořit novou Anki poznámku</translation>
    </message>
    <message>
      <source>Query error: %1</source>
      <translation>Chyba dotazu: %1</translation>
    </message>
    <message>
      <source>Close words: </source>
      <translation>Blízká slova: </translation>
    </message>
    <message>
      <source>Compound expressions: </source>
      <translation>Složené výrazy:</translation>
    </message>
    <message>
      <source>Individual words: </source>
      <translation>Jednotlivá slova:</translation>
    </message>
  </context>
  <context>
    <name>ArticleView</name>
    <message>
      <source>Phrase not found</source>
      <translation>Fráze nenalezena</translation>
    </message>
    <message>
      <source>%1 of %2 matches</source>
      <translation>%1 z %2 shod</translation>
    </message>
    <message>
      <source>Select Current Article</source>
      <translation>Vybrat aktuální článek</translation>
    </message>
    <message>
      <source>Copy as text</source>
      <translation>Kopírovat jako text</translation>
    </message>
    <message>
      <source>Inspect</source>
      <translation>Projít</translation>
    </message>
    <message>
      <source>Resource</source>
      <translation>Zdroj</translation>
    </message>
    <message>
      <source>TTS Voice</source>
      <translation>Zvuk TTS</translation>
    </message>
    <message>
      <source>Audio</source>
      <translation>Zvuk</translation>
    </message>
    <message>
      <source>Video</source>
      <translation>Video</translation>
    </message>
    <message>
      <source>Video: %1</source>
      <translation>Video: %1</translation>
    </message>
    <message>
      <source>Definition from dictionary &quot;%1&quot;: %2</source>
      <translation>Definice ze slovníku &quot;%1&quot;: %2</translation>
    </message>
    <message>
      <source>Definition: %1</source>
      <translation>Definice: %1</translation>
    </message>
    <message>
      <source>ERROR: %1</source>
      <translation>CHYBA: %1</translation>
    </message>
    <message>
      <source>The referenced audio program doesn&apos;t exist.</source>
      <translation>Odkazovaný audio program neexistuje.</translation>
    </message>
    <message>
      <source>The referenced resource doesn&apos;t exist.</source>
      <translation>Odkazovaný zdroj neexistuje.</translation>
    </message>
    <message>
      <source>Op&amp;en Link</source>
      <translation>&amp;Otevřít odkaz</translation>
    </message>
    <message>
      <source>Open Link in New &amp;Tab</source>
      <translation>Otevřít odkaz v nové kar&amp;tě</translation>
    </message>
    <message>
      <source>Open Link in &amp;External Browser</source>
      <translation>Otevřít odkaz v &amp;externím prohlížeči</translation>
    </message>
    <message>
      <source>Save &amp;image...</source>
      <translation>Ulož&amp;it obrázek...</translation>
    </message>
    <message>
      <source>Open image in system viewer...</source>
      <translation>Otevřít obrázek v systémovém prohlížeči...</translation>
    </message>
    <message>
      <source>Save s&amp;ound...</source>
      <translation>Ul&amp;ožit zvuk...</translation>
    </message>
    <message>
      <source>&amp;Look up &quot;%1&quot;</source>
      <translation>Vyh&amp;ledat &quot;%1&quot;</translation>
    </message>
    <message>
      <source>Look up &quot;%1&quot; in &amp;New Tab</source>
      <translation>Vyhledat &quot;%1&quot; v &amp;nové kartě</translation>
    </message>
    <message>
      <source>Send &quot;%1&quot; to input line</source>
      <translation>Poslat &quot;%1&quot; na vstupní řádek</translation>
    </message>
    <message>
      <source>&amp;Add &quot;%1&quot; to history</source>
      <translation>Přid&amp;at &quot;%1&quot; do historie</translation>
    </message>
    <message>
      <source>Look up &quot;%1&quot; in %2</source>
      <translation>Vyhledat &quot;%1&quot; v %2</translation>
    </message>
    <message>
      <source>Look up &quot;%1&quot; in %2 in &amp;New Tab</source>
      <translation>Vyhledat &quot;%1&quot; v %2 v &amp;nové kartě</translation>
    </message>
    <message>
      <source>Save &amp;Bookmark &quot;%1...&quot;</source>
      <translation>Uložit &amp;záložku &quot;%1...&quot;</translation>
    </message>
    <message>
      <source>&amp;Send Current Article to Anki</source>
      <translation>&amp;Odeslat aktuální článek do Anki</translation>
    </message>
    <message>
      <source>&amp;Send selected text to Anki</source>
      <translation>&amp;Odeslat vybraný text do Anki</translation>
    </message>
    <message>
      <source>Save sound</source>
      <translation>Uložit zvuk</translation>
    </message>
    <message>
      <source>Sound files (*.wav *.opus *.ogg *.oga *.mp3 *.mp4 *.aac *.flac *.mid *.wv *.ape *.spx);;All files (*.*)</source>
      <translation>Zvukové soubory (*.wav *.opus *.ogg *.oga *.mp3 *.mp4 *.aac *.flac *.mid *.wv *.ape *.spx);;Všechny soubory (*.*)</translation>
    </message>
    <message>
      <source>Save image</source>
      <translation>Uložit obrázek</translation>
    </message>
    <message>
      <source>Image files (*.bmp *.jpg *.png *.tif);;All files (*.*)</source>
      <translation>Soubory obrázků (*.bmp *.jpg *.png *.tif);;Všechny soubory (*.*)</translation>
    </message>
    <message>
      <source>Failed to play sound file: %1</source>
      <translation>Nepodařilo se přehrát zvukový soubor: %1</translation>
    </message>
    <message>
      <source>Failed to create temporary file.</source>
      <translation>Nepovedlo se vytvořit dočasný soubor.</translation>
    </message>
    <message>
      <source>Failed to auto-open resource file, try opening manually: %1.</source>
      <translation>Nepovedlo se automaticky otevřít zdrojový soubor, zkuste jej otevřít manuálně: %1.</translation>
    </message>
    <message>
      <source>WARNING: Audio Player: %1</source>
      <translation>VAROVÁNÍ: Audio Player: %1</translation>
    </message>
    <message>
      <source>&amp;Create Anki note</source>
      <translation>&amp;Vytvořit Anki poznámku</translation>
    </message>
  </context>
  <context>
    <name>BelarusianTranslit</name>
    <message>
      <source>Belarusian transliteration from latin to cyrillic (classic orthography)</source>
      <translation>Běloruský přepis z latinky do cyrilice (klasická ortografie)</translation>
    </message>
    <message>
      <source>Belarusian transliteration from latin to cyrillic (school orthography)</source>
      <translation>Běloruský přepis z latinky do cyrilice (školní ortografie)</translation>
    </message>
    <message>
      <source>Belarusian transliteration (smoothes out the difference
between classic and school orthography in cyrillic)</source>
      <translation>Běloruský přepis (vyrovnává rodíly mezi klasickou
a školní ortografií v cyrilici)</translation>
    </message>
  </context>
  <context>
    <name>ChineseConversion</name>
    <message>
      <source>Chinese Conversion</source>
      <translation>Čínský konverze</translation>
    </message>
    <message>
      <source>Enable conversion between simplified and traditional Chinese characters</source>
      <translation>Povolit převod mezi zjednodušenými a tradičními čínskými znaky</translation>
    </message>
    <message>
      <source>Chinese Con&amp;version</source>
      <translation>Čínská konverze</translation>
    </message>
    <message>
      <source>Enable conversion from simplified characters to traditional (Taiwan variant) characters</source>
      <translation>Povolit převod ze zjednodušených znaků na tradiční (varianta) znaky</translation>
    </message>
    <message>
      <source>Enable conversion from simplified characters to traditional (Hong Kong variant) characters</source>
      <translation>Povolit převod ze zjednodušených znaků na tradiční (Hong Kong varianta) znaky</translation>
    </message>
    <message>
      <source>Enable conversion from traditional characters to simplified characters</source>
      <translation>Povolit převod z tradičních znaků na zjednodušené znaky</translation>
    </message>
    <message>
      <source>Simplified to traditional Chinese (Taiwan variant) conversion</source>
      <translation>Zjednodušený na tradiční čínskou (Taiwan varianta)</translation>
    </message>
    <message>
      <source>Simplified to traditional Chinese (Hong Kong variant) conversion</source>
      <translation>Zjednodušený přechod na tradiční čínskou (Hong Kong varianta)</translation>
    </message>
    <message>
      <source>Traditional to simplified Chinese conversion</source>
      <translation>Tradiční zjednodušený čínský převod</translation>
    </message>
    <message>
      <source>Taiwan variant</source>
      <translation>Taiwan variant</translation>
    </message>
    <message>
      <source>Hong Kong variant</source>
      <translation>Varianta Hongkongu</translation>
    </message>
    <message>
      <source>Mainland variant</source>
      <translation>Varianta kontinentální</translation>
    </message>
  </context>
  <context>
    <name>CustomTranslit</name>
    <message>
      <source>custom transliteration</source>
      <translation>vlastní přepis</translation>
    </message>
  </context>
  <context>
    <name>DictGroupWidget</name>
    <message>
      <source>Form</source>
      <translation>Formulář</translation>
    </message>
    <message>
      <source>Group icon:</source>
      <translation>Ikona skupiny:</translation>
    </message>
    <message>
      <source>Shortcut:</source>
      <translation>Zkratka:</translation>
    </message>
    <message>
      <source>Favorites folder:</source>
      <translation>Složka Oblíbených položek:</translation>
    </message>
    <message>
      <source>None</source>
      <translation>Žádná</translation>
    </message>
    <message>
      <source>From file...</source>
      <translation>Ze souboru...</translation>
    </message>
    <message>
      <source>Choose a file to use as group icon</source>
      <translation>Zvolte soubor pro použití jako ikona skupiny</translation>
    </message>
    <message>
      <source>Images</source>
      <translation>Obrázky</translation>
    </message>
    <message>
      <source>All files</source>
      <translation>Všechny soubory</translation>
    </message>
    <message>
      <source>Error</source>
      <translation>Chyba</translation>
    </message>
    <message>
      <source>Can&apos;t read the specified image file.</source>
      <translation>Zvolený obrázek nelze přečíst.</translation>
    </message>
  </context>
  <context>
    <name>DictGroupsWidget</name>
    <message>
      <source>Dictionaries: </source>
      <translation>Slovníky:</translation>
    </message>
    <message>
      <source>Confirmation</source>
      <translation>Potvrzení</translation>
    </message>
    <message>
      <source>Are you sure you want to generate a set of groups based on language pairs?</source>
      <translation>Opravdu chcete vygenerovat set skupin založený na párech jazyků?</translation>
    </message>
    <message>
      <source>Unassigned</source>
      <translation>Nepřidělený</translation>
    </message>
    <message>
      <source>Auto group by folder failed.</source>
      <translation>Automatické seskupování podle složky se nezdařilo.</translation>
    </message>
    <message>
      <source>The parent directory of %1 can not be reached.</source>
      <translation>Nadřazený adresář %1 není dostupný.</translation>
    </message>
    <message>
      <source>Are you sure you want to generate a set of groups based on containing folders?</source>
      <translation>Opravdu chcete vygenerovat sadu skupin na základě složek, které obsahují?</translation>
    </message>
    <message>
      <source>Are you sure you want to generate a set of groups based on metadata.toml?</source>
      <translation>Opravdu chcete vygenerovat sadu skupin na základě metadata.toml?</translation>
    </message>
    <message>
      <source>Combine groups by source language to &quot;%1-&gt;&quot;</source>
      <translation>Sloučit skupiny podle zdrojového jazyka do &quot;%1-&gt;&quot;</translation>
    </message>
    <message>
      <source>Combine groups by target language to &quot;-&gt;%1&quot;</source>
      <translation>Sloučit skupiny podle cílového jazyka do &quot;-&gt;%1&quot;</translation>
    </message>
    <message>
      <source>Make two-side translate group &quot;%1-%2-%1&quot;</source>
      <translation>Vytvořit dvoustrannou skupinu překladů &quot;%1-%2-%1&quot;</translation>
    </message>
    <message>
      <source>Combine groups with &quot;%1&quot;</source>
      <translation>Sloučit skupiny s &quot;%1&quot;</translation>
    </message>
  </context>
  <context>
    <name>DictHeadwords</name>
    <message>
      <source>If checked any filter changes will we immediately applied to headwords list</source>
      <translation>Je-li zaškrtnuto, jakákoli změna filtru bude okamžitě použita na seznam hlavních slov</translation>
    </message>
    <message>
      <source>Auto apply</source>
      <translation>Automaticky použít</translation>
    </message>
    <message>
      <source>Press this button to apply filter to headwords list</source>
      <translation>Stiskněte toto tlačítko pro použití filtru v seznamu sluchátek</translation>
    </message>
    <message>
      <source>Apply</source>
      <translation>Použít</translation>
    </message>
    <message>
      <source>Filter string (fixed string, wildcards or regular expression)</source>
      <translation>Filtrovat řetězec (fixní řetězec, zástupné znaky nebo regulární výraz)</translation>
    </message>
    <message>
      <source>Filter:</source>
      <translation>Filtr:</translation>
    </message>
    <message>
      <source>Search mode</source>
      <translation>Režim vyhledávání</translation>
    </message>
    <message>
      <source>This element determines how filter string will be interpreted</source>
      <translation>Tento prvek určuje, jak bude filtr interpretován</translation>
    </message>
    <message>
      <source>If checked on the symbols case will be take in account when filtering</source>
      <translation>Je-li zaškrtnuto v případě symbolů, bude brán v úvahu při filtrování</translation>
    </message>
    <message>
      <source>Match case</source>
      <translation>Porovnat velikost písmen</translation>
    </message>
    <message>
      <source>Exports headwords to file</source>
      <translation>Exportuje headwords do souboru</translation>
    </message>
    <message>
      <source>Export</source>
      <translation>Exportovat</translation>
    </message>
    <message>
      <source>Specify the maximum filtered headwords returned.</source>
      <translation>Zadejte maximální filtrovaná slova hlaviček.</translation>
    </message>
    <message>
      <source>Filter max results:</source>
      <translation>Filtrovat maximální výsledky:</translation>
    </message>
    <message>
      <source>Help</source>
      <translation>Nápověda</translation>
    </message>
    <message>
      <source>OK</source>
      <translation>OK</translation>
    </message>
    <message>
      <source>Text</source>
      <translation>Text</translation>
    </message>
    <message>
      <source>Wildcards</source>
      <translation>Zástupné znaky</translation>
    </message>
    <message>
      <source>Unique headwords total: %1.</source>
      <translation>Jedinečná hlavičková slova: %1.</translation>
    </message>
    <message>
      <source>Unique headwords total: %1, filtered(limited): %2</source>
      <translation>Jedinečná hlavičková slova: %1, filtrováno(omezená): %2</translation>
    </message>
    <message>
      <source>Save headwords to file</source>
      <translation>Uložit headwords do souboru</translation>
    </message>
    <message>
      <source>Text files (*.txt);;All files (*.*)</source>
      <translation>Textové soubory (*.txt);;Všechny soubory (*.*)</translation>
    </message>
    <message>
      <source>Can not open exported file</source>
      <translation>Nelze otevřít exportovaný soubor</translation>
    </message>
    <message>
      <source>Export headwords...</source>
      <translation>Exportovat headwords...</translation>
    </message>
    <message>
      <source>Cancel</source>
      <translation>Zrušit</translation>
    </message>
    <message>
      <source>Export process is interrupted</source>
      <translation>Proces exportu je přerušen</translation>
    </message>
    <message>
      <source>Export finished</source>
      <translation>Export dokončen</translation>
    </message>
    <message>
      <source>Regular Expression</source>
      <translation>Pravidelný výraz</translation>
    </message>
  </context>
  <context>
    <name>DictInfo</name>
    <message>
      <source>Open index folder</source>
      <translation>Otevřete složku indexu</translation>
    </message>
    <message>
      <source>Total articles:</source>
      <translation>Celkem článků:</translation>
    </message>
    <message>
      <source>Index filename:</source>
      <translation>Indexový název souboru:</translation>
    </message>
    <message>
      <source>Total words:</source>
      <translation>Celkem slov:</translation>
    </message>
    <message>
      <source>Open folder</source>
      <translation>Otevřít složku</translation>
    </message>
    <message>
      <source>Translates from:</source>
      <translation>Překládá z:</translation>
    </message>
    <message>
      <source>Translates to:</source>
      <translation>Překládá do:</translation>
    </message>
    <message>
      <source>Files comprising this dictionary:</source>
      <translation>Soubory obsažené v tomto slovníku:</translation>
    </message>
    <message>
      <source>Description:</source>
      <translation>Popis:</translation>
    </message>
    <message>
      <source>Show all unique dictionary headwords</source>
      <translation>Zobrazit všechna unikátní slova slovníku</translation>
    </message>
    <message>
      <source>Headwords</source>
      <translation>Záhlaví</translation>
    </message>
    <message>
      <source>Full-text search enabled</source>
      <translation>Fulltextové vyhledávání povoleno</translation>
    </message>
    <message>
      <source>Full-text search disabled</source>
      <translation>Fulltextové vyhledávání zakázáno</translation>
    </message>
  </context>
  <context>
    <name>DictListModel</name>
    <message>
      <source>%1 entries</source>
      <translation>%1 záznamů</translation>
    </message>
  </context>
  <context>
    <name>DictServer</name>
    <message>
      <source>Url: </source>
      <translation>Adresa URL: </translation>
    </message>
    <message>
      <source>Databases: </source>
      <translation>Databáze: </translation>
    </message>
    <message>
      <source>Search strategies: </source>
      <translation>Vyhledávací strategie: </translation>
    </message>
    <message>
      <source>Server databases</source>
      <translation>Databáze serverů</translation>
    </message>
  </context>
  <context>
    <name>DictServersModel</name>
    <message>
      <source>Enabled</source>
      <translation>Povoleno</translation>
    </message>
    <message>
      <source>Name</source>
      <translation>Název</translation>
    </message>
    <message>
      <source>Address</source>
      <translation>Adresa</translation>
    </message>
    <message>
      <source>Databases</source>
      <translation>Databáze</translation>
    </message>
    <message>
      <source>Strategies</source>
      <translation>Strategie</translation>
    </message>
    <message>
      <source>Icon</source>
      <translation>Ikona</translation>
    </message>
    <message>
      <source>Comma-delimited list of databases
(empty string or &quot;*&quot; matches all databases)</source>
      <translation>Seznam databází oddělených čárkami
(prázdný řetězec nebo &quot;*&quot; odpovídá všem databázím)</translation>
    </message>
    <message>
      <source>Comma-delimited list of search strategies
(empty string mean &quot;prefix&quot; strategy)</source>
      <translation>Seznam strategií vyhledávání oddělených čárkami
(hodnota prázdného řetězce &quot;prefix&quot; strategie)</translation>
    </message>
  </context>
  <context>
    <name>DictionaryBar</name>
    <message>
      <source>&amp;Dictionary Bar</source>
      <translation>Pru&amp;h slovníků</translation>
    </message>
    <message>
      <source>Extended menu with all dictionaries...</source>
      <translation>Rozšířit nabídku se všemi slovníky...</translation>
    </message>
    <message>
      <source>Edit this group</source>
      <translation>Upravit tuto skupinu</translation>
    </message>
    <message>
      <source>Dictionary info</source>
      <translation>Informace o slovníku</translation>
    </message>
    <message>
      <source>Dictionary headwords</source>
      <translation>Slovníková hlavička</translation>
    </message>
    <message>
      <source>Open dictionary folder</source>
      <translation>Otevřít složku slovníků</translation>
    </message>
    <message>
      <source>Restore selection</source>
      <translation>Obnovit výběr</translation>
    </message>
  </context>
  <context>
    <name>EditDictionaries</name>
    <message>
      <source>Dictionaries</source>
      <translation>Slovníky</translation>
    </message>
    <message>
      <source>&amp;Sources</source>
      <translation>&amp;Zdroje</translation>
    </message>
    <message>
      <source>&amp;Dictionaries</source>
      <translation>&amp;Slovníky</translation>
    </message>
    <message>
      <source>&amp;Groups</source>
      <translation>S&amp;kupiny</translation>
    </message>
    <message>
      <source>Sources changed</source>
      <translation>Změněny zdroje</translation>
    </message>
    <message>
      <source>Some sources were changed. Would you like to accept the changes?</source>
      <translation>Některé zdroje byly změněny. Chcete přijmout změny?</translation>
    </message>
    <message>
      <source>Accept</source>
      <translation>Přijmout</translation>
    </message>
    <message>
      <source>Cancel</source>
      <translation>Zrušit</translation>
    </message>
  </context>
  <context>
    <name>Epwing::EpwingDictionary</name>
    <message>
      <source>Previous Page</source>
      <translation>Předchozí stránka</translation>
    </message>
    <message>
      <source>Next Page</source>
      <translation>Další stránka</translation>
    </message>
  </context>
  <context>
    <name>ExternalViewer</name>
    <message>
      <source>the viewer program name is empty</source>
      <translation>název prohlížecího programu je prázdný</translation>
    </message>
  </context>
  <context>
    <name>FTS::FullTextSearchDialog</name>
    <message>
      <source>Full-text search</source>
      <translation>Celotextové vyhledávání</translation>
    </message>
    <message>
      <source>Default</source>
      <translation>Výchozí</translation>
    </message>
    <message>
      <source>Wildcards</source>
      <translation>Zástupné znaky</translation>
    </message>
    <message>
      <source>Support xapian search syntax, such as AND OR +/- etc.</source>
      <translation>Podpora syntaxe vyhledávání xapian, jako je AND OR +/- atd.</translation>
    </message>
    <message>
      <source>Articles found: </source>
      <translation>Nalezené články: </translation>
    </message>
    <message>
      <source>Now indexing: </source>
      <translation>Nyní indexuje: </translation>
    </message>
    <message>
      <source>None</source>
      <translation>Žádná</translation>
    </message>
    <message>
      <source>The querying word can not be empty.</source>
      <translation>Dotazované slovo nemůže být prázdné.</translation>
    </message>
    <message>
      <source>No dictionaries for full-text search</source>
      <translation>Žádné slovníky pro fulltextové vyhledávání</translation>
    </message>
  </context>
  <context>
    <name>FavoritesModel</name>
    <message>
      <source>Error in favorities file</source>
      <translation>Chyba v souboru s oblíbeními</translation>
    </message>
  </context>
  <context>
    <name>FavoritesPaneWidget</name>
    <message>
      <source>&amp;Delete Selected</source>
      <translation>Smazat vy&amp;brané</translation>
    </message>
    <message>
      <source>Copy Selected</source>
      <translation>Kopírovat vybrané</translation>
    </message>
    <message>
      <source>Add folder</source>
      <translation>Přidat složku</translation>
    </message>
    <message>
      <source>Clear All</source>
      <translation>Vymazat vše</translation>
    </message>
    <message>
      <source>Favorites:</source>
      <translation>Oblíbené:</translation>
    </message>
    <message>
      <source>All selected items will be deleted. Continue?</source>
      <translation>Všechny vybrané položky budou odstraněny. Chcete pokračovat?</translation>
    </message>
    <message>
      <source>Clear All Items</source>
      <translation>Vymazat všechny položky</translation>
    </message>
    <message>
      <source>Are you sure you want to clear all items?</source>
      <translation>Opravdu chcete vymazat všechny položky?</translation>
    </message>
    <message>
      <source>Make this folder the target of adding/removing words actions.</source>
      <translation>Make this folder the target of adding/removing words actions.</translation>
    </message>
  </context>
  <context>
    <name>Forvo::ForvoArticleRequest</name>
    <message>
      <source>XML parse error: %1 at %2,%3</source>
      <translation>Chyba při zpracování XML: %1 v %2, %3</translation>
    </message>
    <message>
      <source>Added %1</source>
      <translation>Přidáno %1</translation>
    </message>
    <message>
      <source>by</source>
      <translation>od</translation>
    </message>
    <message>
      <source>Male</source>
      <translation>Muž</translation>
    </message>
    <message>
      <source>Female</source>
      <translation>Žena</translation>
    </message>
    <message>
      <source>from</source>
      <translation>od</translation>
    </message>
  </context>
  <context>
    <name>FtsSearchPanel</name>
    <message>
      <source>&amp;Previous</source>
      <translation>&amp;Předchozí</translation>
    </message>
    <message>
      <source>&amp;Next</source>
      <translation>&amp;Další</translation>
    </message>
  </context>
  <context>
    <name>FullTextSearchDialog</name>
    <message>
      <source>Search</source>
      <translation>Hledat</translation>
    </message>
    <message>
      <source>Mode:</source>
      <translation>Režim:</translation>
    </message>
    <message>
      <source>Articles found:</source>
      <translation>Nalezené články:</translation>
    </message>
    <message>
      <source>Available dictionaries in group:</source>
      <translation>Dostupné slovníky ve skupině:</translation>
    </message>
    <message>
      <source>Wait for indexing:</source>
      <translation>Čekat na indexování:</translation>
    </message>
    <message>
      <source>Total:</source>
      <translation>Celkem:</translation>
    </message>
    <message>
      <source>Indexed:</source>
      <translation>Indexováno:</translation>
    </message>
    <message>
      <source>Now indexing: None</source>
      <translation>Nyní indexováno: žádný</translation>
    </message>
    <message>
      <source>Cancel</source>
      <translation>Zrušit</translation>
    </message>
    <message>
      <source>Help</source>
      <translation>Nápověda</translation>
    </message>
  </context>
  <context>
    <name>GermanTranslit</name>
    <message>
      <source>German Transliteration</source>
      <translation>Německý přepis</translation>
    </message>
  </context>
  <context>
    <name>GreekTranslit</name>
    <message>
      <source>Greek Transliteration</source>
      <translation>Řecký přepis</translation>
    </message>
  </context>
  <context>
    <name>GroupComboBox</name>
    <message>
      <source>Choose a Group (Alt+G)</source>
      <translation>Vyberte skupinu (Alt+G)</translation>
    </message>
  </context>
  <context>
    <name>Groups</name>
    <message>
      <source>Dictionaries available:</source>
      <translation>Dostupné slovníky:</translation>
    </message>
    <message>
      <source>Add selected dictionaries to group (Ins)</source>
      <translation>Přidejte vybrané slovníky do skupinty (Ins)</translation>
    </message>
    <message>
      <source>Remove selected dictionaries from group (Del)</source>
      <translation>Odstranit ze skupiny vybrané slovníky (Del)</translation>
    </message>
    <message>
      <source>Groups:</source>
      <translation>Skupiny:</translation>
    </message>
    <message>
      <source>Tab 2</source>
      <translation>Tab 2</translation>
    </message>
    <message>
      <source>Create new dictionary group</source>
      <translation>Vytvořit novou skupinu slovníků</translation>
    </message>
    <message>
      <source>&amp;Add group</source>
      <translation>Přid&amp;at skupinu</translation>
    </message>
    <message>
      <source>Rename current dictionary group</source>
      <translation>Přejmenovat tuto skupinu slovníků</translation>
    </message>
    <message>
      <source>Re&amp;name group</source>
      <translation>Přejme&amp;novat skupinu</translation>
    </message>
    <message>
      <source>Remove current dictionary group</source>
      <translation>Odstranit tuto skupinu slovníků</translation>
    </message>
    <message>
      <source>&amp;Remove group</source>
      <translation>Odst&amp;ranit skupinu</translation>
    </message>
    <message>
      <source>Remove all dictionary groups</source>
      <translation>Odstranit všechny skupiny slovníků</translation>
    </message>
    <message>
      <source>Remove all groups</source>
      <translation>Odstranit všechny skupiny</translation>
    </message>
    <message>
      <source>Create language-based groups</source>
      <translation>Vytvořit skupiny založené na jazycích</translation>
    </message>
    <message>
      <source>Group by Languages</source>
      <translation>Seskupit podle jazyků</translation>
    </message>
    <message>
      <source>Create folder-based groups.</source>
      <translation>Vytvořte skupiny založené na složkách.</translation>
    </message>
    <message>
      <source>Group by Folders</source>
      <translation>Seskupit podle složek</translation>
    </message>
    <message>
      <source>Group by Metadata</source>
      <translation>Seskupit podle metadat</translation>
    </message>
    <message>
      <source>Drag&amp;drop dictionaries to and from the groups, move them inside the groups, reorder the groups using your mouse.</source>
      <translation>Chytněte a přetáhnete slovníky do a ze skupin, posunujte je uvnitř skupin, měňte pořa&amp;dí skupin pomocí myši.</translation>
    </message>
    <message>
      <source>Group tabs</source>
      <translation>Skupinové panely</translation>
    </message>
    <message>
      <source>Open groups list</source>
      <translation>Otevřít seznam skupin</translation>
    </message>
    <message>
      <source>Add group</source>
      <translation>Přidat skupinu</translation>
    </message>
    <message>
      <source>Give a name for the new group:</source>
      <translation>Pojmenujte novou skupinu:</translation>
    </message>
    <message>
      <source>Rename group</source>
      <translation>Přejmenovat skupinu</translation>
    </message>
    <message>
      <source>Give a new name for the group:</source>
      <translation>Dejte skupině nové jméno:</translation>
    </message>
    <message>
      <source>Remove group</source>
      <translation>Odstranit skupinu</translation>
    </message>
    <message>
      <source>Are you sure you want to remove the group &lt;b&gt;%1&lt;/b&gt;?</source>
      <translation>Opravdu chcete odstranit skupinu &lt;b&gt;%1&lt;/b&gt;?</translation>
    </message>
    <message>
      <source>Are you sure you want to remove all the groups?</source>
      <translation>Opravdu chcete odstranit všechny skupiny?</translation>
    </message>
  </context>
  <context>
    <name>HistoryPaneWidget</name>
    <message>
      <source>&amp;Delete Selected</source>
      <translation>Smazat vy&amp;brané</translation>
    </message>
    <message>
      <source>Copy Selected</source>
      <translation>Kopírovat vybrané</translation>
    </message>
    <message>
      <source>History:</source>
      <translation>Historie:</translation>
    </message>
    <message>
      <source>%1/%2</source>
      <translation>%1/%2</translation>
    </message>
    <message>
      <source>History size: %1 entries out of maximum %2</source>
      <translation>Velikost historie: %1 položek z maximálně %2</translation>
    </message>
  </context>
  <context>
    <name>Hunspell</name>
    <message>
      <source>Spelling suggestions: </source>
      <translation>Návrhy výslovností: </translation>
    </message>
    <message>
      <source>%1 Morphology</source>
      <translation>%1 Morfologie</translation>
    </message>
  </context>
  <context>
    <name>HunspellDictsModel</name>
    <message>
      <source>Enabled</source>
      <translation>Povoleno</translation>
    </message>
    <message>
      <source>Name</source>
      <translation>Jméno</translation>
    </message>
  </context>
  <context>
    <name>Initializing</name>
    <message>
      <source>GoldenDict-ng - Initializing</source>
      <translation>Načítám GoldenDict-ng</translation>
    </message>
    <message>
      <source>Indexing: </source>
      <translation>Indexování: </translation>
    </message>
    <message>
      <source>Dictionary Name</source>
      <translation>Název slovníku</translation>
    </message>
    <message>
      <source>Please wait...</source>
      <translation>Prosím počkejte...</translation>
    </message>
    <message>
      <source>Indexing...</source>
      <translation>Indexování...</translation>
    </message>
    <message>
      <source>Loading...</source>
      <translation>Načítání...</translation>
    </message>
  </context>
  <context>
    <name>Language</name>
    <message>
      <source>Afar</source>
      <translation>Afarština</translation>
    </message>
    <message>
      <source>Abkhazian</source>
      <translation>Abcházština</translation>
    </message>
    <message>
      <source>Avestan</source>
      <translation>Avestan</translation>
    </message>
    <message>
      <source>Afrikaans</source>
      <translation>Afrikánština</translation>
    </message>
    <message>
      <source>Akan</source>
      <translation>Akan</translation>
    </message>
    <message>
      <source>Amharic</source>
      <translation>Amharic</translation>
    </message>
    <message>
      <source>Aragonese</source>
      <translation>Aragonština</translation>
    </message>
    <message>
      <source>Arabic</source>
      <translation>Arabština</translation>
    </message>
    <message>
      <source>Assamese</source>
      <translation>Ássamština</translation>
    </message>
    <message>
      <source>Avaric</source>
      <translation>Avarština</translation>
    </message>
    <message>
      <source>Aymara</source>
      <translation>Aymara</translation>
    </message>
    <message>
      <source>Azerbaijani</source>
      <translation>Ázerbajdžánština</translation>
    </message>
    <message>
      <source>Bashkir</source>
      <translation>Baškirština</translation>
    </message>
    <message>
      <source>Belarusian</source>
      <translation>Běloruština</translation>
    </message>
    <message>
      <source>Bulgarian</source>
      <translation>Bulharština</translation>
    </message>
    <message>
      <source>Bihari</source>
      <translation>Bihárština</translation>
    </message>
    <message>
      <source>Bislama</source>
      <translation>Bislama</translation>
    </message>
    <message>
      <source>Bambara</source>
      <translation>Bambara</translation>
    </message>
    <message>
      <source>Bengali</source>
      <translation>Bengálština</translation>
    </message>
    <message>
      <source>Tibetan</source>
      <translation>Tibetština</translation>
    </message>
    <message>
      <source>Breton</source>
      <translation>Bretonština</translation>
    </message>
    <message>
      <source>Bosnian</source>
      <translation>Bosenština</translation>
    </message>
    <message>
      <source>Catalan</source>
      <translation>Katalánština</translation>
    </message>
    <message>
      <source>Chechen</source>
      <translation>Čečenština</translation>
    </message>
    <message>
      <source>Chamorro</source>
      <translation>Čamorština</translation>
    </message>
    <message>
      <source>Corsican</source>
      <translation>Korsičtina</translation>
    </message>
    <message>
      <source>Cree</source>
      <translation>Cree</translation>
    </message>
    <message>
      <source>Czech</source>
      <translation>Čeština</translation>
    </message>
    <message>
      <source>Church Slavic</source>
      <translation>Církevní Slovanština</translation>
    </message>
    <message>
      <source>Chuvash</source>
      <translation>Chuvash</translation>
    </message>
    <message>
      <source>Welsh</source>
      <translation>Welština</translation>
    </message>
    <message>
      <source>Danish</source>
      <translation>Dánština</translation>
    </message>
    <message>
      <source>German</source>
      <translation>Němčina</translation>
    </message>
    <message>
      <source>Divehi</source>
      <translation>Divehi</translation>
    </message>
    <message>
      <source>Dzongkha</source>
      <translation>Dzongkha</translation>
    </message>
    <message>
      <source>Ewe</source>
      <translation>Ewe</translation>
    </message>
    <message>
      <source>Greek</source>
      <translation>Řečtina</translation>
    </message>
    <message>
      <source>English</source>
      <translation>Angličtina</translation>
    </message>
    <message>
      <source>Esperanto</source>
      <translation>Esperanto</translation>
    </message>
    <message>
      <source>Spanish</source>
      <translation>Španělština</translation>
    </message>
    <message>
      <source>Estonian</source>
      <translation>Estonština</translation>
    </message>
    <message>
      <source>Basque</source>
      <translation>Baskičtina</translation>
    </message>
    <message>
      <source>Persian</source>
      <translation>Perština</translation>
    </message>
    <message>
      <source>Fulah</source>
      <translation>Fulah</translation>
    </message>
    <message>
      <source>Finnish</source>
      <translation>Finština</translation>
    </message>
    <message>
      <source>Fijian</source>
      <translation>Fijijština</translation>
    </message>
    <message>
      <source>Faroese</source>
      <translation>Faerština</translation>
    </message>
    <message>
      <source>French</source>
      <translation>Francouzština</translation>
    </message>
    <message>
      <source>Western Frisian</source>
      <translation>Západní Frýština</translation>
    </message>
    <message>
      <source>Irish</source>
      <translation>Irština</translation>
    </message>
    <message>
      <source>Scottish Gaelic</source>
      <translation>Skotská Gaelština</translation>
    </message>
    <message>
      <source>Galician</source>
      <translation>Galicijština</translation>
    </message>
    <message>
      <source>Guarani</source>
      <translation>Guarani</translation>
    </message>
    <message>
      <source>Gujarati</source>
      <translation>Gujarati</translation>
    </message>
    <message>
      <source>Manx</source>
      <translation>Manx</translation>
    </message>
    <message>
      <source>Hausa</source>
      <translation>Hausa</translation>
    </message>
    <message>
      <source>Hebrew</source>
      <translation>Hebrejština</translation>
    </message>
    <message>
      <source>Hindi</source>
      <translation>Hindština</translation>
    </message>
    <message>
      <source>Hiri Motu</source>
      <translation>Hiri Motu</translation>
    </message>
    <message>
      <source>Croatian</source>
      <translation>Chorvatština</translation>
    </message>
    <message>
      <source>Haitian</source>
      <translation>Haitština</translation>
    </message>
    <message>
      <source>Hungarian</source>
      <translation>Maďarština</translation>
    </message>
    <message>
      <source>Armenian</source>
      <translation>Arménština</translation>
    </message>
    <message>
      <source>Herero</source>
      <translation>Herero</translation>
    </message>
    <message>
      <source>Interlingua</source>
      <translation>Interlingua</translation>
    </message>
    <message>
      <source>Indonesian</source>
      <translation>Indonézština</translation>
    </message>
    <message>
      <source>Interlingue</source>
      <translation>Interlingue</translation>
    </message>
    <message>
      <source>Igbo</source>
      <translation>Igbo</translation>
    </message>
    <message>
      <source>Sichuan Yi</source>
      <translation>Sichuan Yi</translation>
    </message>
    <message>
      <source>Inupiaq</source>
      <translation>Inupiaq</translation>
    </message>
    <message>
      <source>Ido</source>
      <translation>Ido</translation>
    </message>
    <message>
      <source>Icelandic</source>
      <translation>Islandština</translation>
    </message>
    <message>
      <source>Italian</source>
      <translation>Italština</translation>
    </message>
    <message>
      <source>Inuktitut</source>
      <translation>Inuktitut</translation>
    </message>
    <message>
      <source>Japanese</source>
      <translation>Japonština</translation>
    </message>
    <message>
      <source>Javanese</source>
      <translation>Javánština</translation>
    </message>
    <message>
      <source>Georgian</source>
      <translation>Gruzínština</translation>
    </message>
    <message>
      <source>Kongo</source>
      <translation>Kongo</translation>
    </message>
    <message>
      <source>Kikuyu</source>
      <translation>Kikuyu</translation>
    </message>
    <message>
      <source>Kwanyama</source>
      <translation>Kwanyama</translation>
    </message>
    <message>
      <source>Kazakh</source>
      <translation>Kazaština</translation>
    </message>
    <message>
      <source>Kalaallisut</source>
      <translation>Kalaallisut</translation>
    </message>
    <message>
      <source>Khmer</source>
      <translation>Khmérština</translation>
    </message>
    <message>
      <source>Kannada</source>
      <translation>Kannada</translation>
    </message>
    <message>
      <source>Korean</source>
      <translation>Korejština</translation>
    </message>
    <message>
      <source>Kanuri</source>
      <translation>Kanuri</translation>
    </message>
    <message>
      <source>Kashmiri</source>
      <translation>Kashmiri</translation>
    </message>
    <message>
      <source>Kurdish</source>
      <translation>Kurdština</translation>
    </message>
    <message>
      <source>Komi</source>
      <translation>Komi</translation>
    </message>
    <message>
      <source>Cornish</source>
      <translation>Kornština</translation>
    </message>
    <message>
      <source>Kirghiz</source>
      <translation>Kirgizština</translation>
    </message>
    <message>
      <source>Latin</source>
      <translation>Latina</translation>
    </message>
    <message>
      <source>Luxembourgish</source>
      <translation>Lucemburština</translation>
    </message>
    <message>
      <source>Ganda</source>
      <translation>Gandština</translation>
    </message>
    <message>
      <source>Limburgish</source>
      <translation>Limburgština</translation>
    </message>
    <message>
      <source>Lingala</source>
      <translation>Lingala</translation>
    </message>
    <message>
      <source>Lao</source>
      <translation>Laoština</translation>
    </message>
    <message>
      <source>Lithuanian</source>
      <translation>Litevština</translation>
    </message>
    <message>
      <source>Luba-Katanga</source>
      <translation>Luba-Katanga</translation>
    </message>
    <message>
      <source>Latvian</source>
      <translation>Lotyšština</translation>
    </message>
    <message>
      <source>Malagasy</source>
      <translation>Malgaština</translation>
    </message>
    <message>
      <source>Marshallese</source>
      <translation>Marshallština</translation>
    </message>
    <message>
      <source>Maori</source>
      <translation>Maorština</translation>
    </message>
    <message>
      <source>Macedonian</source>
      <translation>Makedonština</translation>
    </message>
    <message>
      <source>Malayalam</source>
      <translation>Malajalam</translation>
    </message>
    <message>
      <source>Mongolian</source>
      <translation>Mangolština</translation>
    </message>
    <message>
      <source>Marathi</source>
      <translation>Maráthština</translation>
    </message>
    <message>
      <source>Malay</source>
      <translation>Malajština</translation>
    </message>
    <message>
      <source>Maltese</source>
      <translation>Maltština</translation>
    </message>
    <message>
      <source>Burmese</source>
      <translation>Barmština</translation>
    </message>
    <message>
      <source>Nauru</source>
      <translation>Naurština</translation>
    </message>
    <message>
      <source>Norwegian Bokmal</source>
      <translation>Norština (Bokmal)</translation>
    </message>
    <message>
      <source>North Ndebele</source>
      <translation>Severní Ndebele</translation>
    </message>
    <message>
      <source>Nepali</source>
      <translation>Nepálština</translation>
    </message>
    <message>
      <source>Ndonga</source>
      <translation>Ndonga</translation>
    </message>
    <message>
      <source>Dutch</source>
      <translation>Holandština</translation>
    </message>
    <message>
      <source>Norwegian Nynorsk</source>
      <translation>Norština (Nynorsk)</translation>
    </message>
    <message>
      <source>Norwegian</source>
      <translation>Norština</translation>
    </message>
    <message>
      <source>South Ndebele</source>
      <translation>Jižní Ndebele</translation>
    </message>
    <message>
      <source>Navajo</source>
      <translation>Navajo</translation>
    </message>
    <message>
      <source>Chichewa</source>
      <translation>Chicheva</translation>
    </message>
    <message>
      <source>Occitan</source>
      <translation>Occitan</translation>
    </message>
    <message>
      <source>Ojibwa</source>
      <translation>Ojibwa</translation>
    </message>
    <message>
      <source>Oromo</source>
      <translation>Oromo</translation>
    </message>
    <message>
      <source>Oriya</source>
      <translation>Oriya</translation>
    </message>
    <message>
      <source>Ossetian</source>
      <translation>Ossetština</translation>
    </message>
    <message>
      <source>Panjabi</source>
      <translation>Panjábština</translation>
    </message>
    <message>
      <source>Pali</source>
      <translation>Pali</translation>
    </message>
    <message>
      <source>Polish</source>
      <translation>Polština</translation>
    </message>
    <message>
      <source>Pashto</source>
      <translation>Pastho</translation>
    </message>
    <message>
      <source>Portuguese</source>
      <translation>Portugalština</translation>
    </message>
    <message>
      <source>Quechua</source>
      <translation>Quechua</translation>
    </message>
    <message>
      <source>Raeto-Romance</source>
      <translation>Reto-Románština</translation>
    </message>
    <message>
      <source>Kirundi</source>
      <translation>Kirundi</translation>
    </message>
    <message>
      <source>Romanian</source>
      <translation>Rumunština</translation>
    </message>
    <message>
      <source>Russian</source>
      <translation>Ruština</translation>
    </message>
    <message>
      <source>Kinyarwanda</source>
      <translation>Kinyarwanda</translation>
    </message>
    <message>
      <source>Sanskrit</source>
      <translation>Sanskrit</translation>
    </message>
    <message>
      <source>Sardinian</source>
      <translation>Sardinština</translation>
    </message>
    <message>
      <source>Sindhi</source>
      <translation>Sindhi</translation>
    </message>
    <message>
      <source>Northern Sami</source>
      <translation>Severní Sami</translation>
    </message>
    <message>
      <source>Sango</source>
      <translation>Sango</translation>
    </message>
    <message>
      <source>Serbo-Croatian</source>
      <translation>Srbo-Chorvatština</translation>
    </message>
    <message>
      <source>Sinhala</source>
      <translation>Sinhaština</translation>
    </message>
    <message>
      <source>Slovak</source>
      <translation>Slovenština</translation>
    </message>
    <message>
      <source>Slovenian</source>
      <translation>Slovinština</translation>
    </message>
    <message>
      <source>Samoan</source>
      <translation>Samoiština</translation>
    </message>
    <message>
      <source>Shona</source>
      <translation>Šona</translation>
    </message>
    <message>
      <source>Somali</source>
      <translation>Somálština</translation>
    </message>
    <message>
      <source>Albanian</source>
      <translation>Albánština</translation>
    </message>
    <message>
      <source>Serbian</source>
      <translation>Srbština</translation>
    </message>
    <message>
      <source>Swati</source>
      <translation>Swatština</translation>
    </message>
    <message>
      <source>Southern Sotho</source>
      <translation>Jižní Sotho</translation>
    </message>
    <message>
      <source>Sundanese</source>
      <translation>Sundanština</translation>
    </message>
    <message>
      <source>Swedish</source>
      <translation>Švédština</translation>
    </message>
    <message>
      <source>Swahili</source>
      <translation>Svahilština</translation>
    </message>
    <message>
      <source>Tamil</source>
      <translation>Tamil</translation>
    </message>
    <message>
      <source>Telugu</source>
      <translation>Telugu</translation>
    </message>
    <message>
      <source>Tajik</source>
      <translation>Tajičtina</translation>
    </message>
    <message>
      <source>Thai</source>
      <translation>Tahjština</translation>
    </message>
    <message>
      <source>Tigrinya</source>
      <translation>Tigrinya</translation>
    </message>
    <message>
      <source>Turkmen</source>
      <translation>Turkmenština</translation>
    </message>
    <message>
      <source>Tagalog</source>
      <translation>Tagalog</translation>
    </message>
    <message>
      <source>Tswana</source>
      <translation>Tswana</translation>
    </message>
    <message>
      <source>Tonga</source>
      <translation>Tswana</translation>
    </message>
    <message>
      <source>Turkish</source>
      <translation>Turečtina</translation>
    </message>
    <message>
      <source>Tsonga</source>
      <translation>Tsonga</translation>
    </message>
    <message>
      <source>Tatar</source>
      <translation>Tatarština</translation>
    </message>
    <message>
      <source>Twi</source>
      <translation>Twi</translation>
    </message>
    <message>
      <source>Tahitian</source>
      <translation>Tahitština</translation>
    </message>
    <message>
      <source>Uighur</source>
      <translation>Uigurština</translation>
    </message>
    <message>
      <source>Ukrainian</source>
      <translation>Ukrajinština</translation>
    </message>
    <message>
      <source>Urdu</source>
      <translation>Urdština</translation>
    </message>
    <message>
      <source>Uzbek</source>
      <translation>Uzbečtina</translation>
    </message>
    <message>
      <source>Venda</source>
      <translation>Venda</translation>
    </message>
    <message>
      <source>Vietnamese</source>
      <translation>Vietnamština</translation>
    </message>
    <message>
      <source>Volapuk</source>
      <translation>Volapuk</translation>
    </message>
    <message>
      <source>Walloon</source>
      <translation>Walonština</translation>
    </message>
    <message>
      <source>Wolof</source>
      <translation>Wolof</translation>
    </message>
    <message>
      <source>Xhosa</source>
      <translation>Xhosa</translation>
    </message>
    <message>
      <source>Yiddish</source>
      <translation>Jiddih</translation>
    </message>
    <message>
      <source>Yoruba</source>
      <translation>Yoruba</translation>
    </message>
    <message>
      <source>Zhuang</source>
      <translation>Zhuang</translation>
    </message>
    <message>
      <source>Chinese</source>
      <translation>Čínština</translation>
    </message>
    <message>
      <source>Zulu</source>
      <translation>Zulu</translation>
    </message>
    <message>
      <source>Lojban</source>
      <translation>Lojban</translation>
    </message>
    <message>
      <source>Traditional Chinese</source>
      <translation>Tradiční čínština</translation>
    </message>
    <message>
      <source>Simplified Chinese</source>
      <translation>Zjednodušená čínština</translation>
    </message>
    <message>
      <source>Other</source>
      <translation>Jiné</translation>
    </message>
    <message>
      <source>Other Simplified Chinese dialects</source>
      <translation>Jiné zjednodušené čínské dialekty</translation>
    </message>
    <message>
      <source>Other Traditional Chinese dialects</source>
      <translation>Jiné tradiční čínské dialekty</translation>
    </message>
    <message>
      <source>Other Eastern-European languages</source>
      <translation>Jiné východoevropské jazyky</translation>
    </message>
    <message>
      <source>Other Western-European languages</source>
      <translation>Jiné západoevropské jazyky</translation>
    </message>
    <message>
      <source>Other Russian languages</source>
      <translation>Jiné ruské jazyky</translation>
    </message>
    <message>
      <source>Other Japanese languages</source>
      <translation>Jiné japonské jazyky</translation>
    </message>
    <message>
      <source>Other Baltic languages</source>
      <translation>Jiné pobaltské jazyky</translation>
    </message>
    <message>
      <source>Other Greek languages</source>
      <translation>Jiné řecké jazyky</translation>
    </message>
    <message>
      <source>Other Korean dialects</source>
      <translation>Jiné korejské dialekty</translation>
    </message>
    <message>
      <source>Other Turkish dialects</source>
      <translation>Jiné turecké dialekty</translation>
    </message>
    <message>
      <source>Other Thai dialects</source>
      <translation>Jiné thajské dialekty</translation>
    </message>
    <message>
      <source>Tamazight</source>
      <translation>Úžasný</translation>
    </message>
  </context>
  <context>
    <name>Language::Db</name>
    <message>
      <source>French</source>
      <translation>Francouzština</translation>
    </message>
    <message>
      <source>Spanish</source>
      <translation>Španělština</translation>
    </message>
    <message>
      <source>Belarusian</source>
      <translation>Běloruština</translation>
    </message>
    <message>
      <source>Bulgarian</source>
      <translation>Bulharština</translation>
    </message>
    <message>
      <source>Czech</source>
      <translation>Čeština</translation>
    </message>
    <message>
      <source>German</source>
      <translation>Němčina</translation>
    </message>
    <message>
      <source>Greek</source>
      <translation>Řečtina</translation>
    </message>
    <message>
      <source>Finnish</source>
      <translation>Finština</translation>
    </message>
    <message>
      <source>Italian</source>
      <translation>Italština</translation>
    </message>
    <message>
      <source>Japanese</source>
      <translation>Japonština</translation>
    </message>
    <message>
      <source>Korean</source>
      <translation>Korejština</translation>
    </message>
    <message>
      <source>Lithuanian</source>
      <translation>Litevština</translation>
    </message>
    <message>
      <source>Macedonian</source>
      <translation>Makedonština</translation>
    </message>
    <message>
      <source>Dutch</source>
      <translation>Holandština</translation>
    </message>
    <message>
      <source>Polish</source>
      <translation>Polština</translation>
    </message>
    <message>
      <source>Portuguese</source>
      <translation>Portugalština</translation>
    </message>
    <message>
      <source>Russian</source>
      <translation>Ruština</translation>
    </message>
    <message>
      <source>Slovak</source>
      <translation>Slovenština</translation>
    </message>
    <message>
      <source>Albanian</source>
      <translation>Albánština</translation>
    </message>
    <message>
      <source>Serbian (Cyrillic)</source>
      <translation>Srbština (Cyrilice)</translation>
    </message>
    <message>
      <source>Swedish</source>
      <translation>Švédština</translation>
    </message>
    <message>
      <source>Turkish</source>
      <translation>Turečtina</translation>
    </message>
    <message>
      <source>Ukrainian</source>
      <translation>Ukrajinština</translation>
    </message>
    <message>
      <source>Chinese Simplified</source>
      <translation>Čínština (zjednodušená)</translation>
    </message>
    <message>
      <source>Chinese Traditional</source>
      <translation>Čínština (tradiční)</translation>
    </message>
    <message>
      <source>Vietnamese</source>
      <translation>Vietnamština</translation>
    </message>
    <message>
      <source>Portuguese, Brazilian</source>
      <translation>Portugalština (brazilská)</translation>
    </message>
    <message>
      <source>Persian</source>
      <translation>Perština</translation>
    </message>
    <message>
      <source>Spanish, Argentina</source>
      <translation>Španělština, Argentina</translation>
    </message>
    <message>
      <source>Hindi</source>
      <translation>Hindština</translation>
    </message>
    <message>
      <source>Esperanto</source>
      <translation>Esperanto</translation>
    </message>
    <message>
      <source>German, Switzerland</source>
      <translation>Němčina, Švýcarsko</translation>
    </message>
    <message>
      <source>Spanish, Bolivia</source>
      <translation>Španělština, Bolívie</translation>
    </message>
    <message>
      <source>Tajik</source>
      <translation>Tajičtina</translation>
    </message>
    <message>
      <source>Quechua</source>
      <translation>Quechua</translation>
    </message>
    <message>
      <source>Aymara</source>
      <translation>Aymara</translation>
    </message>
    <message>
      <source>Arabic, Saudi Arabia</source>
      <translation>Arabština, Saúdská Arábie</translation>
    </message>
    <message>
      <source>Turkmen</source>
      <translation>Turkmenština</translation>
    </message>
    <message>
      <source>Interlingue</source>
      <translation>Interlingue</translation>
    </message>
    <message>
      <source>Lojban</source>
      <translation>Lojban</translation>
    </message>
    <message>
      <source>Hungarian</source>
      <translation>maďarský</translation>
    </message>
    <message>
      <source>English</source>
      <translation>Angličtina</translation>
    </message>
  </context>
  <context>
    <name>LoadDictionaries</name>
    <message>
      <source>Error loading dictionaries</source>
      <translation>Chyba při načítání slovníků</translation>
    </message>
  </context>
  <context>
    <name>Main</name>
    <message>
      <source>Error in configuration file. Continue with default settings?</source>
      <translation>Chyba v konfiguračním souboru. Pokračovat s výchozím nastavením?</translation>
    </message>
  </context>
  <context>
    <name>MainWindow</name>
    <message>
      <source>&amp;File</source>
      <translation>&amp;Soubor</translation>
    </message>
    <message>
      <source>&amp;Edit</source>
      <translation>&amp;Upravit</translation>
    </message>
    <message>
      <source>&amp;Help</source>
      <translation>&amp;Nápověda</translation>
    </message>
    <message>
      <source>&amp;View</source>
      <translation>&amp;Pohled</translation>
    </message>
    <message>
      <source>&amp;Zoom</source>
      <translation>Přib&amp;lížení</translation>
    </message>
    <message>
      <source>H&amp;istory</source>
      <translation>H&amp;istorie</translation>
    </message>
    <message>
      <source>Search</source>
      <translation>Hledat</translation>
    </message>
    <message>
      <source>Favo&amp;rites</source>
      <translation>&amp;Zabraň se</translation>
    </message>
    <message>
      <source>&amp;Search Pane</source>
      <translation>Vyhledávací pan&amp;el</translation>
    </message>
    <message>
      <source>&amp;Results Navigation Pane</source>
      <translation>Panel p&amp;ro procházení výsledků</translation>
    </message>
    <message>
      <source>Favor&amp;ites Pane</source>
      <translation>&amp;Oblíbený panel</translation>
    </message>
    <message>
      <source>&amp;History Pane</source>
      <translation>&amp;Panel historie</translation>
    </message>
    <message>
      <source>&amp;Dictionaries...</source>
      <translation>A&amp;dresáře...</translation>
    </message>
    <message>
      <source>&amp;Preferences...</source>
      <translation>&amp;Předvolby...</translation>
    </message>
    <message>
      <source>&amp;Homepage</source>
      <translation>&amp;Domovská stránka</translation>
    </message>
    <message>
      <source>&amp;About</source>
      <translation>&amp;O programu</translation>
    </message>
    <message>
      <source>About GoldenDict-ng</source>
      <translation>О programu GoldenDict-ng</translation>
    </message>
    <message>
      <source>&amp;Quit</source>
      <translation>U&amp;končit</translation>
    </message>
    <message>
      <source>Quit from application</source>
      <translation>Ukončit aplikaci</translation>
    </message>
    <message>
      <source>&amp;Forum</source>
      <translation>&amp;Fórum</translation>
    </message>
    <message>
      <source>&amp;Close To Tray</source>
      <translation>Minimalizovat do systémového &amp;panelu</translation>
    </message>
    <message>
      <source>Minimizes the window to tray</source>
      <translation>Minimalizuje do systémové lišty</translation>
    </message>
    <message>
      <source>&amp;Save Article</source>
      <translation>Uložit článe&amp;k</translation>
    </message>
    <message>
      <source>Save Article</source>
      <translation>Uložit článek</translation>
    </message>
    <message>
      <source>&amp;Print</source>
      <translation>Vy&amp;tisknout</translation>
    </message>
    <message>
      <source>Page Set&amp;up</source>
      <translation>Nastavení st&amp;ránky</translation>
    </message>
    <message>
      <source>Print Pre&amp;view</source>
      <translation>&amp;Vytisknout náhled</translation>
    </message>
    <message>
      <source>&amp;Rescan Files</source>
      <translation>Znovu p&amp;rojít soubory</translation>
    </message>
    <message>
      <source>&amp;Clear</source>
      <translation>Vypráz&amp;dnit</translation>
    </message>
    <message>
      <source>&amp;New Tab</source>
      <translation>&amp;Nová karta</translation>
    </message>
    <message>
      <source>&amp;Configuration Folder</source>
      <translation>Složka s nas&amp;tavením</translation>
    </message>
    <message>
      <source>&amp;Show</source>
      <translation>Zo&amp;brazit</translation>
    </message>
    <message>
      <source>Ctrl+H</source>
      <translation>Ctrl + H</translation>
    </message>
    <message>
      <source>&amp;Export</source>
      <translation>&amp;Exportovat</translation>
    </message>
    <message>
      <source>&amp;Import</source>
      <translation>&amp;Importovat</translation>
    </message>
    <message>
      <source>&amp;Always on Top</source>
      <translation>Vždy n&amp;ahoře</translation>
    </message>
    <message>
      <source>Always on Top</source>
      <translation>Vždy nahoře</translation>
    </message>
    <message>
      <source>Ctrl+O</source>
      <translation>Ctrl + O</translation>
    </message>
    <message>
      <source>Menu Button</source>
      <translation>Tlačítko nabídky</translation>
    </message>
    <message>
      <source>Search in page</source>
      <translation>Hledat na stránce</translation>
    </message>
    <message>
      <source>Full-text search</source>
      <translation>Celotextové vyhledávání</translation>
    </message>
    <message>
      <source>GoldenDict reference</source>
      <translation>GoldenDict reference</translation>
    </message>
    <message>
      <source>Export</source>
      <translation>Exportovat</translation>
    </message>
    <message>
      <source>Import</source>
      <translation>Importovat</translation>
    </message>
    <message>
      <source>Add</source>
      <translation>Přidat</translation>
    </message>
    <message>
      <source>Add current tab to Favorites</source>
      <translation>Přidat aktuální kartu do oblíbených</translation>
    </message>
    <message>
      <source>Show Names in Dictionary &amp;Bar</source>
      <translation>Zo&amp;brazit názvy v pruhu slovníků</translation>
    </message>
    <message>
      <source>Show &amp;Small Icons in Toolbars</source>
      <translation>Zobrazit &amp;malé ikony na lištách nástrojů</translation>
    </message>
    <message>
      <source>Show &amp;Large Icons in Toolbars</source>
      <translation>Zobrazit &amp;velké ikony na lištách nástrojů</translation>
    </message>
    <message>
      <source>Show &amp;Normal Icons in Toolbars</source>
      <translation>Zobrazit &amp;normální ikony na lištách nástrojů</translation>
    </message>
    <message>
      <source>&amp;Menubar</source>
      <translation>Pruh &amp;nabídky</translation>
    </message>
    <message>
      <source>&amp;Navigation</source>
      <translation>Procháze&amp;ní</translation>
    </message>
    <message>
      <source>Back</source>
      <translation>Zpět</translation>
    </message>
    <message>
      <source>Forward</source>
      <translation>Vpřed</translation>
    </message>
    <message>
      <source>Toggle clipboard monitoring</source>
      <translation>Přepnout sledování schránky</translation>
    </message>
    <message>
      <source>Pronounce Word (Alt+S)</source>
      <translation>Vyslovit slovo (Alt+S)</translation>
    </message>
    <message>
      <source>Zoom In</source>
      <translation>Přiblížit</translation>
    </message>
    <message>
      <source>Zoom Out</source>
      <translation>Oddálit</translation>
    </message>
    <message>
      <source>Normal Size</source>
      <translation>Normální velikost</translation>
    </message>
    <message>
      <source>Found in Dictionaries:</source>
      <translation>Nalezeno ve slovnících:</translation>
    </message>
    <message>
      <source>Show &amp;Main Window</source>
      <translation>Zobrazit hlav&amp;ní okno</translation>
    </message>
    <message>
      <source>Opened tabs</source>
      <translation>Otevřené karty</translation>
    </message>
    <message>
      <source>Close current tab</source>
      <translation>Zavřít současnou kartu</translation>
    </message>
    <message>
      <source>Close all tabs</source>
      <translation>Zavřít všechny karty</translation>
    </message>
    <message>
      <source>Close all tabs except current</source>
      <translation>Zavřít všechny karty kromě současné</translation>
    </message>
    <message>
      <source>Add all tabs to Favorites</source>
      <translation>Přidat všechny záložky do Oblíbených</translation>
    </message>
    <message>
      <source>New Tab</source>
      <translation>Nová karta</translation>
    </message>
    <message>
      <source>Welcome!</source>
      <translation>Vítejte!</translation>
    </message>
    <message>
      <source>Accessibility API is not enabled</source>
      <translation>API pro zpřístupnění není povoleno</translation>
    </message>
    <message>
      <source>WARNING: %1</source>
      <translation>UPOZORNĚNÍ: %1</translation>
    </message>
    <message>
      <source>String to search in dictionaries. The wildcards &apos;*&apos;, &apos;?&apos; and sets of symbols &apos;[...]&apos; are allowed.
To find &apos;*&apos;, &apos;?&apos;, &apos;[&apos;, &apos;]&apos; symbols use &apos;\*&apos;, &apos;\?&apos;, &apos;\[&apos;, &apos;\]&apos; respectively</source>
      <translation>Řetězec pro hledání ve slovnících. Jsou povoleny zástupné znaky &apos;*&apos;, &apos;?&apos; a sady symbolů &apos;[...]&apos; .
Pro zjištění &apos;*&apos;, &apos;?&apos;, &apos;[&apos;, &apos;]&apos; symbolů použít &apos;\*&apos;, &apos;\?&apos;, &apos;\[&apos;, &apos;\]&apos;</translation>
    </message>
    <message>
      <source>%1 dictionaries, %2 articles, %3 words</source>
      <translation>Slovníků: %1, článků: %2, slov: %3</translation>
    </message>
    <message>
      <source>All</source>
      <translation>Vše</translation>
    </message>
    <message>
      <source>Open Tabs List</source>
      <translation>Otevřít v seznamu karet</translation>
    </message>
    <message>
      <source>(untitled)</source>
      <translation>(nepojmenovaný)</translation>
    </message>
    <message>
      <source>Remove current tab from Favorites</source>
      <translation>Odstranit aktuální kartu z oblíbených</translation>
    </message>
    <message>
      <source>Failed to initialize hotkeys monitoring mechanism.&lt;br&gt;Make sure your XServer has RECORD extension turned on.</source>
      <translation>Nepovedlo se inicializovat klávesové zkratky monitorujícícho mechanismu.&lt;br&gt;Ujistěte se, že má XServer zapnuto rozšíření RECORD.</translation>
    </message>
    <message>
      <source>New Release Available</source>
      <translation>Je dostupné nové vydání</translation>
    </message>
    <message>
      <source>Version &lt;b&gt;%1&lt;/b&gt; of GoldenDict is now available for download.&lt;br&gt;Click &lt;b&gt;Download&lt;/b&gt; to get to the download page.</source>
      <translation>Verze&lt;b&gt;%1&lt;/b&gt; programuGoldenDict je dostupná ke stažení.&lt;br&gt;Kliknutím na&lt;b&gt;Stáhnout&lt;/b&gt; se přesunete na stránku souborů ke stažení.</translation>
    </message>
    <message>
      <source>Download</source>
      <translation>Stáhnout</translation>
    </message>
    <message>
      <source>Skip This Release</source>
      <translation>Přeskočit toto výdání</translation>
    </message>
    <message>
      <source>You have chosen to hide a menubar. Use %1 to show it back.</source>
      <translation>Rozhodli jste se skrýt pruh nabídky. Použijte %1 pro jeho zpětné zobrazení.</translation>
    </message>
    <message>
      <source>Ctrl+M</source>
      <translation>Ctrl + M</translation>
    </message>
    <message>
      <source>Page Setup</source>
      <translation>Nastavení stránky</translation>
    </message>
    <message>
      <source>No printer is available. Please install one first.</source>
      <translation>Není dostupná tiskárna. Prosím, přidejte nějakou.</translation>
    </message>
    <message>
      <source>Print Article</source>
      <translation>Vytisknout článek</translation>
    </message>
    <message>
      <source>Complete Html (*.html *.htm)</source>
      <translation>Kompletní HTML (*.html *.htm)</translation>
    </message>
    <message>
      <source>Single Html (*.html *.htm)</source>
      <translation>Jeden HTML (*.html *.htm)</translation>
    </message>
    <message>
      <source>Pdf (*.pdf)</source>
      <translation>PDF (*.pdf)</translation>
    </message>
    <message>
      <source>Mime Html (*.mhtml)</source>
      <translation>Mime HTML (*.mhtml)</translation>
    </message>
    <message>
      <source>Save Article As</source>
      <translation>Uložit článek jako</translation>
    </message>
    <message>
      <source>Error</source>
      <translation>Chyba</translation>
    </message>
    <message>
      <source>Can&apos;t save article: %1</source>
      <translation>Nemohu uložit článek: %1</translation>
    </message>
    <message>
      <source>Saving article...</source>
      <translation>Ukládá se článek...</translation>
    </message>
    <message>
      <source>Save article complete</source>
      <translation>Uložit článek hotový</translation>
    </message>
    <message>
      <source>The main window is set to be always on top.</source>
      <translation>Hlavní okno je nastaveno vždy nahoře.</translation>
    </message>
    <message>
      <source>&amp;Hide</source>
      <translation>S&amp;krýt</translation>
    </message>
    <message>
      <source>Export history to file</source>
      <translation>Exportovat historii do souboru</translation>
    </message>
    <message>
      <source>Text files (*.txt);;All files (*.*)</source>
      <translation>Textové soubory (*.txt);;Všechny soubory (*.*)</translation>
    </message>
    <message>
      <source>Export error: </source>
      <translation>Chyba exportu:</translation>
    </message>
    <message>
      <source>History export complete</source>
      <translation>Export historie byl dokončen</translation>
    </message>
    <message>
      <source>Import history from file</source>
      <translation>Importovat historii ze souboru</translation>
    </message>
    <message>
      <source>Import error: </source>
      <translation>Chyba importu: </translation>
    </message>
    <message>
      <source>Import error: invalid data in file</source>
      <translation>Chyba importu: neplatná data v souboru</translation>
    </message>
    <message>
      <source>History import complete</source>
      <translation>Import historie byl dokončen</translation>
    </message>
    <message>
      <source>Export Favorites to file</source>
      <translation>Exportovat Oblíbené do souboru</translation>
    </message>
    <message>
      <source>Text files (*.txt);;XML files (*.xml)</source>
      <translation>Textové soubory (*.txt);;Soubory XML (*.xml)</translation>
    </message>
    <message>
      <source>Favorites export complete</source>
      <translation>Export Oblíbených dokončen</translation>
    </message>
    <message>
      <source>Import Favorites from file</source>
      <translation>Importovat Oblíbené ze souboru</translation>
    </message>
    <message>
      <source>Text and XML files (*.txt *.xml);;All files (*.*)</source>
      <translation>Textové a XML soubory (*.txt *.xml);;Všechny soubory (*.*)</translation>
    </message>
    <message>
      <source>Data parsing error</source>
      <translation>Chyba analýzy dat</translation>
    </message>
    <message>
      <source>Favorites import complete</source>
      <translation>Import Oblíbených dokončen</translation>
    </message>
    <message>
      <source>Dictionary info</source>
      <translation>Informace o slovníku</translation>
    </message>
    <message>
      <source>Dictionary headwords</source>
      <translation>Slovníková hlavička</translation>
    </message>
    <message>
      <source>Open dictionary folder</source>
      <translation>Otevřít složku slovníků</translation>
    </message>
    <message>
      <source>Now indexing for full-text search: </source>
      <translation>Indexování pro fulltextové vyhledávání: </translation>
    </message>
    <message>
      <source>Remove headword &quot;%1&quot; from Favorites?</source>
      <translation>Odstranit headword &quot;%1&quot; z oblíbených položek?</translation>
    </message>
    <message>
      <source>Show</source>
      <translation>Zobrazit</translation>
    </message>
    <message>
      <source>Save PDF complete</source>
      <translation>Uložení PDF dokončeno</translation>
    </message>
    <message>
      <source>Save PDF failed</source>
      <translation>Uložení PDF selhalo</translation>
    </message>
  </context>
  <context>
    <name>Mdx::MdxArticleRequest</name>
    <message>
      <source>Dictionary file was tampered or corrupted</source>
      <translation>Soubor slovníku byl změněn nebo poškozen</translation>
    </message>
    <message>
      <source>Failed loading article from %1, reason: %2</source>
      <translation>Selhalo načtení článku z %1, důvod: %2</translation>
    </message>
  </context>
  <context>
    <name>MediaWiki::MediaWikiArticleRequest</name>
    <message>
      <source>XML parse error: %1 at %2,%3</source>
      <translation>Chyba při zpracování XML: %1 v %2, %3</translation>
    </message>
  </context>
  <context>
    <name>MediaWiki::MediaWikiWordSearchRequest</name>
    <message>
      <source>XML parse error: %1 at %2,%3</source>
      <translation>Chyba při zpracování XML: %1 v %2, %3</translation>
    </message>
  </context>
  <context>
    <name>MediaWikisModel</name>
    <message>
      <source>Enabled</source>
      <translation>Povoleno</translation>
    </message>
    <message>
      <source>Name</source>
      <translation>Jméno</translation>
    </message>
    <message>
      <source>Address</source>
      <translation>Adresa</translation>
    </message>
    <message>
      <source>Icon</source>
      <translation>Ikona</translation>
    </message>
    <message>
      <source>Language Variant</source>
      <translation>Jazyková varianta</translation>
    </message>
  </context>
  <context>
    <name>MultimediaAudioPlayer</name>
    <message>
      <source>Couldn&apos;t open audio buffer for reading.</source>
      <translation>Nelze otevřít vyrovnávací paměť zvuku pro čtení.</translation>
    </message>
  </context>
  <context>
    <name>OrderAndProps</name>
    <message>
      <source>Form</source>
      <translation>Formulář</translation>
    </message>
    <message>
      <source>Dictionary order:</source>
      <translation>Pořadí slovníků:</translation>
    </message>
    <message>
      <source>Inactive (disabled) dictionaries:</source>
      <translation>Neaktivní (vypnuté) slovníky:</translation>
    </message>
    <message>
      <source>Dictionary information</source>
      <translation>Informace o slovníku</translation>
    </message>
    <message>
      <source>Name:</source>
      <translation>Jméno:</translation>
    </message>
    <message>
      <source>Total articles:</source>
      <translation>Celkem článků:</translation>
    </message>
    <message>
      <source>Total words:</source>
      <translation>Celkem slov:</translation>
    </message>
    <message>
      <source>Translates from:</source>
      <translation>Překládá z:</translation>
    </message>
    <message>
      <source>Translates to:</source>
      <translation>Překládá do:</translation>
    </message>
    <message>
      <source>Description:</source>
      <translation>Popis:</translation>
    </message>
    <message>
      <source>Files comprising this dictionary:</source>
      <translation>Soubory obsažené v tomto slovníku:</translation>
    </message>
    <message>
      <source>Adjust the order by dragging and dropping items in it. Drop dictionaries to the inactive group to disable their use.</source>
      <translation>Upravte pořadí uchopením a přesunutím na požadované místo. Pšesuňte slovníky do neaktivní skupiny pro zakázání jejich použití.</translation>
    </message>
    <message>
      <source>Dictionary headwords</source>
      <translation>Slovníková hlavička</translation>
    </message>
    <message>
      <source>Sort by name</source>
      <translation>Seřadit podle názvu</translation>
    </message>
    <message>
      <source>Sort by languages</source>
      <translation>Seřadit podle jazyků</translation>
    </message>
    <message>
      <source>Dictionaries active: %1, inactive: %2</source>
      <translation>Aktivní slovníky: %1, neaktivní: %2</translation>
    </message>
  </context>
  <context>
    <name>PathsModel</name>
    <message>
      <source>Path</source>
      <translation>Cesta</translation>
    </message>
    <message>
      <source>Recursive</source>
      <translation>Rekurzívně</translation>
    </message>
  </context>
  <context>
    <name>Preferences</name>
    <message>
      <source>Preferences</source>
      <translation>Předvolby</translation>
    </message>
    <message>
      <source>&amp;Interface</source>
      <translation>&amp;Rozhraní</translation>
    </message>
    <message>
      <source>Double-click translates the word clicked</source>
      <translation>Dvojklik přeloží označené slovo</translation>
    </message>
    <message>
      <source>Tabbed browsing</source>
      <translation>Prohlížení v kartách</translation>
    </message>
    <message>
      <source>Normally, opening a new tab switches to it immediately.
With this on however, new tabs will be opened without
switching to them.</source>
      <translation>Normálně se otevřením nové karty do ní automaticky přepnete.
Takto se budou nové karty otevírat bez přepnutí.</translation>
    </message>
    <message>
      <source>Open new tabs in background</source>
      <translation>Otevřít nové karty na pozadí</translation>
    </message>
    <message>
      <source>With this on, new tabs are opened just after the
current, active one. Otherwise they are added to
be the last ones.</source>
      <translation>S touto volbou jsou nové karty otevřeny za používanou 
kartou. Jinak jsou otevřeny jako poslední.</translation>
    </message>
    <message>
      <source>Open new tabs after the current one</source>
      <translation>Otevírat nové karty za současnou</translation>
    </message>
    <message>
      <source>Select this option if you don&apos;t want to see the main tab bar when only a single tab is opened.</source>
      <translation>Vyberte tuto volbu pokud chcete aby se zobrazoval pruh s kartami ikdyž je otevřena jenom jedna karta.</translation>
    </message>
    <message>
      <source>Hide single tab</source>
      <translation>Skrýt jednu kartu</translation>
    </message>
    <message>
      <source>MRU order: Most recently used order.</source>
      <translation>MRU objednávky: Naposledy použité objednávky.</translation>
    </message>
    <message>
      <source>Ctrl-Tab navigates tabs in MRU order</source>
      <translation>Ctrl-Tab přepíná na naposled použité karty</translation>
    </message>
    <message>
      <source>Normally, pressing ESC key moves focus to the translation line.
With this on however, it will hide the main window.</source>
      <translation>Stisk ESC obvykle přepne na hlavní řádek překladu.
S touto volbou ale sryje hlavní okno.</translation>
    </message>
    <message>
      <source>ESC key hides main window</source>
      <translation>Klávesa ESC skryje hlavní okno</translation>
    </message>
    <message>
      <source>Turn this option on if you want to select words by single mouse click</source>
      <translation>Zapněte tuto volbu pokud chcete vybírat slova jedním kliknutím myši</translation>
    </message>
    <message>
      <source>Select word by single click</source>
      <translation>Vybírat slovo jedním kliknutím</translation>
    </message>
    <message>
      <source>Startup</source>
      <translation>Spuštění</translation>
    </message>
    <message>
      <source>Automatically starts GoldenDict after operation system bootup.</source>
      <translation>Automaticky spustí GoldenDict po spuštění systému.</translation>
    </message>
    <message>
      <source>Start with system</source>
      <translation>Spustit se systémem</translation>
    </message>
    <message>
      <source>Normally, clicking on a link, double-clicking on a word or looking up
selection in an article loads the translation and almost immediately
scrolls to the article from the same dictionary. With this option off,
however, the article from the topmost dictionary is shown.</source>
      <translation>Normálně kliknout na odkaz, dvojitým kliknutím na slovo nebo hledáním
výběru v článku načte překlad a téměř okamžitě
posouvá článek ze stejného slovníku. S touto možností vypnuto,
ale článek z nejhornějšího slovníku je zobrazen.</translation>
    </message>
    <message>
      <source>Automatically scroll to target article</source>
      <translation>Automaticky přejít na cílový článek</translation>
    </message>
    <message>
      <source>When enabled, an icon appears in the system tray area which can be used
to open main window and perform other tasks.</source>
      <translation>Pokud zapnuto, zobrazí se v systémovém panelu ikona, která pak může 
být použita pro otevření hlavního okna a k provádění jiných úloh.</translation>
    </message>
    <message>
      <source>Enable system tray icon</source>
      <translation>Povolit ikonu v systémovém panelu</translation>
    </message>
    <message>
      <source>With this on, the application starts directly to system tray without showing
its main window.</source>
      <translation>S touto volbou se aplikace spustí rovnou do systémové lišty bez zobrazení 
hlavního okna.</translation>
    </message>
    <message>
      <source>Start to system tray</source>
      <translation>Spustit se v systémovém panelu</translation>
    </message>
    <message>
      <source>With this on, an attempt to close main window would hide it instead of closing
the application.</source>
      <translation>S touto volbou pokus o zavření hlavního okna jej pouze skryje namísto 
ukončení aplikace.</translation>
    </message>
    <message>
      <source>Close to system tray</source>
      <translation>Minimalizovat do systémové lišty</translation>
    </message>
    <message>
      <source>Adjust this value to avoid huge context menus.</source>
      <translation>Upravte tuto hodnotu abyste se vyhnuli velkým kontextovm nabídkám.</translation>
    </message>
    <message>
      <source>Context menu dictionaries limit:</source>
      <translation>Limit slovníků kontextové nabídky:</translation>
    </message>
    <message>
      <source>Appearance</source>
      <translation>Vzhled</translation>
    </message>
    <message>
      <source>Interface Font</source>
      <translation>Písmo rozhraní</translation>
    </message>
    <message>
      <source>Turn the UI to dark.</source>
      <translation>Otočit UI a ztmavit.</translation>
    </message>
    <message>
      <source>Dark Mode</source>
      <translation>Tmavý režim</translation>
    </message>
    <message>
      <source>Turn the article display style to dark.</source>
      <translation>Otočit styl zobrazení článku na tmavou.</translation>
    </message>
    <message>
      <source>Dark Reader Mode</source>
      <translation>Tmavý čtecí režim</translation>
    </message>
    <message>
      <source>These fonts will be applied when the fonts specified by a dictionary are not found.</source>
      <translation>Tato písma budou použita, pokud nebudou nalezena písma určená slovníkem.</translation>
    </message>
    <message>
      <source>Fallback Fonts</source>
      <translation>Záložní písma</translation>
    </message>
    <message>
      <source>Standard Font</source>
      <translation>Standardní písmo</translation>
    </message>
    <message>
      <source>Serif Font</source>
      <translation>Patkové písmo</translation>
    </message>
    <message>
      <source>Sans-serif Font</source>
      <translation>Bezpatkové písmo</translation>
    </message>
    <message>
      <source>Monospace Font</source>
      <translation>Jednoprostorové písmo</translation>
    </message>
    <message>
      <source>&amp;Popup</source>
      <translation>Vy&amp;skakovací okno</translation>
    </message>
    <message>
      <source>Chooses whether the clipboard monitoring will be turned on by default at the program&apos;s startup.</source>
      <translation>Určuje, zda bude při startu programu&apos;standardně zapnuto sledování schránky.</translation>
    </message>
    <message>
      <source>Start with clipboard monitoring turned on</source>
      <translation>Začněte se zapnutým sledováním schránky</translation>
    </message>
    <message>
      <source>Send translated word to main window instead of to show it in popup window</source>
      <translation>Poslat přeložené slovo do hlavního okna namísto zobrazení ve vyskakovacím okně</translation>
    </message>
    <message>
      <source>Send translated word to main window</source>
      <translation>Poslat přeložené slovo do hlavního okna</translation>
    </message>
    <message>
      <source>Track clipboard changes when Scanning is enabled. Notice! You should always enable this unless you are on Linux.</source>
      <translation>Pokud je povoleno skenování, schránka se změní. Upozornění! Toto byste měli vždy povolit, pokud nejste v Linuxu.</translation>
    </message>
    <message>
      <source>Track Clipboard change</source>
      <translation>Změna schránky trasy</translation>
    </message>
    <message>
      <source>Track Selection change</source>
      <translation>Změna výběru trasy</translation>
    </message>
    <message>
      <source>With this enabled, the popup would only show up if all chosen keys are
in the pressed state when the word selection changes.</source>
      <translation>Pokud toto zapnete, vyskakovací okno se zobrazí pouze pokud jsou
zvolené klávesy stisknuty při změně výběru.</translation>
    </message>
    <message>
      <source>Only tack selection when all selected keys are kept pressed:</source>
      <translation>Výběr sady pouze, když jsou stisknuty všechny vybrané klávesy:</translation>
    </message>
    <message>
      <source>Alt key</source>
      <translation>Klávesa Alt</translation>
    </message>
    <message>
      <source>Ctrl key</source>
      <translation>Klávesa Ctrl</translation>
    </message>
    <message>
      <source>Shift key</source>
      <translation>Klávesa Shift</translation>
    </message>
    <message>
      <source>Windows key or Meta key</source>
      <translation>Klávesa Windows nebo Meta</translation>
    </message>
    <message>
      <source>Show a flag window before showing popup window, click the flag to show popup window. </source>
      <translation>Zobrazit vlajkové okno před zobrazením vyskakovacího okna, klikněte na vlajku pro zobrazení vyskakovacího okna. </translation>
    </message>
    <message>
      <source>Show scan flag when word is selected</source>
      <translation>Zobrazit znak skenování, když je zvoleno slovo</translation>
    </message>
    <message>
      <source>Do not show popup when selection or clipboard in one of GoldenDict&apos;s own windows changes</source>
      <translation>Nezobrazovat vyskakovací okno, když se změní výběr nebo schránka v jednom z vlastních oken GoldenDict</translation>
    </message>
    <message>
      <source>Ignore GoldenDict&apos;s own selection and clipboard changes</source>
      <translation>Ignorujte vlastní výběr a změny schránky GoldenDict</translation>
    </message>
    <message>
      <source>Delay time</source>
      <translation>Zpoždění</translation>
    </message>
    <message>
      <source> ms</source>
      <translation> ms</translation>
    </message>
    <message>
      <source>Hotkeys</source>
      <translation>Klávesové zkratky</translation>
    </message>
    <message>
      <source>Use the following hotkey to show or hide the main window:</source>
      <translation>Použijte následující klávesovou zkratku pro zobrazení nebo zkrytí hlavního okna:</translation>
    </message>
    <message>
      <source>Use the following hotkey to translate a word from clipboard:</source>
      <translation>Použijte následující klávesu pro přeložení slova ze schránky:</translation>
    </message>
    <message>
      <source>The hotkeys are global and work from any program and within any context as long as GoldenDict is running in background.</source>
      <translation>Klávesové zkratky jsou globální a fungují z jakéhokoliv programu a v jakémkoliv kontextu dokud GoldenDict běží na pozadí.</translation>
    </message>
    <message>
      <source>&amp;Audio</source>
      <translation>&amp;Zvuk</translation>
    </message>
    <message>
      <source>Pronunciation</source>
      <translation>Výslovnost</translation>
    </message>
    <message>
      <source>Auto-pronounce words in main window</source>
      <translation>Automaticky vyslovovat slova v hlavním okně</translation>
    </message>
    <message>
      <source>Auto-pronounce words in the popup</source>
      <translation>Automaticky vyslovovat slova ve vyskakovacím okně</translation>
    </message>
    <message>
      <source>Playback</source>
      <translation>Přehrání</translation>
    </message>
    <message>
      <source>Play audio files via built-in audio support</source>
      <translation>Přehrávat zvukové soubory pomocí podpory vestavěného zvuku</translation>
    </message>
    <message>
      <source>Use internal player:</source>
      <translation>Použít interní přehrávač:</translation>
    </message>
    <message>
      <source>Choose audio back end</source>
      <translation>Vybrat konec zvuku</translation>
    </message>
    <message>
      <source>Use any external program to play audio files</source>
      <translation>Pro přehrání audio souborů použít externí program</translation>
    </message>
    <message>
      <source>Use external program:</source>
      <translation>Použít externí program:</translation>
    </message>
    <message>
      <source>Enter audio player command line</source>
      <translation>Zadejte příkazový řádek pro audio přehrávač</translation>
    </message>
    <message>
      <source>&amp;Network</source>
      <translation>&amp;Síť</translation>
    </message>
    <message>
      <source>Enable if you wish to use a proxy server
for all program&apos;s network requests.</source>
      <translation>Povolit pokud chcete použít proxy server
pro všechny síťové požadavky programu.</translation>
    </message>
    <message>
      <source>Use proxy server</source>
      <translation>Použít proxy server</translation>
    </message>
    <message>
      <source>System proxy</source>
      <translation>Systémové proxy</translation>
    </message>
    <message>
      <source>Custom proxy</source>
      <translation>Vlastní proxy</translation>
    </message>
    <message>
      <source>Custom settings</source>
      <translation>Vlastní nastavení</translation>
    </message>
    <message>
      <source>Type:</source>
      <translation>Typ:</translation>
    </message>
    <message>
      <source>Host:</source>
      <translation>Hostitel:</translation>
    </message>
    <message>
      <source>Port:</source>
      <translation>Přístav:</translation>
    </message>
    <message>
      <source>User:</source>
      <translation>Uživatel:</translation>
    </message>
    <message>
      <source>Password:</source>
      <translation>Heslo:</translation>
    </message>
    <message>
      <source>Anki Connect</source>
      <translation>Anki připojení</translation>
    </message>
    <message>
      <source>http://</source>
      <translation>http://</translation>
    </message>
    <message>
      <source>Deck:</source>
      <translation>Balíček:</translation>
    </message>
    <message>
      <source>Model:</source>
      <translation>Vzor:</translation>
    </message>
    <message>
      <source>Word</source>
      <translation>Slovo</translation>
    </message>
    <message>
      <source>Vocabulary field...</source>
      <translation>Pole slovníku...</translation>
    </message>
    <message>
      <source>Text</source>
      <translation>Text</translation>
    </message>
    <message>
      <source>Definition field...</source>
      <translation>Pole definice...</translation>
    </message>
    <message>
      <source>Sentence</source>
      <translation>Věta</translation>
    </message>
    <message>
      <source>Sentence field (can be empty)...</source>
      <translation>Pole věty (může být prázdné)...</translation>
    </message>
    <message>
      <source>Enabling this would make GoldenDict block most advertisements
by disallowing content (images, frames) not originating from the site
you are browsing. If some site breaks because of this, try disabling this.</source>
      <translation>Toto umožní GoldenDictu blokovat většinu reklam nepovolením obsahu
(obrázky, rámce), který pochází z jiné stránky než kterou prohlížíte.
Pokud se kvůli tomuto některé stránky rozbijí, zkuste toto vypnout.</translation>
    </message>
    <message>
      <source>Disallow loading content from other sites (hides most advertisements)</source>
      <translation>Zakázat načítání obsahu z jiných stránek (skryje většinu reklam)</translation>
    </message>
    <message>
      <source>Some sites detect GoldenDict via HTTP headers and block the requests.
Enable this option to workaround the problem.</source>
      <translation>Některé stránky detekují GoldenDict přes hlavičky HTTP a blokují jeho požadavky.
Povolením této volby problém obejdete.</translation>
    </message>
    <message>
      <source>Do not identify GoldenDict in HTTP headers</source>
      <translation>Neidentifikovat GoldenDict v lavičkách HTTP</translation>
    </message>
    <message>
      <source>Maximum network cache size:</source>
      <translation>Maximální velikost síťové mezipaměti:</translation>
    </message>
    <message>
      <source>Maximum disk space occupied by GoldenDict&apos;s network cache in
%1
If set to 0 the network disk cache will be disabled.</source>
      <translation>Maximální místo na disku obsazené mezipamětí sítě GoldenDict
%1
Pokud je nastaveno na 0, mezipaměť síťového disku bude zakázána.</translation>
    </message>
    <message>
      <source> MiB</source>
      <translation> MiB</translation>
    </message>
    <message>
      <source>When this option is enabled, GoldenDict
clears its network cache from disk during exit.</source>
      <translation>Pokud je tato volba povolena, GoldenDict
vymaže její síťovou mezipaměť při ukončení.</translation>
    </message>
    <message>
      <source>Clear network cache on exit</source>
      <translation>Vymazat síťovou mezipaměť při ukončení</translation>
    </message>
    <message>
      <source>When this is enabled, the program periodically
checks if a new, updated version of GoldenDict
is available for download. If it is so, the program
informs the user about it and prompts to open a
download page.</source>
      <translation>Pokud zapnuto, program periodicky kontroluje
jestli nebyla vydána novější verze programu GoldenDict.
Pokud se tak stalo, program informuje uživatele
a nabídne otevření stránky s aktualizací ke stažení.</translation>
    </message>
    <message>
      <source>Check for new program releases periodically</source>
      <translation>Periodicky kontrolovat dostupnost nových verzí</translation>
    </message>
    <message>
      <source>Full-text search</source>
      <translation>Celotextové vyhledávání</translation>
    </message>
    <message>
      <source>Allow full-text search for:</source>
      <translation>Povolit fulltextové vyhledávání:</translation>
    </message>
    <message>
      <source>Don&apos;t search in dictionaries containing more than</source>
      <translation>Nehledejte ve slovnících obsahujících více než</translation>
    </message>
    <message>
      <source>articles (0 - unlimited)</source>
      <translation>články (0 - neomezeně)</translation>
    </message>
    <message>
      <source>Create fulltext index with parallel threads </source>
      <translation>Vytvořte fulltextový index s paralelními vlákny </translation>
    </message>
    <message>
      <source>Ad&amp;vanced</source>
      <translation>Pok&amp;ročilé</translation>
    </message>
    <message>
      <source>History</source>
      <translation>Historie</translation>
    </message>
    <message>
      <source>Turn this option on to store history of the translated words</source>
      <translation>Zapněte tuto volbu pro ukládání historie překládaných slov</translation>
    </message>
    <message>
      <source>Store &amp;history</source>
      <translation>Ukládat &amp;historii</translation>
    </message>
    <message>
      <source>Specify the maximum number of entries to keep in history.</source>
      <translation>Určete maximální počet záznamů, jenž se má uchovávat v historii.</translation>
    </message>
    <message>
      <source>Maximum history size:</source>
      <translation>Maximální velikost historie:</translation>
    </message>
    <message>
      <source>History saving interval. If set to 0 history will be saved only during exit.</source>
      <translation>Interval ukládání historie. Pokud nastaven na 0, historie bude uložena při ukončení.</translation>
    </message>
    <message>
      <source>Save every</source>
      <translation>Uložit každých</translation>
    </message>
    <message>
      <source>minutes</source>
      <translation>minut</translation>
    </message>
    <message>
      <source>Favorites</source>
      <translation>Oblíbené</translation>
    </message>
    <message>
      <source>Favorites saving interval. If set to 0 Favorites will be saved only during exit.</source>
      <translation>Interval ukládání Oblíbených položek. Je-li nastaveno na 0 Oblíbených bude uloženo pouze při ukončení.</translation>
    </message>
    <message>
      <source>Turn this option on to confirm every operation of items deletion</source>
      <translation>Zapněte tuto možnost pro potvrzení každé operace odstranění položek</translation>
    </message>
    <message>
      <source>Confirmation for items deletion</source>
      <translation>Potvrzení pro odstranění položek</translation>
    </message>
    <message>
      <source>Articles</source>
      <translation>Články</translation>
    </message>
    <message>
      <source>Ignore punctuation while searching</source>
      <translation>Při hledání ignorovat interpunkci</translation>
    </message>
    <message>
      <source>Input phrases longer than this size will be ignored</source>
      <translation>Vstupní fráze delší než tato velikost bude ignorována</translation>
    </message>
    <message>
      <source>symbols</source>
      <translation>symboly</translation>
    </message>
    <message>
      <source>Select this option to automatic collapse big articles</source>
      <translation>Vyberte tuto volbu pro automatické sbalení článků</translation>
    </message>
    <message>
      <source>Collapse articles more than</source>
      <translation>Sbalit čláky delší než</translation>
    </message>
    <message>
      <source>Turn this option on to ignore unreasonably long input text
from mouse-over, selection, clipboard or command line</source>
      <translation>Zapněte tuto možnost pro ignorování nepřiměřeně dlouhého textu
od přejetí myší, výběru, schránky nebo příkazové řádky</translation>
    </message>
    <message>
      <source>Ignore input phrases longer than</source>
      <translation>Ignorovat vstupní fráze delší než</translation>
    </message>
    <message>
      <source>Articles longer than this size will be collapsed</source>
      <translation>Články delší než tato velikost budou sbaleny</translation>
    </message>
    <message>
      <source>Turn this option on to always expand optional parts of articles</source>
      <translation>Zapněte tuto volbu aby byly vždy rozbalovány volitelné části článků</translation>
    </message>
    <message>
      <source>Expand optional &amp;parts</source>
      <translation>&amp;Rozbalovat volitelné části</translation>
    </message>
    <message>
      <source>Turn this option on to ignore diacritics while searching articles</source>
      <translation>Zapněte tuto možnost pro ignorování diakritiky při hledání článků</translation>
    </message>
    <message>
      <source>Ignore diacritics while searching</source>
      <translation>Ignorovat diakritiku při hledání</translation>
    </message>
    <message>
      <source>During successive searches,if one dictionary is collapsed by manual, it will remain collapsed in the next search</source>
      <translation>Při postupném vyhledávání,pokud je jeden slovník zřícený manuálně, zůstane zkrachován při příštím hledání</translation>
    </message>
    <message>
      <source>Session collapse</source>
      <translation>Sbalování relace</translation>
    </message>
    <message>
      <source>Turn this option on to enable extra articles search via synonym lists
from Stardict, Babylon and GLS dictionaries</source>
      <translation>Zapněte tuto možnost pro povolení hledání dalších článků přes seznamy synonym
ze Stardict, Babylon a GLS slovníků</translation>
    </message>
    <message>
      <source>Extra search via synonyms</source>
      <translation>Další hledání pomocí synonym</translation>
    </message>
    <message>
      <source>When using clipboard, strip everything after newline</source>
      <translation>Při použití schránky odstraňte vše po novém řádku</translation>
    </message>
    <message>
      <source>On a new search, focus the main or popup window even if it&apos;s visible</source>
      <translation>Při novém hledání zaměřte hlavní nebo vyskakovací okno, i když je viditelné</translation>
    </message>
    <message>
      <source>Miscellaneous</source>
      <translation>Smíšený</translation>
    </message>
    <message>
      <source>Remove invalid index on exit</source>
      <translation>Při ukončení odstraňte neplatný index</translation>
    </message>
    <message>
      <source>System default</source>
      <translation>Výchozí systému</translation>
    </message>
    <message>
      <source>Default</source>
      <translation>Výchozí</translation>
    </message>
    <message>
      <source>Classic</source>
      <translation>Klasický</translation>
    </message>
    <message>
      <source>Modern</source>
      <translation>Moderní</translation>
    </message>
    <message>
      <source>Lingvo</source>
      <translation>Lingvo</translation>
    </message>
    <message>
      <source>Babylon</source>
      <translation>Babylon</translation>
    </message>
    <message>
      <source>Lingoes</source>
      <translation>Pór</translation>
    </message>
    <message>
      <source>Lingoes-Blue</source>
      <translation>Lingoes modrá</translation>
    </message>
    <message>
      <source>Auto does nothing on some systems.</source>
      <translation>Auto na některých systémech nedělá nic.</translation>
    </message>
    <message>
      <source>Restart the program to apply the language change.</source>
      <translation>Restartujte program aby se provedla změna jazyka.</translation>
    </message>
    <message>
      <source>Restart to apply the interface style change.</source>
      <translation>Chcete-li použít změnu stylu rozhraní, restartujte.</translation>
    </message>
    <message>
      <source>Restart to apply the interface font change.</source>
      <translation>Restartujte pro aplikaci změny písma rozhraní.</translation>
    </message>
    <message>
      <source>Restart needed</source>
      <translation>Je potřeba restart</translation>
    </message>
    <message>
      <source>Enable</source>
      <translation>Umožnit</translation>
    </message>
    <message>
      <source>Disable</source>
      <translation>Zakázat</translation>
    </message>
    <message>
      <source>Automatic</source>
      <translation>Automatický</translation>
    </message>
    <message>
      <source>Save debug messages to gd_log.txt in the config folder</source>
      <translation>Ukládat zprávy ladění do gd_log.txt do složky s konfigurací</translation>
    </message>
    <message>
      <source>Interface Font Size</source>
      <translation>Velikost písma rozhraní</translation>
    </message>
    <message>
      <source>Interface language</source>
      <translation>Jazyk rozhraní</translation>
    </message>
    <message>
      <source>Article Display style</source>
      <translation>Styl zobrazení článku</translation>
    </message>
    <message>
      <source>Add-on style</source>
      <translation>Styl doplňku</translation>
    </message>
    <message>
      <source>Interface Style</source>
      <translation>Styl rozhraní</translation>
    </message>
    <message>
      <source>Preview Font</source>
      <translation>Náhled písma</translation>
    </message>
    <message>
      <source>Goldendict-ng is a dictionary software</source>
      <translation>Goldendict-ng je slovníkový software</translation>
    </message>
  </context>
  <context>
    <name>ProgramTypeEditor</name>
    <message>
      <source>Audio</source>
      <translation>Zvuk</translation>
    </message>
    <message>
      <source>Plain Text</source>
      <translation>Čistý text</translation>
    </message>
    <message>
      <source>Html</source>
      <translation>Html</translation>
    </message>
    <message>
      <source>Prefix Match</source>
      <translation>Předpona zápas</translation>
    </message>
    <message>
      <source>Unknown</source>
      <translation>Neznámý</translation>
    </message>
  </context>
  <context>
    <name>Programs::RunInstance</name>
    <message>
      <source>No program name was given.</source>
      <translation>Nebyl poskytnut název programu.</translation>
    </message>
    <message>
      <source>The program has crashed.</source>
      <translation>Program spadnul.</translation>
    </message>
    <message>
      <source>The program has returned exit code %1.</source>
      <translation>Program vrátil návratový kód %1.</translation>
    </message>
  </context>
  <context>
    <name>ProgramsModel</name>
    <message>
      <source>Enabled</source>
      <translation>Povoleno</translation>
    </message>
    <message>
      <source>Type</source>
      <translation>Typ</translation>
    </message>
    <message>
      <source>Name</source>
      <translation>Název</translation>
    </message>
    <message>
      <source>Command Line</source>
      <translation>Příkazový řádek</translation>
    </message>
    <message>
      <source>Icon</source>
      <translation>Ikona</translation>
    </message>
  </context>
  <context>
    <name>QObject</name>
    <message>
      <source>Article loading error</source>
      <translation>Chyba při načítání článku</translation>
    </message>
    <message>
      <source>Article decoding error</source>
      <translation>Chyba při rekódování článku</translation>
    </message>
    <message>
      <source>Copyright: %1%2</source>
      <translation>Copyright: %1%2</translation>
    </message>
    <message>
      <source>Version: %1%2</source>
      <translation>Verze: %1%2</translation>
    </message>
    <message>
      <source>Author: %1%2</source>
      <translation>Autor: %1%2</translation>
    </message>
    <message>
      <source>E-mail: %1%2</source>
      <translation>E-mail: %1%2</translation>
    </message>
    <message>
      <source>Title: %1%2</source>
      <translation>Název: %1%2</translation>
    </message>
    <message>
      <source>Website: %1%2</source>
      <translation>Webová stránka: %1%2</translation>
    </message>
    <message>
      <source>Date: %1%2</source>
      <translation>Datum: %1%2</translation>
    </message>
    <message>
      <source>A dictionary lookup program.</source>
      <translation>Slovníkový vyhledávací program.</translation>
    </message>
    <message>
      <source>Word or sentence to query.</source>
      <translation>Slovo nebo věta k dotazu.</translation>
    </message>
    <message>
      <source>Reset window state.</source>
      <translation>Resetovat stav okna.</translation>
    </message>
    <message>
      <source>Disable tts.</source>
      <translation>Zakázat tts.</translation>
    </message>
    <message>
      <source>Change the group of main window.</source>
      <translation>Změnit skupinu hlavního okna.</translation>
    </message>
    <message>
      <source>Change the group of popup.</source>
      <translation>Změnit skupinu vyskakovacích oken.</translation>
    </message>
    <message>
      <source>Force the word to be translated in scanpopup</source>
      <translation>Vynutit překlad slova v scanpopup</translation>
    </message>
    <message>
      <source>Force the word to be translated in the mainwindow</source>
      <translation>Vynutit překlad slova v hlavním okně</translation>
    </message>
    <message>
      <source>Toggle popup.</source>
      <translation>Přepnout vyskakovací okno.</translation>
    </message>
    <message>
      <source>Print version and diagnosis info.</source>
      <translation>Tisk verze a diagnostické informace.</translation>
    </message>
    <message>
      <source>Save debug messages to gd_log.txt in the config folder</source>
      <translation>Ukládat zprávy ladění do gd_log.txt do složky s konfigurací</translation>
    </message>
  </context>
  <context>
    <name>QuickFilterLine</name>
    <message>
      <source>Dictionary search/filter (Ctrl+F)</source>
      <translation>Hledání-filtrování slovníků (Ctrl+F)</translation>
    </message>
    <message>
      <source>Clear Search</source>
      <translation>Vymazat hledání</translation>
    </message>
  </context>
  <context>
    <name>ResourceToSaveHandler</name>
    <message>
      <source>ERROR: %1</source>
      <translation>CHYBA: %1</translation>
    </message>
    <message>
      <source>Resource saving error: </source>
      <translation>Chyba při upkládání zdroje: </translation>
    </message>
    <message>
      <source>WARNING: %1</source>
      <translation>VAROVÁNÍ: %1</translation>
    </message>
    <message>
      <source>The referenced resource failed to download.</source>
      <translation>Odkázaný zdroj se nepovedlo stáhnout.</translation>
    </message>
  </context>
  <context>
    <name>Romaji</name>
    <message>
      <source>Hepburn Romaji for Hiragana</source>
      <translation>Hepburn Romaji pro Hiraganu</translation>
    </message>
    <message>
      <source>Hepburn Romaji for Katakana</source>
      <translation>Hepburn Romaji pro Katakanu</translation>
    </message>
  </context>
  <context>
    <name>RussianTranslit</name>
    <message>
      <source>Russian Transliteration</source>
      <translation>Ruský přepis</translation>
    </message>
  </context>
  <context>
    <name>ScanPopup</name>
    <message>
      <source>WARNING: %1</source>
      <translation>UPOZORNĚNÍ: %1</translation>
    </message>
  </context>
  <context>
    <name>ScanPopupToolBar</name>
    <message>
      <source>Back</source>
      <translation>Zpět</translation>
    </message>
    <message>
      <source>Forward</source>
      <translation>Přeposlat</translation>
    </message>
    <message>
      <source>Pronounce Word (Alt+S)</source>
      <translation>Hlasové slovo (Alt+S)</translation>
    </message>
    <message>
      <source>Alt+S</source>
      <translation>Alt + S</translation>
    </message>
    <message>
      <source>Send word to main window (Alt+W)</source>
      <translation>Odeslat slovo do hlavního okna (Alt+W)</translation>
    </message>
    <message>
      <source>Alt+W</source>
      <translation>Alt + W</translation>
    </message>
    <message>
      <source>Add word to Favorites (Ctrl+E)</source>
      <translation>Přidat slovo do oblíbených (Ctrl + E)</translation>
    </message>
    <message>
      <source>Always stay on top of all other windows</source>
      <translation>Vždy zůstat nad všemi ostatními okny</translation>
    </message>
    <message>
      <source>Use this to pin down the window so it would stay on screen,
could be resized or managed in other ways.</source>
      <translation>Použij toto pro připnutí okna, takže by zůstal na obrazovce,
by mohl být změněn nebo spravován jiným způsobem.</translation>
    </message>
  </context>
  <context>
    <name>SearchPanel</name>
    <message>
      <source>&amp;Previous</source>
      <translation>&amp;Předchozí</translation>
    </message>
    <message>
      <source>Ctrl+Shift+G</source>
      <translation>Ctrl+Shift+G</translation>
    </message>
    <message>
      <source>&amp;Next</source>
      <translation>&amp;Další</translation>
    </message>
    <message>
      <source>Ctrl+G</source>
      <translation>Ctrl+G</translation>
    </message>
    <message>
      <source>&amp;Case Sensitive</source>
      <translation>&amp;Citlivá písmena</translation>
    </message>
    <message>
      <source>Find:</source>
      <translation>Najít:</translation>
    </message>
  </context>
  <context>
    <name>SoundDirsModel</name>
    <message>
      <source>Path</source>
      <translation>Cesta</translation>
    </message>
    <message>
      <source>Name</source>
      <translation>Jméno</translation>
    </message>
    <message>
      <source>Icon</source>
      <translation>Ikona</translation>
    </message>
  </context>
  <context>
    <name>Sources</name>
    <message>
      <source>Files</source>
      <translation>Soubory</translation>
    </message>
    <message>
      <source>Paths to search for the dictionary files:</source>
      <translation>Cesty k vyhledávání souborů slovníků:</translation>
    </message>
    <message>
      <source>&amp;Add...</source>
      <translation>Přid&amp;at...</translation>
    </message>
    <message>
      <source>&amp;Remove</source>
      <translation>Odeb&amp;rat</translation>
    </message>
    <message>
      <source>Re&amp;scan now</source>
      <translation>Znovu &amp;projít</translation>
    </message>
    <message>
      <source>Sound Dirs</source>
      <translation>Adresáře se zvukem</translation>
    </message>
    <message>
      <source>Make dictionaries from bunches of audiofiles by adding paths here:</source>
      <translation>Vytvořit ze skupin audio souborů slovníky tak, že zde vložíte jejich cesty:</translation>
    </message>
    <message>
      <source>Morphology</source>
      <translation>Morfologie</translation>
    </message>
    <message>
      <source>Path to a directory with Hunspell/Myspell dictionaries:</source>
      <translation>Cesta k adresáři se slovníky Hunspell/Myspell:</translation>
    </message>
    <message>
      <source>&amp;Change...</source>
      <translation>Z&amp;měnit...</translation>
    </message>
    <message>
      <source>Available morphology dictionaries:</source>
      <translation>Dostupné slovníky morfologie:</translation>
    </message>
    <message>
      <source>Each morphology dictionary appears as a
separate auxiliary dictionary which
provides stem words for searches and
spelling suggestions for mistyped words.
Add appropriate dictionaries to the bottoms
of the appropriate groups to use them.</source>
      <translation>Každý morfologický slovník se zobrazí jako 
oddělený pomocný slovník, který
poskytuje klíčová slova pro hledání a
návrhy hláskování pro slova s překlepy.
Přidejte si pro jejich použitií vhodné adresáře 
na spodek vhodných skupin.</translation>
    </message>
    <message>
      <source>Wikipedia</source>
      <translation>Wikipedie</translation>
    </message>
    <message>
      <source>Wikipedia (MediaWiki) sites:</source>
      <translation>Stránky Wikipedia (MediaWiki):</translation>
    </message>
    <message>
      <source>Websites</source>
      <translation>Webové stránky</translation>
    </message>
    <message>
      <source>Any websites. A string %GDWORD% will be replaced with the query word:</source>
      <translation>Kteroukoliv stránku. Řetězec %GDWORD% bude nahrazen hledaným slovem:</translation>
    </message>
    <message>
      <source>DICT servers</source>
      <translation>DICT servery</translation>
    </message>
    <message>
      <source>DICT servers:</source>
      <translation>DICT servery:</translation>
    </message>
    <message>
      <source>Programs</source>
      <translation>Programy</translation>
    </message>
    <message>
      <source>Any external programs. A string %GDWORD% will be replaced with the query word. A string %GDSEARCH% will be replaced with the text in the search bar. If both of the parameters are not provided, the headword will be fed into standard input.</source>
      <translation>Všechny externí programy. Řetězec %GDWORD% bude nahrazen slovem dotazu. Řetězec %GDSEARCH% bude nahrazen textem v panelu vyhledávání. Pokud nejsou uvedeny oba parametry, bude záhlaví vloženo do standardního vstupu.</translation>
    </message>
    <message>
      <source>Lingua Libre</source>
      <translation>Lingua Libre</translation>
    </message>
    <message>
      <source>&lt;html&gt;&lt;head/&gt;&lt;body&gt;&lt;p&gt;Pronunciations provided by &lt;a href=&quot;https://lingualibre.org&quot;&gt;&lt;span style=&quot; text-decoration: underline; color:#2980b9;&quot;&gt;Lingua Libre&lt;/span&gt;&lt;/a&gt;, a collaborative linguistic media library of Wikimedia France. &lt;/p&gt;&lt;/body&gt;&lt;/html&gt;</source>
      <translation>&lt;html&gt;&lt;head/&gt;&lt;body&gt;&lt;p&gt;Výslovnosti poskytuje &lt;a href=&quot;https://lingualibre.org&quot;&gt;&lt;span style=&quot; text-decoration: underline; color:#2980b9;&quot;&gt;Lingua Libre&lt;/span&gt;&lt;/a&gt;, kolaborativní lingvistická mediální knihovna Wikimedia France. &lt;/p&gt;&lt;/body&gt;&lt;/html&gt;</translation>
    </message>
    <message>
      <source>Enable Lingua Libre</source>
      <translation>Povolit Lingua Libre</translation>
    </message>
    <message>
      <source>ISO 639-3 language code</source>
      <translation>Kód jazyka podle ISO 639-3</translation>
    </message>
    <message>
      <source>Examples:  &amp;quot;eng&amp;quot; for English, &amp;quot;fra&amp;quot; for French &lt;br&gt;

Full list of availiable languages can be found &lt;a href=&quot;https://lingualibre.org/wiki/LinguaLibre:Stats/Languages&quot;&gt; here &lt;/a&gt;</source>
      <translation>Příklady:  &amp;quot;eng&amp;quot; pro angličtinu, &amp;quot;fra&amp;quot; pro francouzštinu &lt;br&gt;

Úplný seznam dostupných jazyků naleznete &lt;a href=&quot;https://lingualibre.org/wiki/LinguaLibre:Stats/Languages&quot;&gt; zde &lt;/a&gt;</translation>
    </message>
    <message>
      <source>Forvo</source>
      <translation>Forvo</translation>
    </message>
    <message>
      <source>Live pronunciations from &lt;a href=&quot;http://www.forvo.com/&quot;&gt;forvo.com&lt;/a&gt;. The site allows people to record and share word pronunciations. You can listen to them from GoldenDict.</source>
      <translation>Živá výslovnost z &lt;a href=&quot;http://www.forvo.com/&quot;&gt;forvo.com&lt;/a&gt;. Stránky umožňují lidem nahrávat a sdílet výslovnosti slov. V GoldenDictu si je můžete poslechnout.</translation>
    </message>
    <message>
      <source>Enable pronunciations from Forvo</source>
      <translation>Povolit výslovnost z Forvo</translation>
    </message>
    <message>
      <source>API Key:</source>
      <translation>Klíč API:</translation>
    </message>
    <message>
      <source>&lt;html&gt;&lt;head/&gt;&lt;body&gt;&lt;p&gt;Use of Forvo currently requires an API key, register on the site to get your own key.&lt;/p&gt;&lt;/body&gt;&lt;/html&gt;</source>
      <translation>&lt;html&gt;&lt;head/&gt;&lt;body&gt;&lt;p&gt;Použití Forvo v současné době vyžaduje API klíč, zaregistrujte se na stránkách, abyste získali svůj vlastní klíč.&lt;/p&gt;&lt;/body&gt;&lt;/html&gt;</translation>
    </message>
    <message>
      <source>&lt;html&gt;&lt;head/&gt;&lt;body&gt;&lt;p&gt;Get your own key &lt;a href=&quot;http://api.forvo.com/key/&quot;&gt;&lt;span style=&quot; text-decoration: underline; color:#0000ff;&quot;&gt;here&lt;/span&gt;&lt;/a&gt;&lt;/p&gt;&lt;/body&gt;&lt;/html&gt;</source>
      <translation>&lt;html&gt;&lt;head/&gt;&lt;body&gt;&lt;p&gt;Získejte vlastní klíč &lt;a href=&quot;http://api.forvo.com/key/&quot;&gt;&lt;span style=&quot; text-decoration: underline; color:#0000ff;&quot;&gt;zde&lt;/span&gt;&lt;/a&gt;&lt;/p&gt;&lt;/body&gt;&lt;/html&gt;</translation>
    </message>
    <message>
      <source>Language codes (comma-separated):</source>
      <translation>Kódy jazyků (oddělené čárkou):</translation>
    </message>
    <message>
      <source>List of language codes you would like to have. Example: &quot;en, ru&quot;.</source>
      <translation>Seznam kódů jazyků, které byste chtěli. Např.: &quot;en, ru&quot;.</translation>
    </message>
    <message>
      <source>Full list of language codes is available &lt;a href=&quot;http://www.forvo.com/languages-codes/&quot;&gt;here&lt;/a&gt;.</source>
      <translation>Plný seznam jazyků je dostupný &lt;a href=&quot;http://www.forvo.com/languages-codes/&quot;&gt;zde&lt;/a&gt;.</translation>
    </message>
    <message>
      <source>Transliteration</source>
      <translation>Přepis</translation>
    </message>
    <message>
      <source>Greek transliteration</source>
      <translation>Řecký přepis</translation>
    </message>
    <message>
      <source>Russian transliteration</source>
      <translation>Ruský přepis</translation>
    </message>
    <message>
      <source>German transliteration</source>
      <translation>Německý přepis</translation>
    </message>
    <message>
      <source>Belarusian transliteration</source>
      <translation>Běloruský přepis</translation>
    </message>
    <message>
      <source>Enables to use the Latin alphabet to write the Japanese language</source>
      <translation>Zapne psaní japonského jazyka Latinkou</translation>
    </message>
    <message>
      <source>Japanese Romaji</source>
      <translation>Japonština (Romaji)</translation>
    </message>
    <message>
      <source>Systems:</source>
      <translation>Systémy:</translation>
    </message>
    <message>
      <source>Hepburn</source>
      <translation>Hepburn</translation>
    </message>
    <message>
      <source>Syllabaries:</source>
      <translation>Slabikáře:</translation>
    </message>
    <message>
      <source>Hiragana Japanese syllabary</source>
      <translation>Japonský slabokář Hiragana</translation>
    </message>
    <message>
      <source>Hiragana</source>
      <translation>Hiragana</translation>
    </message>
    <message>
      <source>Katakana Japanese syllabary</source>
      <translation>Japonský slabikář Katakana</translation>
    </message>
    <message>
      <source>Katakana</source>
      <translation>Katakana</translation>
    </message>
    <message>
      <source>Custom transliteration</source>
      <translation>Vlastní přepis</translation>
    </message>
    <message>
      <source>This only applied in search phrase, with each line represent a transliteration,semicolon seperated. For example, ae;æ,users can input ae to represent æ in the target word.</source>
      <translation>To platí pouze ve vyhledávací frázi, přičemž každý řádek představuje přepis, oddělený středníkem. Například ae;æ, uživatelé mohou vložit ae reprezentovat æ v cílovém slově.</translation>
    </message>
    <message>
      <source>ae;æ #this is an example</source>
      <translation>ae;æ #toto je příklad</translation>
    </message>
    <message>
      <source>Text to Speech</source>
      <translation>Zvuková syntéza</translation>
    </message>
    <message>
      <source>Choose a directory</source>
      <translation>Vyberte adresář</translation>
    </message>
    <message>
      <source>Confirm removal</source>
      <translation>Potvrdit odebrání</translation>
    </message>
    <message>
      <source>Remove directory &lt;b&gt;%1&lt;/b&gt; from the list?</source>
      <translation>Odstranit adresář &lt;b&gt;%1&lt;/b&gt; ze seznamu?</translation>
    </message>
    <message>
      <source>Remove site &lt;b&gt;%1&lt;/b&gt; from the list?</source>
      <translation>Odstranit stránky &lt;b&gt;%1&lt;/b&gt; ze seznamu?</translation>
    </message>
    <message>
      <source>Remove program &lt;b&gt;%1&lt;/b&gt; from the list?</source>
      <translation>Odstranit program &lt;b&gt;%1&lt;/b&gt; ze seznamu?</translation>
    </message>
    <message>
      <source>The most widely used method of transcription of Japanese, based on English phonology</source>
      <translation>The Czechoslovakia is a type of consonantal sound, used in some Speech communication languages.</translation>
    </message>
  </context>
  <context>
    <name>StylesComboBox</name>
    <message>
      <source>None</source>
      <translation>Žádná</translation>
    </message>
  </context>
  <context>
    <name>TextToSpeechSource</name>
    <message>
      <source>Selected voice engines:</source>
      <translation>Zvolené syntetizátory hlasu:</translation>
    </message>
    <message>
      <source>&amp;Add</source>
      <translation>Přid&amp;at</translation>
    </message>
    <message>
      <source>&amp;Remove</source>
      <translation>Odeb&amp;rat</translation>
    </message>
    <message>
      <source>Preferences</source>
      <translation>Předvolby</translation>
    </message>
    <message>
      <source>Volume:</source>
      <translation>Hlasitost:</translation>
    </message>
    <message>
      <source>Rate:</source>
      <translation>Vzorkovací frekvence:</translation>
    </message>
    <message>
      <source>Preview</source>
      <translation>Náhled</translation>
    </message>
    <message>
      <source>Available voice engines:</source>
      <translation>Nedostupné syntetizátory hlasu:</translation>
    </message>
    <message>
      <source>Text to be previewed:</source>
      <translation>Text pro náhled:</translation>
    </message>
    <message>
      <source>Type text to be previewed here.</source>
      <translation>Zde napište text, jenž poslouží jako náhled.</translation>
    </message>
    <message>
      <source>&amp;Preview</source>
      <translation>Náhle&amp;d</translation>
    </message>
    <message>
      <source>No TTS voice available</source>
      <translation>Není dostupný hlas TTS</translation>
    </message>
    <message>
      <source>Cannot find available TTS voice.&lt;br&gt;Please make sure that at least one TTS engine installed on your computer already.</source>
      <translation>Nelze najít dostupný hlas TTS.&lt;br&gt;Prosím, ujistěte se, že aspoň jeden hlas TTS je již na vašem počítači nainstalován.</translation>
    </message>
    <message>
      <source>Confirm removal</source>
      <translation>Potvrdit odebrání</translation>
    </message>
    <message>
      <source>Remove voice engine &lt;b&gt;%1&lt;/b&gt; from the list?</source>
      <translation>Odstranit syntetizátor vlasu &lt;b&gt;%1&lt;/b&gt; ze seznamu?</translation>
    </message>
  </context>
  <context>
    <name>TranslateBox</name>
    <message>
      <source>Type a word or phrase to search dictionaries</source>
      <translation>Napište slovo nebo frázi pro hledání ve slovnících</translation>
    </message>
    <message>
      <source>Drop-down</source>
      <translation>Rozbalovací</translation>
    </message>
  </context>
  <context>
    <name>VoiceEnginesModel</name>
    <message>
      <source>Enabled</source>
      <translation>Povoleno</translation>
    </message>
    <message>
      <source>Name</source>
      <translation>Název</translation>
    </message>
    <message>
      <source>Id</source>
      <translation>Id</translation>
    </message>
    <message>
      <source>Icon</source>
      <translation>Ikona</translation>
    </message>
  </context>
  <context>
    <name>WebSitesModel</name>
    <message>
      <source>Insert article as link inside &lt;iframe&gt; tag</source>
      <translation>Vložit článek jako odkaz do &lt;iframe&gt; tagu</translation>
    </message>
    <message>
      <source>Enabled</source>
      <translation>Povoleno</translation>
    </message>
    <message>
      <source>As link</source>
      <translation>Jako odkaz</translation>
    </message>
    <message>
      <source>Name</source>
      <translation>Jméno</translation>
    </message>
    <message>
      <source>Address</source>
      <translation>Adresa</translation>
    </message>
    <message>
      <source>Icon</source>
      <translation>Ikona</translation>
    </message>
  </context>
  <context>
    <name>WordFinder</name>
    <message>
      <source>Failed to query some dictionaries.</source>
      <translation>Některé slovníky se nepovedlo zpracovat.</translation>
    </message>
  </context>
</TS><|MERGE_RESOLUTION|>--- conflicted
+++ resolved
@@ -20,11 +20,7 @@
     <name>AnkiConnector</name>
     <message>
       <source>Anki: can&apos;t create a card without a word</source>
-<<<<<<< HEAD
-      <translation>Anki: může&apos;t vytvořit kartu bez slova</translation>
-=======
       <translation>Anki: Nelze vytvořit kartu beze slova</translation>
->>>>>>> be143129
     </message>
     <message>
       <source>Anki search: AnkiConnect is not enabled.</source>
@@ -36,11 +32,7 @@
     </message>
     <message>
       <source>Anki: post to Anki success</source>
-<<<<<<< HEAD
       <translation>Anki: post na Anki úspěch</translation>
-=======
-      <translation>Anki: post to Anki úspěch</translation>
->>>>>>> be143129
     </message>
   </context>
   <context>
