<?xml version="1.0" encoding="utf-8"?>
<!DOCTYPE TS>
<TS version="2.1" language="el" sourcelanguage="en">
  <context>
    <name>About</name>
    <message>
      <source>About</source>
      <translation>Περί</translation>
    </message>
    <message>
      <source>Licensed under GNU GPLv3 or later</source>
      <translation>Διανέμεται υπό τους όρους της GNU GPLv3 ή νεότερης</translation>
    </message>
    <message>
      <source>Copy version info</source>
      <translation>Αντιγραφή πληροφοριών έκδοσης</translation>
    </message>
  </context>
  <context>
    <name>AnkiConnector</name>
    <message>
      <source>Anki: can&apos;t create a card without a word</source>
<<<<<<< HEAD
      <translation>Άγκυρα: μπορεί να&apos;t δημιουργήσει μια κάρτα χωρίς λέξη</translation>
=======
      <translation>Anki: μπορεί&apos;t να δημιουργήσει μια κάρτα χωρίς μια λέξη</translation>
>>>>>>> be143129
    </message>
    <message>
      <source>Anki search: AnkiConnect is not enabled.</source>
      <translation>Αναζήτηση Anki: Το AnkiConnect δεν είναι ενεργοποιημένο.</translation>
    </message>
    <message>
      <source>Anki: post to Anki failed</source>
<<<<<<< HEAD
      <translation>Άγκυρα: η θέση στον Ανκί απέτυχε</translation>
    </message>
    <message>
      <source>Anki: post to Anki success</source>
      <translation>Άγκυρα: μετά την επιτυχία Ανκί</translation>
=======
      <translation>Anki: η δημοσίευση στο Anki απέτυχε</translation>
    </message>
    <message>
      <source>Anki: post to Anki success</source>
      <translation>Anki: post για την επιτυχία Anki</translation>
>>>>>>> be143129
    </message>
  </context>
  <context>
    <name>ArticleInspector</name>
    <message>
      <source>Inspect</source>
      <translation>Επιθεώρηση</translation>
    </message>
  </context>
  <context>
    <name>ArticleMaker</name>
    <message>
      <source>No translation for &lt;b dir=&quot;%3&quot;&gt;%1&lt;/b&gt; was found in group &lt;b&gt;%2&lt;/b&gt;.</source>
      <translation>Δεν βρέθηκε μετάφραση για &lt;b dir=&quot;%3&quot;&gt;%1&lt;/b&gt; στην ομάδα &lt;b&gt;%2&lt;/b&gt;.</translation>
    </message>
    <message>
      <source>No translation was found in group &lt;b&gt;%1&lt;/b&gt;.</source>
      <translation>Δε βρέθηκαν μεταφράσεις στην ομάδα &lt;b&gt;%1&lt;/b&gt;.</translation>
    </message>
    <message>
      <source>Welcome!</source>
      <translation>Καλώς ήλθατε!</translation>
    </message>
    <message>
      <source>&lt;h3 align=&quot;center&quot;&gt;Welcome to &lt;b&gt;GoldenDict&lt;/b&gt;!&lt;/h3&gt;&lt;p&gt;To start working with the program, first visit &lt;em&gt;Edit | Dictionaries&lt;/em&gt; to add some directory paths where to search for the dictionary files, set up various Wikipedia sites or other sources, adjust dictionary order or create dictionary groups.&lt;p&gt;And then you&apos;re ready to look up your words! You can do that in this window by using a pane to the left, or you can &lt;a href=&quot;https://xiaoyifang.github.io/goldendict-ng/ui_popup/&quot;&gt;look up words from other active applications&lt;/a&gt;. &lt;p&gt;To customize program, check out the available preferences at &lt;em&gt;Edit | Preferences&lt;/em&gt;. All settings there have tooltips, be sure to read them if you are in doubt about anything.&lt;p&gt;Should you need further help, have any questions, suggestions or just wonder what the others think, you are welcome at the program&apos;s &lt;a href=&quot;https://github.com/xiaoyifang/goldendict/discussions&quot;&gt;forum&lt;/a&gt;.&lt;p&gt;Check program&apos;s &lt;a href=&quot;https://github.com/xiaoyifang/goldendict&quot;&gt;website&lt;/a&gt; for the updates. &lt;p&gt;(c) 2008-2013 Konstantin Isakov. Licensed under GPLv3 or later.</source>
      <translation>&lt;h3 align=&quot;center&quot;&gt;Καλώς ορίσατε στο &lt;b&gt;GoldenDict&lt;/b&gt;!&lt;/h3&gt;&lt;p&gt;Για να ξεκινήσετε να εργάζεστε με το πρόγραμμα, επισκεφθείτε πρώτα &lt;em&gt;Επεξεργασία | Λεξικά&lt;/em&gt; για να προσθέσετε μερικές διαδρομές καταλόγου όπου μπορείτε να αναζητήσετε τα αρχεία του λεξικού, να ρυθμίσετε διάφορους ιστότοπους της Wikipedia ή άλλες πηγές, να προσαρμόσετε τη σειρά λεξικών ή να δημιουργήσετε ομάδες λεξικών.&lt;p&gt;Και τότε είστε&apos;να αναζητήσετε τα λόγια σας! Μπορείτε να το κάνετε αυτό σε αυτό το παράθυρο χρησιμοποιώντας ένα παράθυρο στα αριστερά ή μπορείτε &lt;a href=&quot;https://xiaoyifang.github.io/goldendict-ng/ui_popup/&quot;&gt;να αναζητήσετε λέξεις από άλλες ενεργές εφαρμογές&lt;/a&gt;. &lt;p&gt;Για να προσαρμόσετε το πρόγραμμα, δείτε τις διαθέσιμες προτιμήσεις στο &lt;em&gt;Επεξεργασία | Προτιμήσεις&lt;/em&gt;. Όλες οι ρυθμίσεις εκεί έχουν συμβουλές εργαλείων, φροντίστε να τις διαβάσετε εάν έχετε αμφιβολίες για οτιδήποτε.&lt;p&gt;Εάν χρειάζεστε περαιτέρω βοήθεια, έχετε ερωτήσεις, προτάσεις ή απλώς αναρωτιέστε τι πιστεύουν οι άλλοι, είστε ευπρόσδεκτοι στο φόρουμ του προγράμματος&apos;s &lt;a href=&quot;https://github.com/xiaoyifang/goldendict/discussions&quot;&gt;&lt;/a&gt;.&lt;p&gt;Ελέγξτε το πρόγραμμα&apos;s &lt;a href=&quot;https://github.com/xiaoyifang/goldendict&quot;&gt;ιστότοπο&lt;/a&gt; για τις ενημερώσεις. &lt;p&gt;(γ) 2008-2013 Konstantin Isakov. Άδεια χρήσης σύμφωνα με το GPLv3 ή νεότερη έκδοση.</translation>
    </message>
    <message>
      <source>(untitled)</source>
      <translation>(ανώνυμο)</translation>
    </message>
    <message>
      <source>(picture)</source>
      <translation>(εικόνα)</translation>
    </message>
  </context>
  <context>
    <name>ArticleRequest</name>
    <message>
      <source>From </source>
      <translation>Από </translation>
    </message>
    <message>
      <source>Make a new Anki note</source>
      <translation>Κάντε μια νέα σημείωση Ανκί</translation>
    </message>
    <message>
      <source>Query error: %1</source>
      <translation>Σφάλμα αναζήτησης: %1</translation>
    </message>
    <message>
      <source>Close words: </source>
      <translation>Παρόμοια λήμματα: </translation>
    </message>
    <message>
      <source>Compound expressions: </source>
      <translation>Σύνθετες εκφράσεις: </translation>
    </message>
    <message>
      <source>Individual words: </source>
      <translation>Μεμονωμένες λέξεις: </translation>
    </message>
  </context>
  <context>
    <name>ArticleView</name>
    <message>
      <source>Phrase not found</source>
      <translation>Η φράση δεν βρέθηκε</translation>
    </message>
    <message>
      <source>%1 of %2 matches</source>
      <translation>%1 από %2 ταιριάσματα</translation>
    </message>
    <message>
      <source>Select Current Article</source>
      <translation>Επιλογή τρέχοντος άρθρου</translation>
    </message>
    <message>
      <source>Copy as text</source>
      <translation>Αντιγραφή ως κείμενο</translation>
    </message>
    <message>
      <source>Inspect</source>
      <translation>Επιθεωρητής</translation>
    </message>
    <message>
      <source>Resource</source>
      <translation>Πόρος</translation>
    </message>
    <message>
      <source>TTS Voice</source>
      <translation>Φωνή TTS</translation>
    </message>
    <message>
      <source>Audio</source>
      <translation>Ήχος</translation>
    </message>
    <message>
      <source>Video</source>
      <translation>Βίντεο</translation>
    </message>
    <message>
      <source>Video: %1</source>
      <translation>Βίντεο: %1</translation>
    </message>
    <message>
      <source>Definition from dictionary &quot;%1&quot;: %2</source>
      <translation>Ορισμός στο λεξικό &quot;%1&quot;: %2</translation>
    </message>
    <message>
      <source>Definition: %1</source>
      <translation>Ορισμός: %1</translation>
    </message>
    <message>
      <source>ERROR: %1</source>
      <translation>ΣΦΑΛΜΑ: %1</translation>
    </message>
    <message>
      <source>The referenced audio program doesn&apos;t exist.</source>
      <translation>Δεν υπάρχει το ζητούμενο πρόγραμμα ήχου.</translation>
    </message>
    <message>
      <source>The referenced resource doesn&apos;t exist.</source>
      <translation>Δεν υπάρχει ο ζητούμενος πόρος.</translation>
    </message>
    <message>
      <source>Op&amp;en Link</source>
      <translation>Άνοιγμα Συνδέσμου</translation>
    </message>
    <message>
      <source>Open Link in New &amp;Tab</source>
      <translation>Άνοιγμα συνδέσμου σε νέα &amp;καρτέλα</translation>
    </message>
    <message>
      <source>Open Link in &amp;External Browser</source>
      <translation>Άνοιγμα συνδέσμου σε &amp;εξωτερικό περιηγητή</translation>
    </message>
    <message>
      <source>Save &amp;image...</source>
      <translation>Αποθήκευση &amp;Εικόνας...</translation>
    </message>
    <message>
      <source>Open image in system viewer...</source>
      <translation>Άνοιγμα εικόνας στο πρόγραμμα προβολής συστήματος...</translation>
    </message>
    <message>
      <source>Save s&amp;ound...</source>
      <translation>Αποθήκευση ή&amp;χου...</translation>
    </message>
    <message>
      <source>&amp;Look up &quot;%1&quot;</source>
      <translation>Ανα&amp;ζήτηση του &quot;%1&quot;</translation>
    </message>
    <message>
      <source>Look up &quot;%1&quot; in &amp;New Tab</source>
      <translation>Αναζήτηση του &quot;%1&quot; σε &amp;νέα καρτέλα</translation>
    </message>
    <message>
      <source>Send &quot;%1&quot; to input line</source>
      <translation>Αποστολή του &quot;%1&quot; στη γραμμή εισόδου</translation>
    </message>
    <message>
      <source>&amp;Add &quot;%1&quot; to history</source>
      <translation>&amp;Προσθήκη του &quot;%1&quot; στο ιστορικό</translation>
    </message>
    <message>
      <source>Look up &quot;%1&quot; in %2</source>
      <translation>Αναζήτηση του &quot;%1&quot; στο %2</translation>
    </message>
    <message>
      <source>Look up &quot;%1&quot; in %2 in &amp;New Tab</source>
      <translation>Αναζήτηση του &quot;%1&quot; στο %2 σε &amp;νέα καρτέλα</translation>
    </message>
    <message>
      <source>Save &amp;Bookmark &quot;%1...&quot;</source>
      <translation>Αποθήκευση σελιδοδείκτη &quot;%1...&quot;</translation>
    </message>
    <message>
      <source>&amp;Send Current Article to Anki</source>
      <translation>&amp;Αποστολή τρέχοντος άρθρου στο Ανκί</translation>
    </message>
    <message>
      <source>&amp;Send selected text to Anki</source>
      <translation>&amp;Αποστολή επιλεγμένου κειμένου στο Ανκί</translation>
    </message>
    <message>
      <source>Save sound</source>
      <translation>Αποθήκευση ήχου</translation>
    </message>
    <message>
      <source>Sound files (*.wav *.opus *.ogg *.oga *.mp3 *.mp4 *.aac *.flac *.mid *.wv *.ape *.spx);;All files (*.*)</source>
      <translation>Αρχεία ήχου (*.wav *.opus *.ogg *.oga *.mp3 *.mp4 *.aac *.flac *.mid *.wv *.ape *.spx);;Όλα τα αρχεία (*.*)</translation>
    </message>
    <message>
      <source>Save image</source>
      <translation>Αποθήκευση εικόνας</translation>
    </message>
    <message>
      <source>Image files (*.bmp *.jpg *.png *.tif);;All files (*.*)</source>
      <translation>Αρχείο εικόνας (*.bmp *.jpg *.png *.tif);;Όλα τα αρχεία (*.*)</translation>
    </message>
    <message>
      <source>Failed to play sound file: %1</source>
      <translation>Αποτυχία αναπαραγωγής αρχείου ήχου: %1</translation>
    </message>
    <message>
      <source>Failed to create temporary file.</source>
      <translation>Απέτυχε η δημιουργία προσωρινού αρχείου.</translation>
    </message>
    <message>
      <source>Failed to auto-open resource file, try opening manually: %1.</source>
      <translation>Απέτυχε το αυτόματο άνοιγμα του αρχείου· δοκιμάστε να το ανοίξετε χειροκίνητα: %1.</translation>
    </message>
    <message>
      <source>WARNING: Audio Player: %1</source>
      <translation>ΠΡΟΕΙΔΟΠΟΙΗΣΗ: Πρόγραμμα αναπαραγωγής ήχου: %1</translation>
    </message>
    <message>
      <source>&amp;Create Anki note</source>
      <translation>&amp;Δημιουργία σημείωσης Ανκί</translation>
    </message>
  </context>
  <context>
    <name>BelarusianTranslit</name>
    <message>
      <source>Belarusian transliteration from latin to cyrillic (classic orthography)</source>
      <translation>Μεταγραφή λευκορωσικών (λατινικό προς κυριλλικό αλφάβητο, 
κλασική ορθογραφία)</translation>
    </message>
    <message>
      <source>Belarusian transliteration from latin to cyrillic (school orthography)</source>
      <translation>Μεταγραφή λευκορωσικών (λατινικό προς κυριλλικό αλφάβητο, 
σχολική ορθογραφία)</translation>
    </message>
    <message>
      <source>Belarusian transliteration (smoothes out the difference
between classic and school orthography in cyrillic)</source>
      <translation>Μεταγραφή λευκορωσικών (απαλείφει τις διαφορές μεταξύ 
κλασικής και σχολικής ορθογραφίας στο κυριλλικό αλφάβητο)</translation>
    </message>
  </context>
  <context>
    <name>ChineseConversion</name>
    <message>
      <source>Chinese Conversion</source>
      <translation>Μετατροπή Κινέζικων</translation>
    </message>
    <message>
      <source>Enable conversion between simplified and traditional Chinese characters</source>
      <translation>Ενεργοποίηση μετατροπής μεταξύ απλουστευμένων και παραδοσιακών κινεζικών χαρακτήρων</translation>
    </message>
    <message>
      <source>Chinese Con&amp;version</source>
      <translation>Μετατροπή Κινέζικων</translation>
    </message>
    <message>
      <source>Enable conversion from simplified characters to traditional (Taiwan variant) characters</source>
      <translation>Ενεργοποίηση μετατροπής από απλοποιημένους χαρακτήρες σε παραδοσιακούς (παραλλαγή Ταϊβάν) χαρακτήρες</translation>
    </message>
    <message>
      <source>Enable conversion from simplified characters to traditional (Hong Kong variant) characters</source>
      <translation>Ενεργοποίηση μετατροπής από απλοποιημένους χαρακτήρες σε παραδοσιακούς (παραλλαγή Χονγκ Κονγκ) χαρακτήρες</translation>
    </message>
    <message>
      <source>Enable conversion from traditional characters to simplified characters</source>
      <translation>Ενεργοποίηση μετατροπής από παραδοσιακούς χαρακτήρες σε απλοποιημένους χαρακτήρες</translation>
    </message>
    <message>
      <source>Simplified to traditional Chinese (Taiwan variant) conversion</source>
      <translation>Απλουστευμένο στην παραδοσιακή κινεζική (παραλλαγή του Ταϊβάν) μετατροπή</translation>
    </message>
    <message>
      <source>Simplified to traditional Chinese (Hong Kong variant) conversion</source>
      <translation>Μετατροπή απλουστευμένη στην παραδοσιακή κινεζική (παραλλαγή Χονγκ Κονγκ)</translation>
    </message>
    <message>
      <source>Traditional to simplified Chinese conversion</source>
      <translation>Παραδοσιακά στην απλουστευμένη κινεζική μετατροπή</translation>
    </message>
    <message>
      <source>Taiwan variant</source>
      <translation>Taiwan variant</translation>
    </message>
    <message>
      <source>Hong Kong variant</source>
      <translation>Παραλλαγή του Χονγκ Κονγκ</translation>
    </message>
    <message>
      <source>Mainland variant</source>
      <translation>Παραλλαγή ηπειρωτικής χώρας</translation>
    </message>
  </context>
  <context>
    <name>CustomTranslit</name>
    <message>
      <source>custom transliteration</source>
      <translation>προσαρμοσμένη μεταγραφή</translation>
    </message>
  </context>
  <context>
    <name>DictGroupWidget</name>
    <message>
      <source>Form</source>
      <translation>Μορφή</translation>
    </message>
    <message>
      <source>Group icon:</source>
      <translation>Εικονίδιο ομάδας:</translation>
    </message>
    <message>
      <source>Shortcut:</source>
      <translation>Συντόμευση:</translation>
    </message>
    <message>
      <source>Favorites folder:</source>
      <translation>Φάκελος αγαπημένων:</translation>
    </message>
    <message>
      <source>None</source>
      <translation>Κανένα</translation>
    </message>
    <message>
      <source>From file...</source>
      <translation>Από αρχείο...</translation>
    </message>
    <message>
      <source>Choose a file to use as group icon</source>
      <translation>Επιλέξτε ένα αρχείο για να το χρησιμοποιήσετε ως εικονίδιο της ομάδας</translation>
    </message>
    <message>
      <source>Images</source>
      <translation>Εικόνες</translation>
    </message>
    <message>
      <source>All files</source>
      <translation>Όλα τα αρχεία</translation>
    </message>
    <message>
      <source>Error</source>
      <translation>Σφάλμα</translation>
    </message>
    <message>
      <source>Can&apos;t read the specified image file.</source>
      <translation>Αδυναμία ανάγνωσης του επιλεγμένου αρχείου.</translation>
    </message>
  </context>
  <context>
    <name>DictGroupsWidget</name>
    <message>
      <source>Dictionaries: </source>
      <translation>Λεξικά: </translation>
    </message>
    <message>
      <source>Confirmation</source>
      <translation>Επιβεβαίωση</translation>
    </message>
    <message>
      <source>Are you sure you want to generate a set of groups based on language pairs?</source>
      <translation>Σίγουρα θέλετε να δημιουργήσετε ομάδες για όλα τα διαθέσιμα ζεύγη γλωσσών;</translation>
    </message>
    <message>
      <source>Unassigned</source>
      <translation>Αταξινόμητα</translation>
    </message>
    <message>
      <source>Auto group by folder failed.</source>
      <translation>Η αυτόματη ομαδοποίηση κατά φάκελο απέτυχε.</translation>
    </message>
    <message>
      <source>The parent directory of %1 can not be reached.</source>
      <translation>Δεν είναι δυνατή η πρόσβαση στον γονικό κατάλογο του %1.</translation>
    </message>
    <message>
      <source>Are you sure you want to generate a set of groups based on containing folders?</source>
      <translation>Είστε βέβαιοι ότι θέλετε να δημιουργήσετε ένα σύνολο ομάδων με βάση τους φακέλους που περιέχουν;</translation>
    </message>
    <message>
      <source>Are you sure you want to generate a set of groups based on metadata.toml?</source>
      <translation>Είστε βέβαιοι ότι θέλετε να δημιουργήσετε ένα σύνολο ομάδων με βάση το metadata.toml;</translation>
    </message>
    <message>
      <source>Combine groups by source language to &quot;%1-&gt;&quot;</source>
      <translation>Συνδυασμός ομάδων ανά γλώσσα πηγή ως &quot;%1-&gt;&quot;</translation>
    </message>
    <message>
      <source>Combine groups by target language to &quot;-&gt;%1&quot;</source>
      <translation>Συνδυασμός ομάδων ανά γλώσσα στόχο ως &quot;-&gt;%1&quot;</translation>
    </message>
    <message>
      <source>Make two-side translate group &quot;%1-%2-%1&quot;</source>
      <translation>Δημιουργία ομάδας αμφίδρομης μετάφρασης &quot;%1-%2-%1&quot;</translation>
    </message>
    <message>
      <source>Combine groups with &quot;%1&quot;</source>
      <translation>Συνδυασμός των ομάδων με &quot;%1&quot;</translation>
    </message>
  </context>
  <context>
    <name>DictHeadwords</name>
    <message>
      <source>If checked any filter changes will we immediately applied to headwords list</source>
      <translation>Εάν επιλεγεί οποιαδήποτε αλλαγή φίλτρου θα εφαρμόσουμε αμέσως στη λίστα κεφαλίδων</translation>
    </message>
    <message>
      <source>Auto apply</source>
      <translation>Αυτόματη εφαρμογή</translation>
    </message>
    <message>
      <source>Press this button to apply filter to headwords list</source>
      <translation>Πατήστε αυτό το κουμπί για εφαρμογή φίλτρου στη λίστα κεφαλίδων</translation>
    </message>
    <message>
      <source>Apply</source>
      <translation>Εφαρμογή</translation>
    </message>
    <message>
      <source>Filter string (fixed string, wildcards or regular expression)</source>
      <translation>Φίλτρο συμβολοσειράς (σταθερή συμβολοσειρά, μπαλαντέρ ή κανονική έκφραση)</translation>
    </message>
    <message>
      <source>Filter:</source>
      <translation>Φίλτρο:</translation>
    </message>
    <message>
      <source>Search mode</source>
      <translation>Λειτουργία αναζήτησης</translation>
    </message>
    <message>
      <source>This element determines how filter string will be interpreted</source>
      <translation>Αυτό το στοιχείο καθορίζει πώς θα ερμηνεύεται η συμβολοσειρά φίλτρου</translation>
    </message>
    <message>
      <source>If checked on the symbols case will be take in account when filtering</source>
      <translation>Αν επιλεγεί η θήκη συμβόλων θα ληφθεί υπόψη κατά το φιλτράρισμα</translation>
    </message>
    <message>
      <source>Match case</source>
      <translation>Ταίριασμα πεζών-κεφαλαίων</translation>
    </message>
    <message>
      <source>Exports headwords to file</source>
      <translation>Εξαγωγή headwords σε αρχείο</translation>
    </message>
    <message>
      <source>Export</source>
      <translation>Εξαγωγή</translation>
    </message>
    <message>
      <source>Specify the maximum filtered headwords returned.</source>
      <translation>Καθορίστε τα μέγιστα φιλτραρισμένα headwords που επιστρέφονται.</translation>
    </message>
    <message>
      <source>Filter max results:</source>
      <translation>Φιλτράρισμα μέγιστων αποτελεσμάτων:</translation>
    </message>
    <message>
      <source>Help</source>
      <translation>Βοήθεια</translation>
    </message>
    <message>
      <source>OK</source>
      <translation>Εντάξει</translation>
    </message>
    <message>
      <source>Text</source>
      <translation>Κείμενο</translation>
    </message>
    <message>
      <source>Wildcards</source>
      <translation>Μπαλαντέρ</translation>
    </message>
    <message>
      <source>Unique headwords total: %1.</source>
      <translation>Μοναδικό σύνολο κεφαλών: %1.</translation>
    </message>
    <message>
      <source>Unique headwords total: %1, filtered(limited): %2</source>
      <translation>Μοναδικά headwords total: %1, φιλτραρισμένο(περιορισμένο): %2</translation>
    </message>
    <message>
      <source>Save headwords to file</source>
      <translation>Αποθήκευση κεφαλίδων στο αρχείο</translation>
    </message>
    <message>
      <source>Text files (*.txt);;All files (*.*)</source>
      <translation>Αρχεία κειμένου (*.txt);;Όλα τα αρχεία (*.*)</translation>
    </message>
    <message>
      <source>Can not open exported file</source>
      <translation>Δεν μπορεί να ανοίξει το εξαγόμενο αρχείο</translation>
    </message>
    <message>
      <source>Export headwords...</source>
      <translation>Εξαγωγή κεφαλίδων...</translation>
    </message>
    <message>
      <source>Cancel</source>
      <translation>Ακύρωση</translation>
    </message>
    <message>
      <source>Export process is interrupted</source>
      <translation>Η διαδικασία εξαγωγής διακόπηκε</translation>
    </message>
    <message>
      <source>Export finished</source>
      <translation>Η εξαγωγή ολοκληρώθηκε</translation>
    </message>
    <message>
      <source>Regular Expression</source>
      <translation>Κανονική Έκφραση</translation>
    </message>
  </context>
  <context>
    <name>DictInfo</name>
    <message>
      <source>Open index folder</source>
      <translation>Άνοιγμα φακέλου ευρετηρίου</translation>
    </message>
    <message>
      <source>Total articles:</source>
      <translation>Σύνολο άρθρων:</translation>
    </message>
    <message>
      <source>Index filename:</source>
      <translation>Όνομα αρχείου ευρετηρίου:</translation>
    </message>
    <message>
      <source>Total words:</source>
      <translation>Σύνολο λημμάτων:</translation>
    </message>
    <message>
      <source>Open folder</source>
      <translation>Άνοιγμα φακέλου</translation>
    </message>
    <message>
      <source>Translates from:</source>
      <translation>Μεταφράζει από:</translation>
    </message>
    <message>
      <source>Translates to:</source>
      <translation>Μεταφράζει σε:</translation>
    </message>
    <message>
      <source>Files comprising this dictionary:</source>
      <translation>Αρχεία λεξικού:</translation>
    </message>
    <message>
      <source>Description:</source>
      <translation>Περιγραφή:</translation>
    </message>
    <message>
      <source>Show all unique dictionary headwords</source>
      <translation>Εμφάνιση όλων των μοναδικών κεφαλών λεξικού</translation>
    </message>
    <message>
      <source>Headwords</source>
      <translation>Κεφαλίδες</translation>
    </message>
    <message>
      <source>Full-text search enabled</source>
      <translation>Ενεργοποιήθηκε η αναζήτηση πλήρους κειμένου</translation>
    </message>
    <message>
      <source>Full-text search disabled</source>
      <translation>Η αναζήτηση πλήρους κειμένου απενεργοποιήθηκε</translation>
    </message>
  </context>
  <context>
    <name>DictListModel</name>
    <message>
      <source>%1 entries</source>
      <translation>%1 λήμματα</translation>
    </message>
  </context>
  <context>
    <name>DictServer</name>
    <message>
      <source>Url: </source>
      <translation>Url: </translation>
    </message>
    <message>
      <source>Databases: </source>
      <translation>Βάσεις Δεδομένων: </translation>
    </message>
    <message>
      <source>Search strategies: </source>
      <translation>Στρατηγικές αναζήτησης: </translation>
    </message>
    <message>
      <source>Server databases</source>
      <translation>Βάσεις δεδομένων διακομιστή</translation>
    </message>
  </context>
  <context>
    <name>DictServersModel</name>
    <message>
      <source>Enabled</source>
      <translation>Ενεργοποιημένο</translation>
    </message>
    <message>
      <source>Name</source>
      <translation>Όνομα</translation>
    </message>
    <message>
      <source>Address</source>
      <translation>Διεύθυνση</translation>
    </message>
    <message>
      <source>Databases</source>
      <translation>Βάσεις δεδομένων</translation>
    </message>
    <message>
      <source>Strategies</source>
      <translation>Στρατηγικές</translation>
    </message>
    <message>
      <source>Icon</source>
      <translation>Εικονίδιο</translation>
    </message>
    <message>
      <source>Comma-delimited list of databases
(empty string or &quot;*&quot; matches all databases)</source>
      <translation>Οριοθετημένος με κόμματα κατάλογος βάσεων δεδομένων
(κενό string ή &quot;*&quot; ταιριάζει με όλες τις βάσεις δεδομένων)</translation>
    </message>
    <message>
      <source>Comma-delimited list of search strategies
(empty string mean &quot;prefix&quot; strategy)</source>
      <translation>Οριοθετημένος με κόμματα κατάλογος στρατηγικών αναζήτησης
(κενό συμβολοσειρά &quot;πρόθεμα&quot; στρατηγική)</translation>
    </message>
  </context>
  <context>
    <name>DictionaryBar</name>
    <message>
      <source>&amp;Dictionary Bar</source>
      <translation>Γραμμή &amp;λεξικών</translation>
    </message>
    <message>
      <source>Extended menu with all dictionaries...</source>
      <translation>Πλήρες μενού με όλα τα λεξικά...</translation>
    </message>
    <message>
      <source>Edit this group</source>
      <translation>Επεξεργασία αυτής της ομάδας</translation>
    </message>
    <message>
      <source>Dictionary info</source>
      <translation>Πληροφορίες λεξικού</translation>
    </message>
    <message>
      <source>Dictionary headwords</source>
      <translation>Λεξικό headwords</translation>
    </message>
    <message>
      <source>Open dictionary folder</source>
      <translation>Άνοιγμα φακέλου λεξικού</translation>
    </message>
    <message>
      <source>Restore selection</source>
      <translation>Επαναφορά επιλογής</translation>
    </message>
  </context>
  <context>
    <name>EditDictionaries</name>
    <message>
      <source>Dictionaries</source>
      <translation>Λεξικά</translation>
    </message>
    <message>
      <source>&amp;Sources</source>
      <translation>&amp;Πηγές</translation>
    </message>
    <message>
      <source>&amp;Dictionaries</source>
      <translation>&amp;Λεξικά</translation>
    </message>
    <message>
      <source>&amp;Groups</source>
      <translation>&amp;Ομάδες</translation>
    </message>
    <message>
      <source>Sources changed</source>
      <translation>Οι πηγές άλλαξαν</translation>
    </message>
    <message>
      <source>Some sources were changed. Would you like to accept the changes?</source>
      <translation>Ορισμένες πηγές άλλαξαν. Αποδέχεστε τις αλλαγές;</translation>
    </message>
    <message>
      <source>Accept</source>
      <translation>Αποδοχή</translation>
    </message>
    <message>
      <source>Cancel</source>
      <translation>Ακύρωση</translation>
    </message>
  </context>
  <context>
    <name>Epwing::EpwingDictionary</name>
    <message>
      <source>Previous Page</source>
      <translation>Προηγούμενη Σελίδα</translation>
    </message>
    <message>
      <source>Next Page</source>
      <translation>Επόμενη Σελίδα</translation>
    </message>
  </context>
  <context>
    <name>ExternalViewer</name>
    <message>
      <source>the viewer program name is empty</source>
      <translation>δεν έχει οριστεί πρόγραμμα προβολής</translation>
    </message>
  </context>
  <context>
    <name>FTS::FullTextSearchDialog</name>
    <message>
      <source>Full-text search</source>
      <translation>Αναζήτηση πλήρους κειμένου</translation>
    </message>
    <message>
      <source>Default</source>
      <translation>Προκαθορισμένο</translation>
    </message>
    <message>
      <source>Wildcards</source>
      <translation>Μπαλαντέρ</translation>
    </message>
    <message>
      <source>Support xapian search syntax, such as AND OR +/- etc.</source>
      <translation>Υποστηρίξτε τη σύνταξη αναζήτησης xapian, όπως AND OR +/- κ.λπ.</translation>
    </message>
    <message>
      <source>Articles found: </source>
      <translation>Βρέθηκαν άρθρα: </translation>
    </message>
    <message>
      <source>Now indexing: </source>
      <translation>Ευρετηρίαση τώρα: </translation>
    </message>
    <message>
      <source>None</source>
      <translation>Κανένα</translation>
    </message>
    <message>
      <source>The querying word can not be empty.</source>
      <translation>Η λέξη ερωτήματος δεν μπορεί να είναι κενή.</translation>
    </message>
    <message>
      <source>No dictionaries for full-text search</source>
      <translation>Δεν υπάρχουν λεξικά για αναζήτηση πλήρους κειμένου</translation>
    </message>
  </context>
  <context>
    <name>FavoritesModel</name>
    <message>
      <source>Error in favorities file</source>
      <translation>Σφάλμα στο αρχείο ευνοιών</translation>
    </message>
  </context>
  <context>
    <name>FavoritesPaneWidget</name>
    <message>
      <source>&amp;Delete Selected</source>
      <translation>&amp;Διαγραφή επιλεγμένων</translation>
    </message>
    <message>
      <source>Copy Selected</source>
      <translation>Αντιγραφή επιλεγμένων</translation>
    </message>
    <message>
      <source>Add folder</source>
      <translation>Προσθήκη φακέλου</translation>
    </message>
    <message>
      <source>Clear All</source>
      <translation>Εκκαθάριση όλων</translation>
    </message>
    <message>
      <source>Favorites:</source>
      <translation>Αγαπημένα:</translation>
    </message>
    <message>
      <source>All selected items will be deleted. Continue?</source>
      <translation>Όλα τα επιλεγμένα στοιχεία θα διαγραφούν. Συνέχεια?</translation>
    </message>
    <message>
      <source>Clear All Items</source>
      <translation>Εκκαθάριση όλων των αντικειμένων</translation>
    </message>
    <message>
      <source>Are you sure you want to clear all items?</source>
      <translation>Είστε βέβαιοι ότι θέλετε να διαγράψετε όλα τα στοιχεία;</translation>
    </message>
    <message>
      <source>Make this folder the target of adding/removing words actions.</source>
      <translation>Make this folder the target of adding/removing words actions.</translation>
    </message>
  </context>
  <context>
    <name>Forvo::ForvoArticleRequest</name>
    <message>
      <source>XML parse error: %1 at %2,%3</source>
      <translation>Σφάλμα ανάλυσης XML: %1 στο %2,%3</translation>
    </message>
    <message>
      <source>Added %1</source>
      <translation>Προστέθηκε στις %1</translation>
    </message>
    <message>
      <source>by</source>
      <translation>από</translation>
    </message>
    <message>
      <source>Male</source>
      <translation>Ανδρική φωνή</translation>
    </message>
    <message>
      <source>Female</source>
      <translation>Γυναικεία φωνή</translation>
    </message>
    <message>
      <source>from</source>
      <translation>από</translation>
    </message>
  </context>
  <context>
    <name>FtsSearchPanel</name>
    <message>
      <source>&amp;Previous</source>
      <translation>&amp;Προηγούμενο</translation>
    </message>
    <message>
      <source>&amp;Next</source>
      <translation>&amp;Επόμενο</translation>
    </message>
  </context>
  <context>
    <name>FullTextSearchDialog</name>
    <message>
      <source>Search</source>
      <translation>Αναζήτηση</translation>
    </message>
    <message>
      <source>Mode:</source>
      <translation>Λειτουργία:</translation>
    </message>
    <message>
      <source>Articles found:</source>
      <translation>Βρέθηκαν άρθρα:</translation>
    </message>
    <message>
      <source>Available dictionaries in group:</source>
      <translation>Διαθέσιμα λεξικά στην ομάδα:</translation>
    </message>
    <message>
      <source>Wait for indexing:</source>
      <translation>Αναμονή για ευρετήριο:</translation>
    </message>
    <message>
      <source>Total:</source>
      <translation>Σύνολο:</translation>
    </message>
    <message>
      <source>Indexed:</source>
      <translation>Ευρετήριο:</translation>
    </message>
    <message>
      <source>Now indexing: None</source>
      <translation>Ευρετηρίαση τώρα: Κανένα</translation>
    </message>
    <message>
      <source>Cancel</source>
      <translation>Ακύρωση</translation>
    </message>
    <message>
      <source>Help</source>
      <translation>Βοήθεια</translation>
    </message>
  </context>
  <context>
    <name>GermanTranslit</name>
    <message>
      <source>German Transliteration</source>
      <translation>Μεταγραφή Γερμανικών</translation>
    </message>
  </context>
  <context>
    <name>GreekTranslit</name>
    <message>
      <source>Greek Transliteration</source>
      <translation>Μεταγραφή Ελληνικών</translation>
    </message>
  </context>
  <context>
    <name>GroupComboBox</name>
    <message>
      <source>Choose a Group (Alt+G)</source>
      <translation>Επιλογή ομάδας (Alt+G)</translation>
    </message>
  </context>
  <context>
    <name>Groups</name>
    <message>
      <source>Dictionaries available:</source>
      <translation>Διαθέσιμα λεξικά:</translation>
    </message>
    <message>
      <source>Add selected dictionaries to group (Ins)</source>
      <translation>Προσθήκη των επιλεγμένων λεξικών στην ομάδα (Ins)</translation>
    </message>
    <message>
      <source>Remove selected dictionaries from group (Del)</source>
      <translation>Αφαίρεση επιλεγμένων λεξικών από την ομάδα (Del)</translation>
    </message>
    <message>
      <source>Groups:</source>
      <translation>Ομάδες:</translation>
    </message>
    <message>
      <source>Tab 2</source>
      <translation>Tab 2</translation>
    </message>
    <message>
      <source>Create new dictionary group</source>
      <translation>Δημιουργία νέας ομάδας λεξικών</translation>
    </message>
    <message>
      <source>&amp;Add group</source>
      <translation>Προσ&amp;θήκη ομάδας</translation>
    </message>
    <message>
      <source>Rename current dictionary group</source>
      <translation>Μετονομασία τρέχουσας ομάδας λεξικών</translation>
    </message>
    <message>
      <source>Re&amp;name group</source>
      <translation>&amp;Μετονομασία ομάδας</translation>
    </message>
    <message>
      <source>Remove current dictionary group</source>
      <translation>Αφαίρεση τρέχουσας ομάδας λεξικών</translation>
    </message>
    <message>
      <source>&amp;Remove group</source>
      <translation>Α&amp;φαίρεση ομάδας</translation>
    </message>
    <message>
      <source>Remove all dictionary groups</source>
      <translation>Αφαίρεση όλων των ομάδων λεξικών</translation>
    </message>
    <message>
      <source>Remove all groups</source>
      <translation>Αφαίρεση όλων των ομάδων</translation>
    </message>
    <message>
      <source>Create language-based groups</source>
      <translation>Δημιουργία ομάδων με βάση τις διαθέσιμες γλώσσες</translation>
    </message>
    <message>
      <source>Group by Languages</source>
      <translation>Ομαδοποίηση ανά γλώσσες</translation>
    </message>
    <message>
      <source>Create folder-based groups.</source>
      <translation>Δημιουργήστε ομάδες που βασίζονται σε φακέλους.</translation>
    </message>
    <message>
      <source>Group by Folders</source>
      <translation>Ομάδα κατά φακέλους</translation>
    </message>
    <message>
      <source>Group by Metadata</source>
      <translation>Ομάδα κατά Μεταδεδομένα</translation>
    </message>
    <message>
      <source>Drag&amp;drop dictionaries to and from the groups, move them inside the groups, reorder the groups using your mouse.</source>
      <translation>Χρησιμοποιήστε το ποντίκι σας για να σύρετε λεξικά από και προς τις ομάδες, καθώς και για να αλλάξετε τη σειρά των λεξικών ή των ομάδων.</translation>
    </message>
    <message>
      <source>Group tabs</source>
      <translation>Καρτέλες ομάδας</translation>
    </message>
    <message>
      <source>Open groups list</source>
      <translation>Άνοιγμα λίστας ομάδων</translation>
    </message>
    <message>
      <source>Add group</source>
      <translation>Προσθήκη ομάδας</translation>
    </message>
    <message>
      <source>Give a name for the new group:</source>
      <translation>Εισάγετε το όνομα της νέας ομάδας:</translation>
    </message>
    <message>
      <source>Rename group</source>
      <translation>Μετονομασία ομάδας</translation>
    </message>
    <message>
      <source>Give a new name for the group:</source>
      <translation>Εισάγετε το νέο όνομα της ομάδας:</translation>
    </message>
    <message>
      <source>Remove group</source>
      <translation>Αφαίρεση ομάδας</translation>
    </message>
    <message>
      <source>Are you sure you want to remove the group &lt;b&gt;%1&lt;/b&gt;?</source>
      <translation>Σίγουρα θέλετε να αφαιρέσετε την ομάδα &lt;b&gt;%1&lt;/b&gt;;</translation>
    </message>
    <message>
      <source>Are you sure you want to remove all the groups?</source>
      <translation>Σίγουρα θέλετε να αφαιρέσετε όλες τις ομάδες;</translation>
    </message>
  </context>
  <context>
    <name>HistoryPaneWidget</name>
    <message>
      <source>&amp;Delete Selected</source>
      <translation>&amp;Διαγραφή επιλεγμένων</translation>
    </message>
    <message>
      <source>Copy Selected</source>
      <translation>Αντιγραφή επιλεγμένων</translation>
    </message>
    <message>
      <source>History:</source>
      <translation>Ιστορικό:</translation>
    </message>
    <message>
      <source>%1/%2</source>
      <translation>%1/%2</translation>
    </message>
    <message>
      <source>History size: %1 entries out of maximum %2</source>
      <translation>Μέγεθος ιστορικού: %1 λήμματα από μέγιστο αριθμό %2</translation>
    </message>
  </context>
  <context>
    <name>Hunspell</name>
    <message>
      <source>Spelling suggestions: </source>
      <translation>Προτάσεις ορθογραφίας:</translation>
    </message>
    <message>
      <source>%1 Morphology</source>
      <translation>Μορφολογία για %1</translation>
    </message>
  </context>
  <context>
    <name>HunspellDictsModel</name>
    <message>
      <source>Enabled</source>
      <translation>Ενεργή</translation>
    </message>
    <message>
      <source>Name</source>
      <translation>Όνομα</translation>
    </message>
  </context>
  <context>
    <name>Initializing</name>
    <message>
      <source>GoldenDict-ng - Initializing</source>
      <translation>GoldenDict-ng - Έναρξη</translation>
    </message>
    <message>
      <source>Indexing: </source>
      <translation>Ευρετηρίαση: </translation>
    </message>
    <message>
      <source>Dictionary Name</source>
      <translation>Όνομα λεξικού</translation>
    </message>
    <message>
      <source>Please wait...</source>
      <translation>Παρακαλώ περιμένετε...</translation>
    </message>
    <message>
      <source>Indexing...</source>
      <translation>Ευρετηρίαση...</translation>
    </message>
    <message>
      <source>Loading...</source>
      <translation>Φόρτωση...</translation>
    </message>
  </context>
  <context>
    <name>Language</name>
    <message>
      <source>Afar</source>
      <translation>Afar</translation>
    </message>
    <message>
      <source>Abkhazian</source>
      <translation>Αμπκχαζικά</translation>
    </message>
    <message>
      <source>Avestan</source>
      <translation>Avesta</translation>
    </message>
    <message>
      <source>Afrikaans</source>
      <translation>Αφρικάανς</translation>
    </message>
    <message>
      <source>Akan</source>
      <translation>Akanα</translation>
    </message>
    <message>
      <source>Amharic</source>
      <translation>Αμχαρικά</translation>
    </message>
    <message>
      <source>Aragonese</source>
      <translation>Αραγόνας</translation>
    </message>
    <message>
      <source>Arabic</source>
      <translation>Αραβικά</translation>
    </message>
    <message>
      <source>Assamese</source>
      <translation>Assam</translation>
    </message>
    <message>
      <source>Avaric</source>
      <translation>Αβαρικά</translation>
    </message>
    <message>
      <source>Aymara</source>
      <translation>Aymar</translation>
    </message>
    <message>
      <source>Azerbaijani</source>
      <translation>Αζέρικα</translation>
    </message>
    <message>
      <source>Bashkir</source>
      <translation>Bašqort</translation>
    </message>
    <message>
      <source>Belarusian</source>
      <translation>Λευκορωσικά</translation>
    </message>
    <message>
      <source>Bulgarian</source>
      <translation>Βουλγαρικά</translation>
    </message>
    <message>
      <source>Bihari</source>
      <translation>Μπιχάρι</translation>
    </message>
    <message>
      <source>Bislama</source>
      <translation>Bislama</translation>
    </message>
    <message>
      <source>Bambara</source>
      <translation>Bamanankan</translation>
    </message>
    <message>
      <source>Bengali</source>
      <translation>Μπενγκάλι</translation>
    </message>
    <message>
      <source>Tibetan</source>
      <translation>Θιβετιανά</translation>
    </message>
    <message>
      <source>Breton</source>
      <translation>Βρετάννης</translation>
    </message>
    <message>
      <source>Bosnian</source>
      <translation>Βοσνιακά</translation>
    </message>
    <message>
      <source>Catalan</source>
      <translation>Καταλανικά</translation>
    </message>
    <message>
      <source>Chechen</source>
      <translation>Τσετσενικά</translation>
    </message>
    <message>
      <source>Chamorro</source>
      <translation>Chamoru</translation>
    </message>
    <message>
      <source>Corsican</source>
      <translation>Κορσικανικά</translation>
    </message>
    <message>
      <source>Cree</source>
      <translation>Nehiyaw</translation>
    </message>
    <message>
      <source>Czech</source>
      <translation>Τσεχικά</translation>
    </message>
    <message>
      <source>Church Slavic</source>
      <translation>Εκκλησιαστικά Σλαβικά</translation>
    </message>
    <message>
      <source>Chuvash</source>
      <translation>Čăvašla</translation>
    </message>
    <message>
      <source>Welsh</source>
      <translation>Ουαλλικά</translation>
    </message>
    <message>
      <source>Danish</source>
      <translation>Δανέζικα</translation>
    </message>
    <message>
      <source>German</source>
      <translation>Γερμανικά</translation>
    </message>
    <message>
      <source>Divehi</source>
      <translation>Divehi</translation>
    </message>
    <message>
      <source>Dzongkha</source>
      <translation>Dzongkha</translation>
    </message>
    <message>
      <source>Ewe</source>
      <translation>Eʋegbe</translation>
    </message>
    <message>
      <source>Greek</source>
      <translation>Ελληνικά</translation>
    </message>
    <message>
      <source>English</source>
      <translation>Αγγλικά</translation>
    </message>
    <message>
      <source>Esperanto</source>
      <translation>Εσπεράντο</translation>
    </message>
    <message>
      <source>Spanish</source>
      <translation>Ισπανικά</translation>
    </message>
    <message>
      <source>Estonian</source>
      <translation>Εσθονικά</translation>
    </message>
    <message>
      <source>Basque</source>
      <translation>Βασκικά</translation>
    </message>
    <message>
      <source>Persian</source>
      <translation>Περσικά</translation>
    </message>
    <message>
      <source>Fulah</source>
      <translation>Fulfulde</translation>
    </message>
    <message>
      <source>Finnish</source>
      <translation>Φιλανδικά</translation>
    </message>
    <message>
      <source>Fijian</source>
      <translation>Φίτζι</translation>
    </message>
    <message>
      <source>Faroese</source>
      <translation>Føroyskt</translation>
    </message>
    <message>
      <source>French</source>
      <translation>Γαλλικά</translation>
    </message>
    <message>
      <source>Western Frisian</source>
      <translation>Frysk</translation>
    </message>
    <message>
      <source>Irish</source>
      <translation>Ιρλανδικά</translation>
    </message>
    <message>
      <source>Scottish Gaelic</source>
      <translation>Σκωτσέζικα</translation>
    </message>
    <message>
      <source>Galician</source>
      <translation>Γαλικιανά</translation>
    </message>
    <message>
      <source>Guarani</source>
      <translation>Guaraní</translation>
    </message>
    <message>
      <source>Gujarati</source>
      <translation>Gujarati</translation>
    </message>
    <message>
      <source>Manx</source>
      <translation>Gaelg</translation>
    </message>
    <message>
      <source>Hausa</source>
      <translation>Hausa</translation>
    </message>
    <message>
      <source>Hebrew</source>
      <translation>Εβραϊκά</translation>
    </message>
    <message>
      <source>Hindi</source>
      <translation>Ινδικά</translation>
    </message>
    <message>
      <source>Hiri Motu</source>
      <translation>Hiri Motu</translation>
    </message>
    <message>
      <source>Croatian</source>
      <translation>Κροατικά</translation>
    </message>
    <message>
      <source>Haitian</source>
      <translation>Αϊτιανά</translation>
    </message>
    <message>
      <source>Hungarian</source>
      <translation>Ουγγρικά</translation>
    </message>
    <message>
      <source>Armenian</source>
      <translation>Αρμενικά</translation>
    </message>
    <message>
      <source>Herero</source>
      <translation>Herero</translation>
    </message>
    <message>
      <source>Interlingua</source>
      <translation>Interlingua</translation>
    </message>
    <message>
      <source>Indonesian</source>
      <translation>Ινδονησιακά</translation>
    </message>
    <message>
      <source>Interlingue</source>
      <translation>Interlingue</translation>
    </message>
    <message>
      <source>Igbo</source>
      <translation>Igbo</translation>
    </message>
    <message>
      <source>Sichuan Yi</source>
      <translation>Nuosu</translation>
    </message>
    <message>
      <source>Inupiaq</source>
      <translation>Iñupiak</translation>
    </message>
    <message>
      <source>Ido</source>
      <translation>Ido</translation>
    </message>
    <message>
      <source>Icelandic</source>
      <translation>Ισλανδικά</translation>
    </message>
    <message>
      <source>Italian</source>
      <translation>Ιταλικά</translation>
    </message>
    <message>
      <source>Inuktitut</source>
      <translation>Inuktitut</translation>
    </message>
    <message>
      <source>Japanese</source>
      <translation>Ιαπωνικά</translation>
    </message>
    <message>
      <source>Javanese</source>
      <translation>Ιάβας</translation>
    </message>
    <message>
      <source>Georgian</source>
      <translation>Γεωργιανά</translation>
    </message>
    <message>
      <source>Kongo</source>
      <translation>Κονγκολέζικα</translation>
    </message>
    <message>
      <source>Kikuyu</source>
      <translation>Κικούγιου</translation>
    </message>
    <message>
      <source>Kwanyama</source>
      <translation>Κουανγιάμα</translation>
    </message>
    <message>
      <source>Kazakh</source>
      <translation>Καζακικά</translation>
    </message>
    <message>
      <source>Kalaallisut</source>
      <translation>Γροιλανδικά</translation>
    </message>
    <message>
      <source>Khmer</source>
      <translation>Χμερ</translation>
    </message>
    <message>
      <source>Kannada</source>
      <translation>Kannada</translation>
    </message>
    <message>
      <source>Korean</source>
      <translation>Κορεατικά</translation>
    </message>
    <message>
      <source>Kanuri</source>
      <translation>Kanuri</translation>
    </message>
    <message>
      <source>Kashmiri</source>
      <translation>Κασμίρ</translation>
    </message>
    <message>
      <source>Kurdish</source>
      <translation>Κουρδικά</translation>
    </message>
    <message>
      <source>Komi</source>
      <translation>Komi</translation>
    </message>
    <message>
      <source>Cornish</source>
      <translation>Κορνουάλης</translation>
    </message>
    <message>
      <source>Kirghiz</source>
      <translation>Κιργιζικά</translation>
    </message>
    <message>
      <source>Latin</source>
      <translation>Λατινικά</translation>
    </message>
    <message>
      <source>Luxembourgish</source>
      <translation>Λουξεμβούργου</translation>
    </message>
    <message>
      <source>Ganda</source>
      <translation>Luganda</translation>
    </message>
    <message>
      <source>Limburgish</source>
      <translation>Λιμβούργου</translation>
    </message>
    <message>
      <source>Lingala</source>
      <translation>Lingala</translation>
    </message>
    <message>
      <source>Lao</source>
      <translation>Λαοτιανά</translation>
    </message>
    <message>
      <source>Lithuanian</source>
      <translation>Λιθουανικά</translation>
    </message>
    <message>
      <source>Luba-Katanga</source>
      <translation>Luba-Katanga</translation>
    </message>
    <message>
      <source>Latvian</source>
      <translation>Λετονικά</translation>
    </message>
    <message>
      <source>Malagasy</source>
      <translation>Μαλγασικά</translation>
    </message>
    <message>
      <source>Marshallese</source>
      <translation>Νήσων Μάρσαλ</translation>
    </message>
    <message>
      <source>Maori</source>
      <translation>Μαορί</translation>
    </message>
    <message>
      <source>Macedonian</source>
      <translation>Σλαβομακεδονικά</translation>
    </message>
    <message>
      <source>Malayalam</source>
      <translation>Μαλαγιαλάμ</translation>
    </message>
    <message>
      <source>Mongolian</source>
      <translation>Μογγολικά</translation>
    </message>
    <message>
      <source>Marathi</source>
      <translation>Μαράθι</translation>
    </message>
    <message>
      <source>Malay</source>
      <translation>Μαλαισιανά</translation>
    </message>
    <message>
      <source>Maltese</source>
      <translation>Μαλτέζικα</translation>
    </message>
    <message>
      <source>Burmese</source>
      <translation>Βιρμανίας</translation>
    </message>
    <message>
      <source>Nauru</source>
      <translation>Ναουρού</translation>
    </message>
    <message>
      <source>Norwegian Bokmal</source>
      <translation>Νορβηγικά, Bokmal</translation>
    </message>
    <message>
      <source>North Ndebele</source>
      <translation>Βόρεια Ndebele</translation>
    </message>
    <message>
      <source>Nepali</source>
      <translation>Νεπαλέζικα</translation>
    </message>
    <message>
      <source>Ndonga</source>
      <translation>Ndonga</translation>
    </message>
    <message>
      <source>Dutch</source>
      <translation>Ολλανδικά</translation>
    </message>
    <message>
      <source>Norwegian Nynorsk</source>
      <translation>Νορβηγικά, Nynorsk</translation>
    </message>
    <message>
      <source>Norwegian</source>
      <translation>Νορβηγικά</translation>
    </message>
    <message>
      <source>South Ndebele</source>
      <translation>Νότια Ndebele</translation>
    </message>
    <message>
      <source>Navajo</source>
      <translation>Νάβαχο</translation>
    </message>
    <message>
      <source>Chichewa</source>
      <translation>Chichewa</translation>
    </message>
    <message>
      <source>Occitan</source>
      <translation>Οξιτανικά</translation>
    </message>
    <message>
      <source>Ojibwa</source>
      <translation>Ojibwa</translation>
    </message>
    <message>
      <source>Oromo</source>
      <translation>Oromoo</translation>
    </message>
    <message>
      <source>Oriya</source>
      <translation>Oriya</translation>
    </message>
    <message>
      <source>Ossetian</source>
      <translation>Οσετικά</translation>
    </message>
    <message>
      <source>Panjabi</source>
      <translation>Panjabi</translation>
    </message>
    <message>
      <source>Pali</source>
      <translation>Pali</translation>
    </message>
    <message>
      <source>Polish</source>
      <translation>Πολωνικά</translation>
    </message>
    <message>
      <source>Pashto</source>
      <translation>Αφγανικά</translation>
    </message>
    <message>
      <source>Portuguese</source>
      <translation>Πορτογαλικά</translation>
    </message>
    <message>
      <source>Quechua</source>
      <translation>Quechua</translation>
    </message>
    <message>
      <source>Raeto-Romance</source>
      <translation>Ρετο-ρωμανικά</translation>
    </message>
    <message>
      <source>Kirundi</source>
      <translation>Kirundi</translation>
    </message>
    <message>
      <source>Romanian</source>
      <translation>Ρουμανικά</translation>
    </message>
    <message>
      <source>Russian</source>
      <translation>Ρωσικά</translation>
    </message>
    <message>
      <source>Kinyarwanda</source>
      <translation>Kinyarwanda</translation>
    </message>
    <message>
      <source>Sanskrit</source>
      <translation>Σανσκριτικά</translation>
    </message>
    <message>
      <source>Sardinian</source>
      <translation>Σαρδηνίας</translation>
    </message>
    <message>
      <source>Sindhi</source>
      <translation>Sindhi</translation>
    </message>
    <message>
      <source>Northern Sami</source>
      <translation>Βόρεια Σάμι</translation>
    </message>
    <message>
      <source>Sango</source>
      <translation>Sango</translation>
    </message>
    <message>
      <source>Serbo-Croatian</source>
      <translation>Σερβοκροατικά</translation>
    </message>
    <message>
      <source>Sinhala</source>
      <translation>Σινχάλα</translation>
    </message>
    <message>
      <source>Slovak</source>
      <translation>Σλοβακικά</translation>
    </message>
    <message>
      <source>Slovenian</source>
      <translation>Σλοβενικά</translation>
    </message>
    <message>
      <source>Samoan</source>
      <translation>Σαμόας</translation>
    </message>
    <message>
      <source>Shona</source>
      <translation>Σόνα</translation>
    </message>
    <message>
      <source>Somali</source>
      <translation>Σομαλέζικα</translation>
    </message>
    <message>
      <source>Albanian</source>
      <translation>Αλβανικά</translation>
    </message>
    <message>
      <source>Serbian</source>
      <translation>Σερβικά</translation>
    </message>
    <message>
      <source>Swati</source>
      <translation>Σουάτι</translation>
    </message>
    <message>
      <source>Southern Sotho</source>
      <translation>Νότια Sotho</translation>
    </message>
    <message>
      <source>Sundanese</source>
      <translation>Sunda</translation>
    </message>
    <message>
      <source>Swedish</source>
      <translation>Σουηδικά</translation>
    </message>
    <message>
      <source>Swahili</source>
      <translation>Σουαχίλι</translation>
    </message>
    <message>
      <source>Tamil</source>
      <translation>Tamil</translation>
    </message>
    <message>
      <source>Telugu</source>
      <translation>Telugu</translation>
    </message>
    <message>
      <source>Tajik</source>
      <translation>Τατζικικά</translation>
    </message>
    <message>
      <source>Thai</source>
      <translation>Ταϋλανδέζικα</translation>
    </message>
    <message>
      <source>Tigrinya</source>
      <translation>Tigrinya</translation>
    </message>
    <message>
      <source>Turkmen</source>
      <translation>Τουρκμενικά</translation>
    </message>
    <message>
      <source>Tagalog</source>
      <translation>Tagalog</translation>
    </message>
    <message>
      <source>Tswana</source>
      <translation>Setswana</translation>
    </message>
    <message>
      <source>Tonga</source>
      <translation>Tonga</translation>
    </message>
    <message>
      <source>Turkish</source>
      <translation>Τουρκικά</translation>
    </message>
    <message>
      <source>Tsonga</source>
      <translation>Xitsonga</translation>
    </message>
    <message>
      <source>Tatar</source>
      <translation>Ταταρικά</translation>
    </message>
    <message>
      <source>Twi</source>
      <translation>Twi</translation>
    </message>
    <message>
      <source>Tahitian</source>
      <translation>Ταϊτής</translation>
    </message>
    <message>
      <source>Uighur</source>
      <translation>Ουιγουρικά</translation>
    </message>
    <message>
      <source>Ukrainian</source>
      <translation>Ουκρανικά</translation>
    </message>
    <message>
      <source>Urdu</source>
      <translation>Ουρντού</translation>
    </message>
    <message>
      <source>Uzbek</source>
      <translation>Ουζμπεκικά</translation>
    </message>
    <message>
      <source>Venda</source>
      <translation>Tshivenda</translation>
    </message>
    <message>
      <source>Vietnamese</source>
      <translation>Βιετναμέζικα</translation>
    </message>
    <message>
      <source>Volapuk</source>
      <translation>Volapük</translation>
    </message>
    <message>
      <source>Walloon</source>
      <translation>Βαλονικά</translation>
    </message>
    <message>
      <source>Wolof</source>
      <translation>Wolof</translation>
    </message>
    <message>
      <source>Xhosa</source>
      <translation>Xhosa</translation>
    </message>
    <message>
      <source>Yiddish</source>
      <translation>Γίντις</translation>
    </message>
    <message>
      <source>Yoruba</source>
      <translation>Yoruba</translation>
    </message>
    <message>
      <source>Zhuang</source>
      <translation>Zhuang</translation>
    </message>
    <message>
      <source>Chinese</source>
      <translation>Κινέζικα</translation>
    </message>
    <message>
      <source>Zulu</source>
      <translation>Ζουλού</translation>
    </message>
    <message>
      <source>Lojban</source>
      <translation>Lojban</translation>
    </message>
    <message>
      <source>Traditional Chinese</source>
      <translation>Κινέζικα (παραδοσιακά)</translation>
    </message>
    <message>
      <source>Simplified Chinese</source>
      <translation>Κινέζικα (απλοποιημένα)</translation>
    </message>
    <message>
      <source>Other</source>
      <translation>Άλλη</translation>
    </message>
    <message>
      <source>Other Simplified Chinese dialects</source>
      <translation>Άλλες διάλεκτοι απλοποιημένων Κινέζικων</translation>
    </message>
    <message>
      <source>Other Traditional Chinese dialects</source>
      <translation>Άλλες διάλεκτοι παραδοσιακών Κινέζικών</translation>
    </message>
    <message>
      <source>Other Eastern-European languages</source>
      <translation>Άλλες γλώσσες Ανατολική Ευρώπης</translation>
    </message>
    <message>
      <source>Other Western-European languages</source>
      <translation>Άλλες γλώσσες Δυτικής Ευρώπης</translation>
    </message>
    <message>
      <source>Other Russian languages</source>
      <translation>Άλλες Ρωσικές γλώσσες</translation>
    </message>
    <message>
      <source>Other Japanese languages</source>
      <translation>Άλλες Ιαπωνικές γλώσσες</translation>
    </message>
    <message>
      <source>Other Baltic languages</source>
      <translation>Άλλες Βαλτικές γλώσσες</translation>
    </message>
    <message>
      <source>Other Greek languages</source>
      <translation>Άλλες Ελληνικές γλώσσες</translation>
    </message>
    <message>
      <source>Other Korean dialects</source>
      <translation>Άλλες Κορεατικές διάλεκτοι</translation>
    </message>
    <message>
      <source>Other Turkish dialects</source>
      <translation>Άλλες Τουρκικές διάλεκτοι</translation>
    </message>
    <message>
      <source>Other Thai dialects</source>
      <translation>Άλλες Ταϊλανδικές διάλεκτοι</translation>
    </message>
    <message>
      <source>Tamazight</source>
      <translation>Εκπληκτική</translation>
    </message>
  </context>
  <context>
    <name>Language::Db</name>
    <message>
      <source>French</source>
      <translation>γαλλική γλώσσα</translation>
    </message>
    <message>
      <source>Spanish</source>
      <translation>Ισπανικά</translation>
    </message>
    <message>
      <source>Belarusian</source>
      <translation>Λευκορωσική</translation>
    </message>
    <message>
      <source>Bulgarian</source>
      <translation>Βούλγαρος</translation>
    </message>
    <message>
      <source>Czech</source>
      <translation>Τσέχος</translation>
    </message>
    <message>
      <source>German</source>
      <translation>Γερμανός</translation>
    </message>
    <message>
      <source>Greek</source>
      <translation>Ελληνικά</translation>
    </message>
    <message>
      <source>Finnish</source>
      <translation>φινλανδικός</translation>
    </message>
    <message>
      <source>Italian</source>
      <translation>ιταλικός</translation>
    </message>
    <message>
      <source>Japanese</source>
      <translation>Ιαπωνικά</translation>
    </message>
    <message>
      <source>Korean</source>
      <translation>κορεάτης</translation>
    </message>
    <message>
      <source>Lithuanian</source>
      <translation>Λιθουανικά</translation>
    </message>
    <message>
      <source>Macedonian</source>
      <translation>Μακεδόνας</translation>
    </message>
    <message>
      <source>Dutch</source>
      <translation>Ολλανδός</translation>
    </message>
    <message>
      <source>Polish</source>
      <translation>Στίλβωση</translation>
    </message>
    <message>
      <source>Portuguese</source>
      <translation>Πορτογαλικά</translation>
    </message>
    <message>
      <source>Russian</source>
      <translation>Ρωσική</translation>
    </message>
    <message>
      <source>Slovak</source>
      <translation>Σλοβάκος</translation>
    </message>
    <message>
      <source>Albanian</source>
      <translation>Αλβανός</translation>
    </message>
    <message>
      <source>Serbian (Cyrillic)</source>
      <translation>Σερβικά (Κυριλλικά)</translation>
    </message>
    <message>
      <source>Swedish</source>
      <translation>Σουηδικά</translation>
    </message>
    <message>
      <source>Turkish</source>
      <translation>τούρκικος</translation>
    </message>
    <message>
      <source>Ukrainian</source>
      <translation>Ουκρανός</translation>
    </message>
    <message>
      <source>Chinese Simplified</source>
      <translation>Απλοποιημένα Κινέζικα</translation>
    </message>
    <message>
      <source>Chinese Traditional</source>
      <translation>Παραδοσιακά κινέζικα</translation>
    </message>
    <message>
      <source>Vietnamese</source>
      <translation>Βιετναμέζικο</translation>
    </message>
    <message>
      <source>Portuguese, Brazilian</source>
      <translation>Πορτογαλικά, Βραζιλιάνα</translation>
    </message>
    <message>
      <source>Persian</source>
      <translation>περσικός</translation>
    </message>
    <message>
      <source>Spanish, Argentina</source>
      <translation>Ισπανικά, Αργεντινή</translation>
    </message>
    <message>
      <source>Hindi</source>
      <translation>Χίντι</translation>
    </message>
    <message>
      <source>Esperanto</source>
      <translation>εσπεράντο</translation>
    </message>
    <message>
      <source>German, Switzerland</source>
      <translation>Γερμανός, Ελβετία</translation>
    </message>
    <message>
      <source>Spanish, Bolivia</source>
      <translation>Ισπανικά, Βολιβία</translation>
    </message>
    <message>
      <source>Tajik</source>
      <translation>Τατζικιστάν</translation>
    </message>
    <message>
      <source>Quechua</source>
      <translation>Κέτσουα</translation>
    </message>
    <message>
      <source>Aymara</source>
      <translation>Αϊμάρα</translation>
    </message>
    <message>
      <source>Arabic, Saudi Arabia</source>
      <translation>Αραβικά, Σαουδική Αραβία</translation>
    </message>
    <message>
      <source>Turkmen</source>
      <translation>Τουρκμενιστάν</translation>
    </message>
    <message>
      <source>Interlingue</source>
      <translation>Interlingue</translation>
    </message>
    <message>
      <source>Lojban</source>
      <translation>Lojban</translation>
    </message>
    <message>
      <source>Hungarian</source>
      <translation>ουγγρικός</translation>
    </message>
    <message>
      <source>English</source>
      <translation>Αγγλικά</translation>
    </message>
  </context>
  <context>
    <name>LoadDictionaries</name>
    <message>
      <source>Error loading dictionaries</source>
      <translation>Σφάλμα κατά τη φόρτωση των λεξικών</translation>
    </message>
  </context>
  <context>
    <name>Main</name>
    <message>
      <source>Error in configuration file. Continue with default settings?</source>
      <translation>Σφάλμα στο αρχείο ρυθμίσεων. Συνέχεια με χρήση των προεπιλεγμένων ρυθμίσεων;</translation>
    </message>
  </context>
  <context>
    <name>MainWindow</name>
    <message>
      <source>&amp;File</source>
      <translation>&amp;Αρχείο</translation>
    </message>
    <message>
      <source>&amp;Edit</source>
      <translation>&amp;Επεξεργασία</translation>
    </message>
    <message>
      <source>&amp;Help</source>
      <translation>&amp;Βοήθεια</translation>
    </message>
    <message>
      <source>&amp;View</source>
      <translation>&amp;Προβολή</translation>
    </message>
    <message>
      <source>&amp;Zoom</source>
      <translation>Με&amp;γέθυνση</translation>
    </message>
    <message>
      <source>H&amp;istory</source>
      <translation>&amp;Ιστορικό</translation>
    </message>
    <message>
      <source>Search</source>
      <translation>Αναζήτηση</translation>
    </message>
    <message>
      <source>Favo&amp;rites</source>
      <translation>Favo&amp;rites</translation>
    </message>
    <message>
      <source>&amp;Search Pane</source>
      <translation>Στήλη ανα&amp;ζήτησης</translation>
    </message>
    <message>
      <source>&amp;Results Navigation Pane</source>
      <translation>Στήλη περιήγησης αποτελε&amp;σμάτων</translation>
    </message>
    <message>
      <source>Favor&amp;ites Pane</source>
      <translation>Πίνακας Αγαπημένων</translation>
    </message>
    <message>
      <source>&amp;History Pane</source>
      <translation>Στήλη &amp;ιστορικού</translation>
    </message>
    <message>
      <source>&amp;Dictionaries...</source>
      <translation>&amp;Λεξικά...</translation>
    </message>
    <message>
      <source>&amp;Preferences...</source>
      <translation>&amp;Προτιμήσεις...</translation>
    </message>
    <message>
      <source>&amp;Homepage</source>
      <translation>&amp;Ιστοσελίδα</translation>
    </message>
    <message>
      <source>&amp;About</source>
      <translation>&amp;Περί</translation>
    </message>
    <message>
      <source>About GoldenDict-ng</source>
      <translation>Περί GoldenDict-ng</translation>
    </message>
    <message>
      <source>&amp;Quit</source>
      <translation>Έ&amp;ξοδος</translation>
    </message>
    <message>
      <source>Quit from application</source>
      <translation>Έξοδος εφαρμογής</translation>
    </message>
    <message>
      <source>&amp;Forum</source>
      <translation>&amp;Φόρουμ</translation>
    </message>
    <message>
      <source>&amp;Close To Tray</source>
      <translation>&amp;Ελαχιστοποίηση στην περιοχή ειδοποιήσεων</translation>
    </message>
    <message>
      <source>Minimizes the window to tray</source>
      <translation>Ελαχιστοποιεί το παράθυρο ως εικονίδιο στην περιοχή ειδοποιήσεων</translation>
    </message>
    <message>
      <source>&amp;Save Article</source>
      <translation>&amp;Αποθήκευση άρθρου</translation>
    </message>
    <message>
      <source>Save Article</source>
      <translation>Αποθήκευση άρθρου</translation>
    </message>
    <message>
      <source>&amp;Print</source>
      <translation>Εκ&amp;τύπωση</translation>
    </message>
    <message>
      <source>Page Set&amp;up</source>
      <translation>&amp;Διάταξη σελίδας</translation>
    </message>
    <message>
      <source>Print Pre&amp;view</source>
      <translation>&amp;Προεπισκόπηση εκτύπωσης</translation>
    </message>
    <message>
      <source>&amp;Rescan Files</source>
      <translation>Νέα &amp;σάρωση αρχείων</translation>
    </message>
    <message>
      <source>&amp;Clear</source>
      <translation>Εκκα&amp;θάριση</translation>
    </message>
    <message>
      <source>&amp;New Tab</source>
      <translation>&amp;Νέα καρτέλα</translation>
    </message>
    <message>
      <source>&amp;Configuration Folder</source>
      <translation>Φάκελος &amp;ρυθμίσεων</translation>
    </message>
    <message>
      <source>&amp;Show</source>
      <translation>Εμ&amp;φάνιση</translation>
    </message>
    <message>
      <source>Ctrl+H</source>
      <translation>Ctrl+H</translation>
    </message>
    <message>
      <source>&amp;Export</source>
      <translation>Ε&amp;ξαγωγή</translation>
    </message>
    <message>
      <source>&amp;Import</source>
      <translation>&amp;Εισαγωγή</translation>
    </message>
    <message>
      <source>&amp;Always on Top</source>
      <translation>Πάντα στο &amp;προσκήνιο</translation>
    </message>
    <message>
      <source>Always on Top</source>
      <translation>Πάντα στο προσκήνιο</translation>
    </message>
    <message>
      <source>Ctrl+O</source>
      <translation>Ctrl+O</translation>
    </message>
    <message>
      <source>Menu Button</source>
      <translation>Κουμπί μενού</translation>
    </message>
    <message>
      <source>Search in page</source>
      <translation>Αναζήτηση στη σελίδα</translation>
    </message>
    <message>
      <source>Full-text search</source>
      <translation>Αναζήτηση πλήρους κειμένου</translation>
    </message>
    <message>
      <source>GoldenDict reference</source>
      <translation>GoldenDict αναφορά</translation>
    </message>
    <message>
      <source>Export</source>
      <translation>Εξαγωγή</translation>
    </message>
    <message>
      <source>Import</source>
      <translation>Εισαγωγή</translation>
    </message>
    <message>
      <source>Add</source>
      <translation>Προσθήκη</translation>
    </message>
    <message>
      <source>Add current tab to Favorites</source>
      <translation>Προσθήκη τρέχουσας καρτέλας στα αγαπημένα</translation>
    </message>
    <message>
      <source>Show Names in Dictionary &amp;Bar</source>
      <translation>Εμφάνιση &amp;ονομάτων λεξικών</translation>
    </message>
    <message>
      <source>Show &amp;Small Icons in Toolbars</source>
      <translation>Εμφάνιση &amp;μικρών εικονιδίων στις γραμμές εργαλείων</translation>
    </message>
    <message>
      <source>Show &amp;Large Icons in Toolbars</source>
      <translation>Εμφάνιση &amp;μεγάλων εικονιδίων στις γραμμές εργαλείων</translation>
    </message>
    <message>
      <source>Show &amp;Normal Icons in Toolbars</source>
      <translation>Εμφάνιση &amp;Κανονικών εικονιδίων στις γραμμές εργαλείων</translation>
    </message>
    <message>
      <source>&amp;Menubar</source>
      <translation>Γραμμή &amp;μενού</translation>
    </message>
    <message>
      <source>&amp;Navigation</source>
      <translation>Γραμμή &amp;αναζήτησης</translation>
    </message>
    <message>
      <source>Back</source>
      <translation>Πίσω</translation>
    </message>
    <message>
      <source>Forward</source>
      <translation>Μπροστά</translation>
    </message>
    <message>
      <source>Toggle clipboard monitoring</source>
      <translation>Εναλλαγή παρακολούθησης προχείρου</translation>
    </message>
    <message>
      <source>Pronounce Word (Alt+S)</source>
      <translation>Εκφώνηση λήμματος (Alt+S)</translation>
    </message>
    <message>
      <source>Zoom In</source>
      <translation>Μεγέθυνση</translation>
    </message>
    <message>
      <source>Zoom Out</source>
      <translation>Σμίκρυνση</translation>
    </message>
    <message>
      <source>Normal Size</source>
      <translation>Κανονικό μέγεθος</translation>
    </message>
    <message>
      <source>Found in Dictionaries:</source>
      <translation>Λεξικά:</translation>
    </message>
    <message>
      <source>Show &amp;Main Window</source>
      <translation>Εμφάνιση &amp;κύριου παραθύρου</translation>
    </message>
    <message>
      <source>Opened tabs</source>
      <translation>Ανοιχτές καρτέλες</translation>
    </message>
    <message>
      <source>Close current tab</source>
      <translation>Κλείσιμο τρέχουσας καρτέλας</translation>
    </message>
    <message>
      <source>Close all tabs</source>
      <translation>Κλείσιμο όλων των καρτελών</translation>
    </message>
    <message>
      <source>Close all tabs except current</source>
      <translation>Κλείσιμο όλων των άλλων καρτελών</translation>
    </message>
    <message>
      <source>Add all tabs to Favorites</source>
      <translation>Προσθήκη όλων των καρτελών στα αγαπημένα</translation>
    </message>
    <message>
      <source>New Tab</source>
      <translation>Νέα καρτέλα</translation>
    </message>
    <message>
      <source>Welcome!</source>
      <translation>Καλώς ήλθατε!</translation>
    </message>
    <message>
      <source>Accessibility API is not enabled</source>
      <translation>Δεν είναι ενεργοποιημένο το API προσβασιμότητας</translation>
    </message>
    <message>
      <source>WARNING: %1</source>
      <translation>ΠΡΟΕΙΔΟΠΟΙΗΣΗ: %1</translation>
    </message>
    <message>
      <source>String to search in dictionaries. The wildcards &apos;*&apos;, &apos;?&apos; and sets of symbols &apos;[...]&apos; are allowed.
To find &apos;*&apos;, &apos;?&apos;, &apos;[&apos;, &apos;]&apos; symbols use &apos;\*&apos;, &apos;\?&apos;, &apos;\[&apos;, &apos;\]&apos; respectively</source>
      <translation>Συμβολοσειρά για αναζήτηση στα λεξικά. Επιτρέπονται οι μπαλαντέρ &apos;*&apos;, &apos;?&apos; και τα σύνολα των συμβόλων &apos;[...]&apos; .
Για να βρείτε &apos;*&apos;, &apos;?&apos;, &apos;[&apos;, &apos;]&apos; σύμβολα χρησιμοποιούν &apos;\*&apos;, &apos;\?&apos;, &apos;\[&apos;, &apos;\]&apos; αντίστοιχα</translation>
    </message>
    <message>
      <source>%1 dictionaries, %2 articles, %3 words</source>
      <translation>%1 λεξικά, %2 άρθρα, %3 λήμματα</translation>
    </message>
    <message>
      <source>All</source>
      <translation>Όλα</translation>
    </message>
    <message>
      <source>Open Tabs List</source>
      <translation>Λίστα ανοιχτών καρτελών</translation>
    </message>
    <message>
      <source>(untitled)</source>
      <translation>(ανώνυμο)</translation>
    </message>
    <message>
      <source>Remove current tab from Favorites</source>
      <translation>Αφαίρεση τρέχουσας καρτέλας από τα αγαπημένα</translation>
    </message>
    <message>
      <source>Failed to initialize hotkeys monitoring mechanism.&lt;br&gt;Make sure your XServer has RECORD extension turned on.</source>
      <translation>Απέτυχε η φόρτωση του μηχανισμού παρακολούθησης πλήκτρων συντομεύσεων.&lt;br&gt;Βεβαιωθείτε ότι η επέκταση RECORD του XServer είναι ενεργοποιημένη.</translation>
    </message>
    <message>
      <source>New Release Available</source>
      <translation>Νέα έκδοση διαθέσιμη</translation>
    </message>
    <message>
      <source>Version &lt;b&gt;%1&lt;/b&gt; of GoldenDict is now available for download.&lt;br&gt;Click &lt;b&gt;Download&lt;/b&gt; to get to the download page.</source>
      <translation>Η έκδοση &lt;b&gt;%1&lt;/b&gt; του GoldenDict είναι διαθέσιμη.&lt;br&gt;Κάντε κλικ στο &lt;b&gt;Λήψη&lt;/b&gt; για να επισκεφτείτε την ιστοσελίδα λήψης.</translation>
    </message>
    <message>
      <source>Download</source>
      <translation>Λήψη</translation>
    </message>
    <message>
      <source>Skip This Release</source>
      <translation>Παράβλεψη αυτής της έκδοσης</translation>
    </message>
    <message>
      <source>You have chosen to hide a menubar. Use %1 to show it back.</source>
      <translation>Επιλέξατε απόκρυψη μιας γραμμής εργαλείων. Πατήστε %1 για να την επαναφέρετε.</translation>
    </message>
    <message>
      <source>Ctrl+M</source>
      <translation>Ctrl+M</translation>
    </message>
    <message>
      <source>Page Setup</source>
      <translation>Διάταξη σελίδας</translation>
    </message>
    <message>
      <source>No printer is available. Please install one first.</source>
      <translation>Δε βρέθηκε εκτυπωτής. Παρακαλώ εγκαταστήστε έναν εκτυπωτή.</translation>
    </message>
    <message>
      <source>Print Article</source>
      <translation>Εκτύπωση αποτελέσματος</translation>
    </message>
    <message>
      <source>Complete Html (*.html *.htm)</source>
      <translation>Ολοκληρώστε το Html (*.html *.htm)</translation>
    </message>
    <message>
      <source>Single Html (*.html *.htm)</source>
      <translation>Μονό Html (*.html *.htm)</translation>
    </message>
    <message>
      <source>Pdf (*.pdf)</source>
      <translation>Pdf (*.pdf)</translation>
    </message>
    <message>
      <source>Mime Html (*.mhtml)</source>
      <translation>Mime Html (*.mhtml)</translation>
    </message>
    <message>
      <source>Save Article As</source>
      <translation>Αποθήκευση αποτελέσματος ως</translation>
    </message>
    <message>
      <source>Error</source>
      <translation>Σφάλμα</translation>
    </message>
    <message>
      <source>Can&apos;t save article: %1</source>
      <translation>Αδύνατη η αποθήκευση του άρθρου: %1</translation>
    </message>
    <message>
      <source>Saving article...</source>
      <translation>Αποθήκευση άρθρου...</translation>
    </message>
    <message>
      <source>Save article complete</source>
      <translation>Η αποθήκευση του άρθρου ολοκληρώθηκε</translation>
    </message>
    <message>
      <source>The main window is set to be always on top.</source>
      <translation>Το κύριο παράθυρο βρίσκεται πάντα στο προσκήνιο.</translation>
    </message>
    <message>
      <source>&amp;Hide</source>
      <translation>&amp;Απόκρυψη</translation>
    </message>
    <message>
      <source>Export history to file</source>
      <translation>Εξαγωγή ιστορικού σε αρχείο</translation>
    </message>
    <message>
      <source>Text files (*.txt);;All files (*.*)</source>
      <translation>Αρχεία κειμένου (*.txt);;Όλα τα αρχεία (*.*)</translation>
    </message>
    <message>
      <source>Export error: </source>
      <translation>Σφάλμα εξαγωγής:</translation>
    </message>
    <message>
      <source>History export complete</source>
      <translation>Ολοκληρώθηκε η εξαγωγή του ιστορικού</translation>
    </message>
    <message>
      <source>Import history from file</source>
      <translation>Εισαγωγή ιστορικού από αρχείο</translation>
    </message>
    <message>
      <source>Import error: </source>
      <translation>Σφάλμα εισαγωγής:</translation>
    </message>
    <message>
      <source>Import error: invalid data in file</source>
      <translation>Σφάλμα εισαγωγής: μη έγκυρα δεδομένα</translation>
    </message>
    <message>
      <source>History import complete</source>
      <translation>Ολοκληρώθηκε η εισαγωγή του ιστορικού</translation>
    </message>
    <message>
      <source>Export Favorites to file</source>
      <translation>Εξαγωγή αγαπημένων σε αρχείο</translation>
    </message>
    <message>
      <source>Text files (*.txt);;XML files (*.xml)</source>
      <translation>Αρχεία κειμένου (*.txt);;Αρχεία XML (*.xml)</translation>
    </message>
    <message>
      <source>Favorites export complete</source>
      <translation>Η εξαγωγή αγαπημένων ολοκληρώθηκε</translation>
    </message>
    <message>
      <source>Import Favorites from file</source>
      <translation>Εισαγωγή αγαπημένων από αρχείο</translation>
    </message>
    <message>
      <source>Text and XML files (*.txt *.xml);;All files (*.*)</source>
      <translation>Αρχεία κειμένου και XML (*.txt *.xml);;Όλα τα αρχεία (*.*)</translation>
    </message>
    <message>
      <source>Data parsing error</source>
      <translation>Σφάλμα ανάλυσης δεδομένων</translation>
    </message>
    <message>
      <source>Favorites import complete</source>
      <translation>Η εισαγωγή αγαπημένων ολοκληρώθηκε</translation>
    </message>
    <message>
      <source>Dictionary info</source>
      <translation>Πληροφορίες λεξικού</translation>
    </message>
    <message>
      <source>Dictionary headwords</source>
      <translation>Λεξικό headwords</translation>
    </message>
    <message>
      <source>Open dictionary folder</source>
      <translation>Άνοιγμα φακέλου λεξικού</translation>
    </message>
    <message>
      <source>Now indexing for full-text search: </source>
      <translation>Τώρα ευρετηρίαση για αναζήτηση πλήρους κειμένου: </translation>
    </message>
    <message>
      <source>Remove headword &quot;%1&quot; from Favorites?</source>
      <translation>Αφαίρεση κεφαλίδας &quot;%1&quot; από τα Αγαπημένα?</translation>
    </message>
    <message>
      <source>Show</source>
      <translation>Εμφάνιση</translation>
    </message>
    <message>
      <source>Save PDF complete</source>
      <translation>Αποθήκευση PDF ολοκληρώθηκε</translation>
    </message>
    <message>
      <source>Save PDF failed</source>
      <translation>Αποτυχία αποθήκευσης PDF</translation>
    </message>
  </context>
  <context>
    <name>Mdx::MdxArticleRequest</name>
    <message>
      <source>Dictionary file was tampered or corrupted</source>
      <translation>Το αρχείο λεξικού είναι αλλοιωμένο ή κατεστραμμένο</translation>
    </message>
    <message>
      <source>Failed loading article from %1, reason: %2</source>
      <translation>Απέτυχε η φόρτωση του άρθρου από το %1. Αιτία: %2</translation>
    </message>
  </context>
  <context>
    <name>MediaWiki::MediaWikiArticleRequest</name>
    <message>
      <source>XML parse error: %1 at %2,%3</source>
      <translation>Σφάλμα ανάλυσης XML: %1 στο %2,%3</translation>
    </message>
  </context>
  <context>
    <name>MediaWiki::MediaWikiWordSearchRequest</name>
    <message>
      <source>XML parse error: %1 at %2,%3</source>
      <translation>Σφάλμα ανάλυσης XML: %1 στο %2,%3</translation>
    </message>
  </context>
  <context>
    <name>MediaWikisModel</name>
    <message>
      <source>Enabled</source>
      <translation>Ενεργή</translation>
    </message>
    <message>
      <source>Name</source>
      <translation>Όνομα</translation>
    </message>
    <message>
      <source>Address</source>
      <translation>Διεύθυνση</translation>
    </message>
    <message>
      <source>Icon</source>
      <translation>Εικονίδιο</translation>
    </message>
    <message>
      <source>Language Variant</source>
      <translation>Παραλλαγή γλώσσας</translation>
    </message>
  </context>
  <context>
    <name>MultimediaAudioPlayer</name>
    <message>
      <source>Couldn&apos;t open audio buffer for reading.</source>
      <translation>Couldn&apos;t ανοιχτό buffer ήχου για ανάγνωση.</translation>
    </message>
  </context>
  <context>
    <name>OrderAndProps</name>
    <message>
      <source>Form</source>
      <translation>Μορφή</translation>
    </message>
    <message>
      <source>Dictionary order:</source>
      <translation>Λίστα λεξικών:</translation>
    </message>
    <message>
      <source>Inactive (disabled) dictionaries:</source>
      <translation>Ανενεργά (απενεργοποιημένα) λεξικά:</translation>
    </message>
    <message>
      <source>Dictionary information</source>
      <translation>Πληροφορίες λεξικού</translation>
    </message>
    <message>
      <source>Name:</source>
      <translation>Όνομα:</translation>
    </message>
    <message>
      <source>Total articles:</source>
      <translation>Σύνολο άρθρων:</translation>
    </message>
    <message>
      <source>Total words:</source>
      <translation>Σύνολο λημμάτων:</translation>
    </message>
    <message>
      <source>Translates from:</source>
      <translation>Μεταφράζει από:</translation>
    </message>
    <message>
      <source>Translates to:</source>
      <translation>Μεταφράζει σε:</translation>
    </message>
    <message>
      <source>Description:</source>
      <translation>Περιγραφή:</translation>
    </message>
    <message>
      <source>Files comprising this dictionary:</source>
      <translation>Αρχεία λεξικού:</translation>
    </message>
    <message>
      <source>Adjust the order by dragging and dropping items in it. Drop dictionaries to the inactive group to disable their use.</source>
      <translation>Μπορείτε να αλλάξετε τη σειρά εμφάνισης των λεξικών, σέρνοντάς τα με το ποντίκι. Σύρετε λεξικά στην ομάδα των ανενεργών για να τα απενεργοποιήσετε.</translation>
    </message>
    <message>
      <source>Dictionary headwords</source>
      <translation>Λεξικό headwords</translation>
    </message>
    <message>
      <source>Sort by name</source>
      <translation>Ταξινόμηση κατά όνομα</translation>
    </message>
    <message>
      <source>Sort by languages</source>
      <translation>Ταξινόμηση κατά γλώσσα</translation>
    </message>
    <message>
      <source>Dictionaries active: %1, inactive: %2</source>
      <translation>Ενεργά λεξικά: %1, ανενεργό: %2</translation>
    </message>
  </context>
  <context>
    <name>PathsModel</name>
    <message>
      <source>Path</source>
      <translation>Διαδρομή</translation>
    </message>
    <message>
      <source>Recursive</source>
      <translation>Υποφάκελοι</translation>
    </message>
  </context>
  <context>
    <name>Preferences</name>
    <message>
      <source>Preferences</source>
      <translation>Προτιμήσεις</translation>
    </message>
    <message>
      <source>&amp;Interface</source>
      <translation>&amp;Εφαρμογή</translation>
    </message>
    <message>
      <source>Double-click translates the word clicked</source>
      <translation>Μετάφραση λέξεων με διπλό κλικ</translation>
    </message>
    <message>
      <source>Tabbed browsing</source>
      <translation>Καρτέλες</translation>
    </message>
    <message>
      <source>Normally, opening a new tab switches to it immediately.
With this on however, new tabs will be opened without
switching to them.</source>
      <translation>Κανονικά, όταν ανοίγει νέα καρτέλα, η εφαρμογή εστιάζει σε αυτή.
Αν όμως σημειώσετε αυτή την επιλογή, δε θα εστιάζονται οι νέες καρτέλες.</translation>
    </message>
    <message>
      <source>Open new tabs in background</source>
      <translation>Άνοιγμα νέων καρτελών στο παρασκήνιο</translation>
    </message>
    <message>
      <source>With this on, new tabs are opened just after the
current, active one. Otherwise they are added to
be the last ones.</source>
      <translation>Αν σημειώσετε αυτή την επιλογή, οι νέες καρτέλες 
θα ανοίγουν ακριβώς δίπλα στην τρέχουσα ενεργή καρτέλα. 
Στην αντίθετη περίπτωση θα ανοίγουν στο τέλος.</translation>
    </message>
    <message>
      <source>Open new tabs after the current one</source>
      <translation>Άνοιγμα νέων καρτελών δίπλα στην τρέχουσα</translation>
    </message>
    <message>
      <source>Select this option if you don&apos;t want to see the main tab bar when only a single tab is opened.</source>
      <translation>Αν ενεργοποιηθεί, η γραμμή καρτελών δεν θα εμφανίζεται όταν είναι ανοιχτή μόνο μία καρτέλα.</translation>
    </message>
    <message>
      <source>Hide single tab</source>
      <translation>Απόκρυψη μοναδικής καρτέλας</translation>
    </message>
    <message>
      <source>MRU order: Most recently used order.</source>
      <translation>Σειρά MRU: Πιο πρόσφατα χρησιμοποιημένη διαταγή.</translation>
    </message>
    <message>
      <source>Ctrl-Tab navigates tabs in MRU order</source>
      <translation>Το Ctrl-Tab εμφανίζει τις πιο πρόσφατες καρτέλες</translation>
    </message>
    <message>
      <source>Normally, pressing ESC key moves focus to the translation line.
With this on however, it will hide the main window.</source>
      <translation>Κανονικά, όταν πατάτε ESC, ενεργοποιείται το πεδίο αναζήτησης. 
Αντιθέτως, με αυτή την επιλογή το ESC κρύβει το κύριο παράθυρο.</translation>
    </message>
    <message>
      <source>ESC key hides main window</source>
      <translation>Απόκρυψη κύριου παραθύρου με ESC</translation>
    </message>
    <message>
      <source>Turn this option on if you want to select words by single mouse click</source>
      <translation>Αν ενεργοποιηθεί, θα επιλέγετε λέξεις με μονό κλικ πάνω τους</translation>
    </message>
    <message>
      <source>Select word by single click</source>
      <translation>Επιλογή λέξεων με μονό κλικ</translation>
    </message>
    <message>
      <source>Startup</source>
      <translation>Εκκίνηση</translation>
    </message>
    <message>
      <source>Automatically starts GoldenDict after operation system bootup.</source>
      <translation>Εκκινεί αυτόματα το GoldenDict κατά την εκκίνηση του συστήματος.</translation>
    </message>
    <message>
      <source>Start with system</source>
      <translation>Εκκίνηση μαζί με το σύστημα</translation>
    </message>
    <message>
      <source>Normally, clicking on a link, double-clicking on a word or looking up
selection in an article loads the translation and almost immediately
scrolls to the article from the same dictionary. With this option off,
however, the article from the topmost dictionary is shown.</source>
      <translation>Κανονικά, κάνοντας κλικ σε ένα σύνδεσμο, κάνοντας διπλό κλικ σε μια λέξη ή κοιτάζοντας προς τα πάνω
επιλογή σε ένα άρθρο φορτώνει τη μετάφραση και σχεδόν αμέσως
κύλιση στο άρθρο από το ίδιο λεξικό. Με αυτή την επιλογή,
ωστόσο, εμφανίζεται το άρθρο από το πιο πάνω λεξικό.</translation>
    </message>
    <message>
      <source>Automatically scroll to target article</source>
      <translation>Αυτόματη κύλιση στο στόχο του άρθρου</translation>
    </message>
    <message>
      <source>When enabled, an icon appears in the system tray area which can be used
to open main window and perform other tasks.</source>
      <translation>Αν ενεργοποιηθεί, θα εμφανίζεται ένα εικονίδιο στην περιοχή ειδοποιήσεων
που θα σας παρέχει διάφορες δυνατότητες, π.χ. άνοιγμα κύριου παραθύρου.</translation>
    </message>
    <message>
      <source>Enable system tray icon</source>
      <translation>Ενεργοποίηση εικονιδίου περιοχής ειδοποιήσεων</translation>
    </message>
    <message>
      <source>With this on, the application starts directly to system tray without showing
its main window.</source>
      <translation>Αν ενεργοποιηθεί, η εφαρμογή θα εκκινείται απευθείας στην περιοχή ειδοποιήσεων,
και δε θα εμφανίζεται το κύριο παράθυρο.</translation>
    </message>
    <message>
      <source>Start to system tray</source>
      <translation>Εκκίνηση στην περιοχή ειδοποιήσεων</translation>
    </message>
    <message>
      <source>With this on, an attempt to close main window would hide it instead of closing
the application.</source>
      <translation>Αν ενεργοποιηθεί, δε θα τερματίζεται η εφαρμογή 
όποτε κλείνει το κύριο παράθυρο.</translation>
    </message>
    <message>
      <source>Close to system tray</source>
      <translation>Κλείσιμο στην περιοχή ειδοποιήσεων</translation>
    </message>
    <message>
      <source>Adjust this value to avoid huge context menus.</source>
      <translation>Προσαρμόστε αυτήν την τιμή για να μειώσετε το μέγεθος του μενού περιεχομένου.</translation>
    </message>
    <message>
      <source>Context menu dictionaries limit:</source>
      <translation>Αριθμός λεξικών μενού περιεχομένου:</translation>
    </message>
    <message>
      <source>Appearance</source>
      <translation>Εμφάνιση</translation>
    </message>
    <message>
      <source>Interface Font</source>
      <translation>Γραμματοσειρά Διεπαφής</translation>
    </message>
    <message>
      <source>Turn the UI to dark.</source>
      <translation>Στρίψτε την διεπαφή στο σκοτάδι.</translation>
    </message>
    <message>
      <source>Dark Mode</source>
      <translation>Σκοτεινή Λειτουργία</translation>
    </message>
    <message>
      <source>Turn the article display style to dark.</source>
      <translation>Γυρίστε το στυλ εμφάνισης του άρθρου στο σκοτάδι.</translation>
    </message>
    <message>
      <source>Dark Reader Mode</source>
      <translation>Σκοτεινή Λειτουργία Ανάγνωσης</translation>
    </message>
    <message>
      <source>These fonts will be applied when the fonts specified by a dictionary are not found.</source>
      <translation>Αυτές οι γραμματοσειρές θα εφαρμοστούν όταν δεν βρεθούν οι γραμματοσειρές που καθορίζονται από ένα λεξικό.</translation>
    </message>
    <message>
      <source>Fallback Fonts</source>
      <translation>Εναλλακτικές γραμματοσειρές</translation>
    </message>
    <message>
      <source>Standard Font</source>
      <translation>Τυπική γραμματοσειρά</translation>
    </message>
    <message>
      <source>Serif Font</source>
      <translation>Γραμματοσειρά Serif</translation>
    </message>
    <message>
      <source>Sans-serif Font</source>
      <translation>Γραμματοσειρά Sans-serif</translation>
    </message>
    <message>
      <source>Monospace Font</source>
      <translation>Γραμματοσειρά Monospace</translation>
    </message>
    <message>
      <source>&amp;Popup</source>
      <translation>Ανα&amp;δυόμενο παράθυρο</translation>
    </message>
    <message>
      <source>Chooses whether the clipboard monitoring will be turned on by default at the program&apos;s startup.</source>
      <translation>Επιλέγει εάν η παρακολούθηση του προχείρου θα ενεργοποιείται από προεπιλογή κατά την εκκίνηση του προγράμματος&apos;.</translation>
    </message>
    <message>
      <source>Start with clipboard monitoring turned on</source>
      <translation>Ξεκινήστε με ενεργοποιημένη την παρακολούθηση του προχείρου</translation>
    </message>
    <message>
      <source>Send translated word to main window instead of to show it in popup window</source>
      <translation>Εμφάνιση της μετάφρασης στο κύριο παράθυρο αντί για το αναδυόμενο</translation>
    </message>
    <message>
      <source>Send translated word to main window</source>
      <translation>Εμφάνιση μετάφρασης στο κύριο παράθυρο</translation>
    </message>
    <message>
      <source>Track clipboard changes when Scanning is enabled. Notice! You should always enable this unless you are on Linux.</source>
      <translation>Παρακολούθηση clipboard αλλαγές όταν η σάρωση είναι ενεργοποιημένη. Ειδοποίηση! Θα πρέπει πάντα να το ενεργοποιήσετε εκτός αν είστε στο Linux.</translation>
    </message>
    <message>
      <source>Track Clipboard change</source>
      <translation>Αλλαγή πρόχειρου ίχνους</translation>
    </message>
    <message>
      <source>Track Selection change</source>
      <translation>Αλλαγή επιλογής κομματιού</translation>
    </message>
    <message>
      <source>With this enabled, the popup would only show up if all chosen keys are
in the pressed state when the word selection changes.</source>
      <translation>Αν ενεργοποιηθεί, το αναδυόμενο παράθυρο θα εμφανίζεται μόνο αν είναι
πατημένα όλα τα παρακάτω πλήκτρα όταν γίνεται η επιλογή της λέξης.</translation>
    </message>
    <message>
      <source>Only tack selection when all selected keys are kept pressed:</source>
      <translation>Επιλογή μόνο όταν όλα τα επιλεγμένα πλήκτρα διατηρούνται πατημένα:</translation>
    </message>
    <message>
      <source>Alt key</source>
      <translation>Πλήκτρο Alt</translation>
    </message>
    <message>
      <source>Ctrl key</source>
      <translation>Πλήκτρο Ctrl</translation>
    </message>
    <message>
      <source>Shift key</source>
      <translation>Πλήκτρο Shift</translation>
    </message>
    <message>
      <source>Windows key or Meta key</source>
      <translation>Πλήκτρο Windows ή Meta (Μενού)</translation>
    </message>
    <message>
      <source>Show a flag window before showing popup window, click the flag to show popup window. </source>
      <translation>Εμφάνιση παραθύρου σημαίας πριν εμφανιστεί το αναδυόμενο παράθυρο, κάντε κλικ στην σημαία για να εμφανίσετε αναδυόμενο παράθυρο. </translation>
    </message>
    <message>
      <source>Show scan flag when word is selected</source>
      <translation>Εμφάνιση σημαίας σάρωσης όταν είναι επιλεγμένη η λέξη</translation>
    </message>
    <message>
      <source>Do not show popup when selection or clipboard in one of GoldenDict&apos;s own windows changes</source>
      <translation>Να μην εμφανίζεται αναδυόμενο παράθυρο όταν η επιλογή ή το πρόχειρο σε ένα από τα GoldenDict&apos;s τα δικά του παράθυρα αλλάζουν</translation>
    </message>
    <message>
      <source>Ignore GoldenDict&apos;s own selection and clipboard changes</source>
      <translation>Παράβλεψη της επιλογής GoldenDict&apos;s και αλλαγές στο πρόχειρο</translation>
    </message>
    <message>
      <source>Delay time</source>
      <translation>Χρόνος καθυστέρησης</translation>
    </message>
    <message>
      <source> ms</source>
      <translation> ms</translation>
    </message>
    <message>
      <source>Hotkeys</source>
      <translation>Συντομεύσεις</translation>
    </message>
    <message>
      <source>Use the following hotkey to show or hide the main window:</source>
      <translation>Συντόμευση για εμφάνιση/απόκρυψη κύριου παραθύρου:</translation>
    </message>
    <message>
      <source>Use the following hotkey to translate a word from clipboard:</source>
      <translation>Συντόμευση για αναζήτηση λέξης που βρίσκεται στο πρόχειρο:</translation>
    </message>
    <message>
      <source>The hotkeys are global and work from any program and within any context as long as GoldenDict is running in background.</source>
      <translation>Οι συντομεύσεις λειτουργούν παντού και από οποιαδήποτε εφαρμογή, αρκεί να εκτελείται το GoldenDict.</translation>
    </message>
    <message>
      <source>&amp;Audio</source>
      <translation>Ή&amp;χος</translation>
    </message>
    <message>
      <source>Pronunciation</source>
      <translation>Προφορά</translation>
    </message>
    <message>
      <source>Auto-pronounce words in main window</source>
      <translation>Αυτόματη εκφώνηση λημμάτων στο κύριο παράθυρο</translation>
    </message>
    <message>
      <source>Auto-pronounce words in the popup</source>
      <translation>Αυτόματη προφορά λέξεων στο αναδυόμενο παράθυρο</translation>
    </message>
    <message>
      <source>Playback</source>
      <translation>Αναπαραγωγή</translation>
    </message>
    <message>
      <source>Play audio files via built-in audio support</source>
      <translation>Αναπαραγωγή αρχείων ήχου μέσω ενσωματωμένης υποστήριξης ήχου</translation>
    </message>
    <message>
      <source>Use internal player:</source>
      <translation>Χρήση εσωτερικού παίκτη:</translation>
    </message>
    <message>
      <source>Choose audio back end</source>
      <translation>Επιλέξτε πίσω τέλος ήχου</translation>
    </message>
    <message>
      <source>Use any external program to play audio files</source>
      <translation>Χρήση οποιουδήποτε εξωτερικού προγράμματος για την αναπαραγωγή αρχείων ήχου</translation>
    </message>
    <message>
      <source>Use external program:</source>
      <translation>Χρήση εξωτερικού προγράμματος:</translation>
    </message>
    <message>
      <source>Enter audio player command line</source>
      <translation>Εισάγετε γραμμή εντολών προγράμματος αναπαραγωγής ήχου</translation>
    </message>
    <message>
      <source>&amp;Network</source>
      <translation>&amp;Δίκτυο</translation>
    </message>
    <message>
      <source>Enable if you wish to use a proxy server
for all program&apos;s network requests.</source>
      <translation>Επιλέξτε το αν θέλετε να χρησιμοποιείτε
διαμεσολαβητή για όλες τις ανάγκες της εφαρμογής.</translation>
    </message>
    <message>
      <source>Use proxy server</source>
      <translation>Χρήση διαμεσολαβητή</translation>
    </message>
    <message>
      <source>System proxy</source>
      <translation>Διαμεσολαβητής συστήματος</translation>
    </message>
    <message>
      <source>Custom proxy</source>
      <translation>Προσαρμοσμένος διαμεσολαβητής</translation>
    </message>
    <message>
      <source>Custom settings</source>
      <translation>Προσαρμοσμένες ρυθμίσεις</translation>
    </message>
    <message>
      <source>Type:</source>
      <translation>Τύπος:</translation>
    </message>
    <message>
      <source>Host:</source>
      <translation>Διεύθυνση:</translation>
    </message>
    <message>
      <source>Port:</source>
      <translation>Θύρα:</translation>
    </message>
    <message>
      <source>User:</source>
      <translation>Χρήστης:</translation>
    </message>
    <message>
      <source>Password:</source>
      <translation>Κωδικός:</translation>
    </message>
    <message>
      <source>Anki Connect</source>
      <translation>Σύνδεση Anki</translation>
    </message>
    <message>
      <source>http://</source>
      <translation>http://</translation>
    </message>
    <message>
      <source>Deck:</source>
      <translation>Τράπουλα:</translation>
    </message>
    <message>
      <source>Model:</source>
      <translation>Μοντέλο:</translation>
    </message>
    <message>
      <source>Word</source>
      <translation>Λέξη</translation>
    </message>
    <message>
      <source>Vocabulary field...</source>
      <translation>Πεδίο λεξιλογίου...</translation>
    </message>
    <message>
      <source>Text</source>
      <translation>Κείμενο</translation>
    </message>
    <message>
      <source>Definition field...</source>
      <translation>Πεδίο ορισμού...</translation>
    </message>
    <message>
      <source>Sentence</source>
      <translation>Πρόταση</translation>
    </message>
    <message>
      <source>Sentence field (can be empty)...</source>
      <translation>Πεδίο πρότασης (μπορεί να είναι κενό)...</translation>
    </message>
    <message>
      <source>Enabling this would make GoldenDict block most advertisements
by disallowing content (images, frames) not originating from the site
you are browsing. If some site breaks because of this, try disabling this.</source>
      <translation>Αν το επιλέξετε, το GoldenDict θα εμποδίζει τις περισσότερες διαφημίσεις, 
μη επιτρέποντας την εμφάνιση περιεχομένου (εικόνων, πλαισίων) που δεν 
προέρχονται από τον ιστότοπο στον οποίο βρίσκεστε. Αν προκύψουν 
προβλήματα με κάποιους ιστοτόπους, δοκιμάστε να το αποεπιλέξετε.</translation>
    </message>
    <message>
      <source>Disallow loading content from other sites (hides most advertisements)</source>
      <translation>Φραγή περιεχομένου από άλλους ιστοτόπους (εξαφανίζει τις περισσότερες διαφημίσεις)</translation>
    </message>
    <message>
      <source>Some sites detect GoldenDict via HTTP headers and block the requests.
Enable this option to workaround the problem.</source>
      <translation>Ορισμένες ιστοσελίδες εντοπίζουν το GoldenDict μέσω των κεφαλίδων HTTP και μπλοκάρουν τα αιτήματά του.
Ενεργοποιήστε αυτή την επιλογή για να παρακάμψετε το πρόβλημα.</translation>
    </message>
    <message>
      <source>Do not identify GoldenDict in HTTP headers</source>
      <translation>Μη ταυτοποίηση του GoldenDict στις κεφαλίδες HTTP</translation>
    </message>
    <message>
      <source>Maximum network cache size:</source>
      <translation>Μέγιστο μέγεθος προσωρινής μνήμης δικτύου:</translation>
    </message>
    <message>
      <source>Maximum disk space occupied by GoldenDict&apos;s network cache in
%1
If set to 0 the network disk cache will be disabled.</source>
      <translation>Ο μέγιστος χώρος στο δίσκο που καταλαμβάνει η μνήμη cache δικτύου GoldenDict&apos;s στο
%1
Εάν οριστεί στο 0, η μνήμη cache στο δίσκο δικτύου θα απενεργοποιηθεί.</translation>
    </message>
    <message>
      <source> MiB</source>
      <translation> MiB</translation>
    </message>
    <message>
      <source>When this option is enabled, GoldenDict
clears its network cache from disk during exit.</source>
      <translation>Όταν αυτή η επιλογή είναι ενεργοποιημένη, το GoldenDict
καθαρίζει την προσωρινή μνήμη δικτύου από το δίσκο κατά την έξοδο.</translation>
    </message>
    <message>
      <source>Clear network cache on exit</source>
      <translation>Εκκαθάριση προσωρινής μνήμης δικτύου κατά την έξοδο</translation>
    </message>
    <message>
      <source>When this is enabled, the program periodically
checks if a new, updated version of GoldenDict
is available for download. If it is so, the program
informs the user about it and prompts to open a
download page.</source>
      <translation>Αν ενεργοποιηθεί, το πρόγραμμα θα ελέγχει τακτικά 
αν έχει κυκλοφορήσει νέα, ενημερωμένη έκδοση του 
GoldenDict. Αν ναι, το πρόγραμμα θα ειδοποιεί το 
χρήστη και θα παραπέμπει στην ιστοσελίδα λήψης.</translation>
    </message>
    <message>
      <source>Check for new program releases periodically</source>
      <translation>Περιοδικός έλεγχος για νέες εκδόσεις/ενημερώσεις</translation>
    </message>
    <message>
      <source>Full-text search</source>
      <translation>Αναζήτηση πλήρους κειμένου</translation>
    </message>
    <message>
      <source>Allow full-text search for:</source>
      <translation>Να επιτρέπεται η αναζήτηση πλήρους κειμένου για:</translation>
    </message>
    <message>
      <source>Don&apos;t search in dictionaries containing more than</source>
      <translation>Don&apos;t αναζήτηση σε λεξικά που περιέχουν περισσότερα από</translation>
    </message>
    <message>
      <source>articles (0 - unlimited)</source>
      <translation>άρθρα (0 - απεριόριστο)</translation>
    </message>
    <message>
      <source>Create fulltext index with parallel threads </source>
      <translation>Δημιουργήστε ευρετήριο πλήρους κειμένου με παράλληλα νήματα </translation>
    </message>
    <message>
      <source>Ad&amp;vanced</source>
      <translation>Για &amp;προχωρημένους</translation>
    </message>
    <message>
      <source>History</source>
      <translation>Ιστορικό</translation>
    </message>
    <message>
      <source>Turn this option on to store history of the translated words</source>
      <translation>Αν ενεργοποιηθεί, θα αποθηκεύεται το ιστορικό των μεταφρασμένων λέξεων</translation>
    </message>
    <message>
      <source>Store &amp;history</source>
      <translation>Αποθήκευση &amp;ιστορικού</translation>
    </message>
    <message>
      <source>Specify the maximum number of entries to keep in history.</source>
      <translation>Ορίστε το μέγιστο αριθμό λημμάτων που θα αποθηκεύονται στο ιστορικό.</translation>
    </message>
    <message>
      <source>Maximum history size:</source>
      <translation>Μέγιστο μέγεθος ιστορικού:</translation>
    </message>
    <message>
      <source>History saving interval. If set to 0 history will be saved only during exit.</source>
      <translation>Συχνότητα αποθήκευσης ιστορικού. Αν χρησιμοποιήσετε 0, 
το ιστορικό θα αποθηκεύεται μόνο κατά την έξοδο.</translation>
    </message>
    <message>
      <source>Save every</source>
      <translation>Αποθήκευση κάθε</translation>
    </message>
    <message>
      <source>minutes</source>
      <translation>λεπτά</translation>
    </message>
    <message>
      <source>Favorites</source>
      <translation>Αγαπημένα</translation>
    </message>
    <message>
      <source>Favorites saving interval. If set to 0 Favorites will be saved only during exit.</source>
      <translation>Αγαπημένα διάστημα αποθήκευσης. Αν οριστεί στα 0 Αγαπημένα θα αποθηκευτεί μόνο κατά την έξοδο.</translation>
    </message>
    <message>
      <source>Turn this option on to confirm every operation of items deletion</source>
      <translation>Ενεργοποιήστε αυτήν την επιλογή για να επιβεβαιώσετε κάθε λειτουργία διαγραφής στοιχείων</translation>
    </message>
    <message>
      <source>Confirmation for items deletion</source>
      <translation>Επιβεβαίωση για διαγραφή στοιχείων</translation>
    </message>
    <message>
      <source>Articles</source>
      <translation>Άρθρα</translation>
    </message>
    <message>
      <source>Ignore punctuation while searching</source>
      <translation>Αγνόηση στίξης κατά την αναζήτηση</translation>
    </message>
    <message>
      <source>Input phrases longer than this size will be ignored</source>
      <translation>Εισαγωγή φράσεων μεγαλύτερες από αυτό το μέγεθος θα αγνοηθεί</translation>
    </message>
    <message>
      <source>symbols</source>
      <translation>σύμβολα</translation>
    </message>
    <message>
      <source>Select this option to automatic collapse big articles</source>
      <translation>Αν σημειώσετε αυτήν την επιλογή, τα μεγάλα άρθρα θα αποκρύπτονται αυτόματα</translation>
    </message>
    <message>
      <source>Collapse articles more than</source>
      <translation>Απόκρυψη άρθρων με περισσότερα από</translation>
    </message>
    <message>
      <source>Turn this option on to ignore unreasonably long input text
from mouse-over, selection, clipboard or command line</source>
      <translation>Ενεργοποιήστε αυτήν την επιλογή για να αγνοήσετε το παράλογα μεγάλο κείμενο εισόδου
από το ποντίκι, την επιλογή, το πρόχειρο ή τη γραμμή εντολών</translation>
    </message>
    <message>
      <source>Ignore input phrases longer than</source>
      <translation>Παράβλεψη φράσεων εισόδου μεγαλύτερο από</translation>
    </message>
    <message>
      <source>Articles longer than this size will be collapsed</source>
      <translation>Αποκρύψη των άρθρων που υπερβαίνουν αυτό το μέγεθος</translation>
    </message>
    <message>
      <source>Turn this option on to always expand optional parts of articles</source>
      <translation>Αν ενεργοποιηθεί, θα εμφανίζονται πάντα τα προαιρετικά τμήματα των άρθρων</translation>
    </message>
    <message>
      <source>Expand optional &amp;parts</source>
      <translation>Εμφάνιση &amp;προαιρετικών τμημάτων</translation>
    </message>
    <message>
      <source>Turn this option on to ignore diacritics while searching articles</source>
      <translation>Ενεργοποιήστε αυτήν την επιλογή για να αγνοήσετε τη διακριτική κατά την αναζήτηση άρθρων</translation>
    </message>
    <message>
      <source>Ignore diacritics while searching</source>
      <translation>Παράβλεψη διακριτικών κατά την αναζήτηση</translation>
    </message>
    <message>
      <source>During successive searches,if one dictionary is collapsed by manual, it will remain collapsed in the next search</source>
      <translation>Κατά τη διάρκεια διαδοχικών αναζητήσεων, αν ένα λεξικό καταρρεύσει με το χέρι, θα παραμείνει καταρρέει στην επόμενη αναζήτηση</translation>
    </message>
    <message>
      <source>Session collapse</source>
      <translation>Σύμπτυξη συνεδρίας</translation>
    </message>
    <message>
      <source>Turn this option on to enable extra articles search via synonym lists
from Stardict, Babylon and GLS dictionaries</source>
      <translation>Ενεργοποιήστε αυτή την επιλογή για να ενεργοποιήσετε την αναζήτηση επιπλέον άρθρων μέσω λιστών συνώνυμου
από τα λεξικά Stardict, Babylon και GLS</translation>
    </message>
    <message>
      <source>Extra search via synonyms</source>
      <translation>Επιπλέον αναζήτηση μέσω συνώνυμων</translation>
    </message>
    <message>
      <source>When using clipboard, strip everything after newline</source>
      <translation>Όταν χρησιμοποιείτε το πρόχειρο, αφαιρέστε τα πάντα μετά τη νέα γραμμή</translation>
    </message>
    <message>
      <source>On a new search, focus the main or popup window even if it&apos;s visible</source>
      <translation>Σε μια νέα αναζήτηση, εστιάστε το κύριο ή αναδυόμενο παράθυρο ακόμα κι αν είναι ορατό&apos;s</translation>
    </message>
    <message>
      <source>Miscellaneous</source>
      <translation>Διάφορα</translation>
    </message>
    <message>
      <source>Remove invalid index on exit</source>
      <translation>Καταργήστε το μη έγκυρο ευρετήριο κατά την έξοδο</translation>
    </message>
    <message>
      <source>System default</source>
      <translation>Συστήματος</translation>
    </message>
    <message>
      <source>Default</source>
      <translation>Κλασική</translation>
    </message>
    <message>
      <source>Classic</source>
      <translation>Κλασικό</translation>
    </message>
    <message>
      <source>Modern</source>
      <translation>Μοντέρνα</translation>
    </message>
    <message>
      <source>Lingvo</source>
      <translation>Lingvo</translation>
    </message>
    <message>
      <source>Babylon</source>
      <translation>Βαβυλώνα</translation>
    </message>
    <message>
      <source>Lingoes</source>
      <translation>Lingoes</translation>
    </message>
    <message>
      <source>Lingoes-Blue</source>
      <translation>Μπίνγκο-μπλε</translation>
    </message>
    <message>
      <source>Auto does nothing on some systems.</source>
      <translation>Το Auto δεν κάνει τίποτα σε ορισμένα συστήματα.</translation>
    </message>
    <message>
      <source>Restart the program to apply the language change.</source>
      <translation>Απαιτείται επανεκκίνηση του προγράμματος για να εφαρμοστεί η αλλαγή γλώσσας.</translation>
    </message>
    <message>
      <source>Restart to apply the interface style change.</source>
      <translation>Κάντε επανεκκίνηση για να εφαρμόσετε την αλλαγή στυλ διεπαφής.</translation>
    </message>
    <message>
      <source>Restart to apply the interface font change.</source>
      <translation>Επανεκκινήστε για να εφαρμόσετε την αλλαγή γραμματοσειράς της διασύνδεσης.</translation>
    </message>
    <message>
      <source>Restart needed</source>
      <translation>Απαιτείται επανεκκίνηση</translation>
    </message>
    <message>
      <source>Enable</source>
      <translation>Καθιστώ ικανό</translation>
    </message>
    <message>
      <source>Disable</source>
      <translation>Καθιστώ ανίκανο</translation>
    </message>
    <message>
      <source>Automatic</source>
      <translation>Αυτόματο</translation>
    </message>
    <message>
      <source>Save debug messages to gd_log.txt in the config folder</source>
      <translation>Αποθήκευση μηνυμάτων αποσφαλμάτωσης στο gd_log.txt στο φάκελο ρυθμίσεων</translation>
    </message>
    <message>
      <source>Interface Font Size</source>
      <translation>Μέγεθος Γραμματοσειράς Διεπαφής</translation>
    </message>
    <message>
      <source>Interface language</source>
      <translation>Γλώσσα διεπαφής</translation>
    </message>
    <message>
      <source>Article Display style</source>
      <translation>Στυλ εμφάνισης άρθρου</translation>
    </message>
    <message>
      <source>Add-on style</source>
      <translation>Στυλ πρόσθετου</translation>
    </message>
    <message>
      <source>Interface Style</source>
      <translation>Στυλ Διεπαφής</translation>
    </message>
    <message>
      <source>Preview Font</source>
      <translation>Προεπισκόπηση Γραμματοσειράς</translation>
    </message>
    <message>
      <source>Goldendict-ng is a dictionary software</source>
      <translation>Το Goldendict-ng είναι ένα λεξικό λογισμικό</translation>
    </message>
  </context>
  <context>
    <name>ProgramTypeEditor</name>
    <message>
      <source>Audio</source>
      <translation>Ήχος</translation>
    </message>
    <message>
      <source>Plain Text</source>
      <translation>Απλό κείμενο</translation>
    </message>
    <message>
      <source>Html</source>
      <translation>HTML</translation>
    </message>
    <message>
      <source>Prefix Match</source>
      <translation>Ανάλογα με την επέκταση</translation>
    </message>
    <message>
      <source>Unknown</source>
      <translation>Άγνωστο</translation>
    </message>
  </context>
  <context>
    <name>Programs::RunInstance</name>
    <message>
      <source>No program name was given.</source>
      <translation>Δεν ορίστηκε όνομα προγράμματος.</translation>
    </message>
    <message>
      <source>The program has crashed.</source>
      <translation>Το πρόγραμμα κατέρρευσε.</translation>
    </message>
    <message>
      <source>The program has returned exit code %1.</source>
      <translation>Το πρόγραμμα επέστρεψε κωδικό εξόδου %1.</translation>
    </message>
  </context>
  <context>
    <name>ProgramsModel</name>
    <message>
      <source>Enabled</source>
      <translation>Ενεργό</translation>
    </message>
    <message>
      <source>Type</source>
      <translation>Τύπος</translation>
    </message>
    <message>
      <source>Name</source>
      <translation>Όνομα</translation>
    </message>
    <message>
      <source>Command Line</source>
      <translation>Γραμμή εντολών</translation>
    </message>
    <message>
      <source>Icon</source>
      <translation>Εικονίδιο</translation>
    </message>
  </context>
  <context>
    <name>QObject</name>
    <message>
      <source>Article loading error</source>
      <translation>Σφάλμα φόρτωσης άρθρου</translation>
    </message>
    <message>
      <source>Article decoding error</source>
      <translation>Σφάλμα αποκωδικοποίησης άρθρου</translation>
    </message>
    <message>
      <source>Copyright: %1%2</source>
      <translation>Πνευματική ιδιοκτησία: %1%2</translation>
    </message>
    <message>
      <source>Version: %1%2</source>
      <translation>Έκδοση: %1%2</translation>
    </message>
    <message>
      <source>Author: %1%2</source>
      <translation>Συγγραφέας: %1%2</translation>
    </message>
    <message>
      <source>E-mail: %1%2</source>
      <translation>E-mail: %1%2</translation>
    </message>
    <message>
      <source>Title: %1%2</source>
      <translation>Τίτλος: %1%2</translation>
    </message>
    <message>
      <source>Website: %1%2</source>
      <translation>Ιστοσελίδα: %1%2</translation>
    </message>
    <message>
      <source>Date: %1%2</source>
      <translation>Ημερομηνία: %1%2</translation>
    </message>
    <message>
      <source>A dictionary lookup program.</source>
      <translation>Ένα πρόγραμμα αναζήτησης λεξικού.</translation>
    </message>
    <message>
      <source>Word or sentence to query.</source>
      <translation>Λέξη ή πρόταση για ερώτηση.</translation>
    </message>
    <message>
      <source>Reset window state.</source>
      <translation>Επαναφορά κατάστασης παραθύρου.</translation>
    </message>
    <message>
      <source>Disable tts.</source>
      <translation>Απενεργοποιήστε το tts.</translation>
    </message>
    <message>
      <source>Change the group of main window.</source>
      <translation>Αλλαγή της ομάδας του κύριου παραθύρου.</translation>
    </message>
    <message>
      <source>Change the group of popup.</source>
      <translation>Αλλαγή της ομάδας των αναδυόμενων παραθύρων.</translation>
    </message>
    <message>
      <source>Force the word to be translated in scanpopup</source>
      <translation>Αναγκάστε να μεταφραστεί η λέξη στο scanpopup</translation>
    </message>
    <message>
      <source>Force the word to be translated in the mainwindow</source>
      <translation>Αναγκάστε να μεταφραστεί η λέξη στο κύριο παράθυρο</translation>
    </message>
    <message>
      <source>Toggle popup.</source>
      <translation>Εναλλαγή αναδυόμενου παραθύρου σάρωσης.</translation>
    </message>
    <message>
      <source>Print version and diagnosis info.</source>
      <translation>Εκτυπωμένη έκδοση και πληροφορίες διάγνωσης.</translation>
    </message>
    <message>
      <source>Save debug messages to gd_log.txt in the config folder</source>
      <translation>Αποθήκευση μηνυμάτων αποσφαλμάτωσης στο gd_log.txt στο φάκελο ρυθμίσεων</translation>
    </message>
  </context>
  <context>
    <name>QuickFilterLine</name>
    <message>
      <source>Dictionary search/filter (Ctrl+F)</source>
      <translation>Εύρεση λεξικού/φίλτρο (Ctrl+F)</translation>
    </message>
    <message>
      <source>Clear Search</source>
      <translation>Εκκαθάριση αναζήτησης</translation>
    </message>
  </context>
  <context>
    <name>ResourceToSaveHandler</name>
    <message>
      <source>ERROR: %1</source>
      <translation>ΣΦΑΛΜΑ: %1</translation>
    </message>
    <message>
      <source>Resource saving error: </source>
      <translation>Σφάλμα αποθήκευσης:</translation>
    </message>
    <message>
      <source>WARNING: %1</source>
      <translation>ΠΡΟΣΟΧΗ: %1</translation>
    </message>
    <message>
      <source>The referenced resource failed to download.</source>
      <translation>Απέτυχε η λήψη του ζητούμενου πόρου.</translation>
    </message>
  </context>
  <context>
    <name>Romaji</name>
    <message>
      <source>Hepburn Romaji for Hiragana</source>
      <translation>Hepburn Romaji για Hiragana</translation>
    </message>
    <message>
      <source>Hepburn Romaji for Katakana</source>
      <translation>Hepburn Romaji για Katakana</translation>
    </message>
  </context>
  <context>
    <name>RussianTranslit</name>
    <message>
      <source>Russian Transliteration</source>
      <translation>Μεταγραφή Ρωσικών</translation>
    </message>
  </context>
  <context>
    <name>ScanPopup</name>
    <message>
      <source>WARNING: %1</source>
      <translation>ΠΡΟΕΙΔΟΠΟΙΗΣΗ: %1</translation>
    </message>
  </context>
  <context>
    <name>ScanPopupToolBar</name>
    <message>
      <source>Back</source>
      <translation>Πίσω</translation>
    </message>
    <message>
      <source>Forward</source>
      <translation>Μπροστά</translation>
    </message>
    <message>
      <source>Pronounce Word (Alt+S)</source>
      <translation>Προφορά Λέξης (Alt+S)</translation>
    </message>
    <message>
      <source>Alt+S</source>
      <translation>Alt+S</translation>
    </message>
    <message>
      <source>Send word to main window (Alt+W)</source>
      <translation>Αποστολή λέξης στο κύριο παράθυρο (Alt+W)</translation>
    </message>
    <message>
      <source>Alt+W</source>
      <translation>Alt+W</translation>
    </message>
    <message>
      <source>Add word to Favorites (Ctrl+E)</source>
      <translation>Προσθήκη λέξης στα αγαπημένα (Ctrl+E)</translation>
    </message>
    <message>
      <source>Always stay on top of all other windows</source>
      <translation>Να παραμένει πάντα στην κορυφή όλων των άλλων παραθύρων</translation>
    </message>
    <message>
      <source>Use this to pin down the window so it would stay on screen,
could be resized or managed in other ways.</source>
      <translation>Use this to pin down the window so it would stay on screen,
could be resized or managed in other ways.</translation>
    </message>
  </context>
  <context>
    <name>SearchPanel</name>
    <message>
      <source>&amp;Previous</source>
      <translation>&amp;Προηγούμενο</translation>
    </message>
    <message>
      <source>Ctrl+Shift+G</source>
      <translation>Ctrl+Shift+G</translation>
    </message>
    <message>
      <source>&amp;Next</source>
      <translation>&amp;Επόμενο</translation>
    </message>
    <message>
      <source>Ctrl+G</source>
      <translation>Ctrl+G</translation>
    </message>
    <message>
      <source>&amp;Case Sensitive</source>
      <translation>&amp;Διάκριση Πεζών-Κεφαλαίων</translation>
    </message>
    <message>
      <source>Find:</source>
      <translation>Εύρεση:</translation>
    </message>
  </context>
  <context>
    <name>SoundDirsModel</name>
    <message>
      <source>Path</source>
      <translation>Διαδρομή</translation>
    </message>
    <message>
      <source>Name</source>
      <translation>Όνομα</translation>
    </message>
    <message>
      <source>Icon</source>
      <translation>Εικονίδιο</translation>
    </message>
  </context>
  <context>
    <name>Sources</name>
    <message>
      <source>Files</source>
      <translation>Αρχεία</translation>
    </message>
    <message>
      <source>Paths to search for the dictionary files:</source>
      <translation>Διαδρομές αναζήτησης αρχείων λεξικών:</translation>
    </message>
    <message>
      <source>&amp;Add...</source>
      <translation>Προσ&amp;θήκη...</translation>
    </message>
    <message>
      <source>&amp;Remove</source>
      <translation>Α&amp;φαίρεση</translation>
    </message>
    <message>
      <source>Re&amp;scan now</source>
      <translation>Νέα &amp;σάρωση</translation>
    </message>
    <message>
      <source>Sound Dirs</source>
      <translation>Φάκελοι ήχων</translation>
    </message>
    <message>
      <source>Make dictionaries from bunches of audiofiles by adding paths here:</source>
      <translation>Δημιουργήστε λεξικά χρησιμοποιώντας ομάδες αρχείων ήχου, προσθέτοντας τις διαδρομές τους εδώ:</translation>
    </message>
    <message>
      <source>Morphology</source>
      <translation>Μορφολογία</translation>
    </message>
    <message>
      <source>Path to a directory with Hunspell/Myspell dictionaries:</source>
      <translation>Φάκελος με λεξικά Hunspell/Myspell:</translation>
    </message>
    <message>
      <source>&amp;Change...</source>
      <translation>Αλλα&amp;γή...</translation>
    </message>
    <message>
      <source>Available morphology dictionaries:</source>
      <translation>Διαθέσιμες μορφολογίες:</translation>
    </message>
    <message>
      <source>Each morphology dictionary appears as a
separate auxiliary dictionary which
provides stem words for searches and
spelling suggestions for mistyped words.
Add appropriate dictionaries to the bottoms
of the appropriate groups to use them.</source>
      <translation>Τα λεξικά μορφολογίας εμφανίζονται ως 
ξεχωριστά βοηθητικά λεξικά και περιέχουν
ρίζες λέξεων και προτάσεις ορθογραφίας.
Μπορείτε να προσθέτετε τα κατάλληλα λεξικά
μορφολογίας στο τέλος κάθε ομάδας λεξικών.</translation>
    </message>
    <message>
      <source>Wikipedia</source>
      <translation>Βικιπαίδεια</translation>
    </message>
    <message>
      <source>Wikipedia (MediaWiki) sites:</source>
      <translation>Ιστοσελίδες τύπου Βικιπαίδειας (MediaWiki):</translation>
    </message>
    <message>
      <source>Websites</source>
      <translation>Ιστοσελίδες</translation>
    </message>
    <message>
      <source>Any websites. A string %GDWORD% will be replaced with the query word:</source>
      <translation>Προσθέστε οποιαδήποτε ιστοσελίδα. Οι χαρακτήρες %GDWORD% αντικαθίστανται από τη ζητούμενη λέξη:</translation>
    </message>
    <message>
      <source>DICT servers</source>
      <translation>Διακομιστές DICT</translation>
    </message>
    <message>
      <source>DICT servers:</source>
      <translation>Διακομιστές DICT:</translation>
    </message>
    <message>
      <source>Programs</source>
      <translation>Προγράμματα</translation>
    </message>
    <message>
      <source>Any external programs. A string %GDWORD% will be replaced with the query word. A string %GDSEARCH% will be replaced with the text in the search bar. If both of the parameters are not provided, the headword will be fed into standard input.</source>
      <translation>Οποιαδήποτε εξωτερικά προγράμματα. Μια συμβολοσειρά %GDWORD% θα αντικατασταθεί με τη λέξη ερωτήματος. Μια συμβολοσειρά %GDSEARCH% θα αντικατασταθεί με το κείμενο στη γραμμή αναζήτησης. Εάν και οι δύο παράμετροι δεν παρέχονται, η κεφαλίδα θα τροφοδοτηθεί με την τυπική είσοδο.</translation>
    </message>
    <message>
      <source>Lingua Libre</source>
      <translation>Lingua Libre</translation>
    </message>
    <message>
      <source>&lt;html&gt;&lt;head/&gt;&lt;body&gt;&lt;p&gt;Pronunciations provided by &lt;a href=&quot;https://lingualibre.org&quot;&gt;&lt;span style=&quot; text-decoration: underline; color:#2980b9;&quot;&gt;Lingua Libre&lt;/span&gt;&lt;/a&gt;, a collaborative linguistic media library of Wikimedia France. &lt;/p&gt;&lt;/body&gt;&lt;/html&gt;</source>
      <translation>&lt;html&gt;&lt;head/&gt;&lt;body&gt;&lt;p&gt;Οι προφορές παρέχονται από το &lt;a href=&quot;https://lingualibre.org&quot;&gt;&lt;span style=&quot; text-decoration: underline; color:#2980b9;&quot;&gt;Lingua Libre&lt;/span&gt;&lt;/a&gt;, μια συνεργατική βιβλιοθήκη γλωσσικών μέσων του Wikimedia France. &lt;/p&gt;&lt;/body&gt;&lt;/html&gt;</translation>
    </message>
    <message>
      <source>Enable Lingua Libre</source>
      <translation>Ενεργοποίηση Lingua Libre</translation>
    </message>
    <message>
      <source>ISO 639-3 language code</source>
      <translation>Κωδικός γλώσσας ISO 639-3</translation>
    </message>
    <message>
      <source>Examples:  &amp;quot;eng&amp;quot; for English, &amp;quot;fra&amp;quot; for French &lt;br&gt;

Full list of availiable languages can be found &lt;a href=&quot;https://lingualibre.org/wiki/LinguaLibre:Stats/Languages&quot;&gt; here &lt;/a&gt;</source>
      <translation>Παραδείγματα:  &amp;quot;eng&amp;quot; για τα αγγλικά, &amp;quot;fra&amp;quot; για τα γαλλικά &lt;br&gt;

Η πλήρης λίστα των διαθέσιμων γλωσσών βρίσκεται &lt;a href=&quot;https://lingualibre.org/wiki/LinguaLibre:Stats/Languages&quot;&gt; εδώ &lt;/a&gt;</translation>
    </message>
    <message>
      <source>Forvo</source>
      <translation>Forvo</translation>
    </message>
    <message>
      <source>Live pronunciations from &lt;a href=&quot;http://www.forvo.com/&quot;&gt;forvo.com&lt;/a&gt;. The site allows people to record and share word pronunciations. You can listen to them from GoldenDict.</source>
      <translation>Ζωντανή προφορά από το &lt;a href=&quot;http://www.forvo.com/&quot;&gt;forvo.com&lt;/a&gt;. Ο ιστότοπος σας επιτρέπει να ηχογραφείτε και να μοιράζεστε προφορές λέξεων. Μπορείτε να ακούτε τις προφορές του Forvo στο GoldenDict.</translation>
    </message>
    <message>
      <source>Enable pronunciations from Forvo</source>
      <translation>Ενεργοποίηση προφορών από το Forvo</translation>
    </message>
    <message>
      <source>API Key:</source>
      <translation>Κλειδί API:</translation>
    </message>
    <message>
      <source>&lt;html&gt;&lt;head/&gt;&lt;body&gt;&lt;p&gt;Use of Forvo currently requires an API key, register on the site to get your own key.&lt;/p&gt;&lt;/body&gt;&lt;/html&gt;</source>
      <translation>&lt;html&gt;&lt;head/&gt;&lt;body&gt;&lt;p&gt;Η χρήση του Forvo απαιτεί αυτή τη στιγμή ένα κλειδί API, εγγραφείτε στην ιστοσελίδα για να πάρετε το δικό σας κλειδί.&lt;/p&gt;&lt;/body&gt;&lt;/html&gt;</translation>
    </message>
    <message>
      <source>&lt;html&gt;&lt;head/&gt;&lt;body&gt;&lt;p&gt;Get your own key &lt;a href=&quot;http://api.forvo.com/key/&quot;&gt;&lt;span style=&quot; text-decoration: underline; color:#0000ff;&quot;&gt;here&lt;/span&gt;&lt;/a&gt;&lt;/p&gt;&lt;/body&gt;&lt;/html&gt;</source>
      <translation>&lt;html&gt;&lt;head/&gt;&lt;body&gt;&lt;p&gt;Αποκτήστε το δικό σας κλειδί &lt;a href=&quot;http://api.forvo.com/key/&quot;&gt;&lt;span style=&quot; text-decoration: underline; color:#0000ff;&quot;&gt;εδώ&lt;/span&gt;&lt;/a&gt;&lt;/p&gt;&lt;/body&gt;&lt;/html&gt;</translation>
    </message>
    <message>
      <source>Language codes (comma-separated):</source>
      <translation>Κωδικοί γλωσσών (χωρισμένοι με κόμματα):</translation>
    </message>
    <message>
      <source>List of language codes you would like to have. Example: &quot;en, ru&quot;.</source>
      <translation>Λίστα με τους κωδικούς γλωσσών που επιθυμείτε να χρησιμοποιήσετε. Π.χ.: &quot;en, el&quot;.</translation>
    </message>
    <message>
      <source>Full list of language codes is available &lt;a href=&quot;http://www.forvo.com/languages-codes/&quot;&gt;here&lt;/a&gt;.</source>
      <translation>Ο πλήρης κατάλογος των κωδικών γλωσσών είναι διαθέσιμος &lt;a href=&quot;http://www.forvo.com/languages-codes/&quot;&gt;εδώ&lt;/a&gt;.</translation>
    </message>
    <message>
      <source>Transliteration</source>
      <translation>Μεταγραφή</translation>
    </message>
    <message>
      <source>Greek transliteration</source>
      <translation>Ελληνικά</translation>
    </message>
    <message>
      <source>Russian transliteration</source>
      <translation>Ρωσικά</translation>
    </message>
    <message>
      <source>German transliteration</source>
      <translation>Γερμανικά</translation>
    </message>
    <message>
      <source>Belarusian transliteration</source>
      <translation>Λευκορωσικά</translation>
    </message>
    <message>
      <source>Enables to use the Latin alphabet to write the Japanese language</source>
      <translation>Επιτρέπει τη χρήση του Λατινικού αλφαβήτου για τη μεταγραφή Ιαπωνικών</translation>
    </message>
    <message>
      <source>Japanese Romaji</source>
      <translation>Ιαπωνικά Romaji</translation>
    </message>
    <message>
      <source>Systems:</source>
      <translation>Μέθοδοι:</translation>
    </message>
    <message>
      <source>Hepburn</source>
      <translation>Hepburn</translation>
    </message>
    <message>
      <source>Syllabaries:</source>
      <translation>Χαρακτήρες:</translation>
    </message>
    <message>
      <source>Hiragana Japanese syllabary</source>
      <translation>Ιαπωνικοί χαρακτήρες Hiragana</translation>
    </message>
    <message>
      <source>Hiragana</source>
      <translation>Hiragana</translation>
    </message>
    <message>
      <source>Katakana Japanese syllabary</source>
      <translation>Ιαπωνικοί χαρακτήρες Katakana</translation>
    </message>
    <message>
      <source>Katakana</source>
      <translation>Katakana</translation>
    </message>
    <message>
      <source>Custom transliteration</source>
      <translation>Προσαρμοσμένη μεταγραφή</translation>
    </message>
    <message>
      <source>This only applied in search phrase, with each line represent a transliteration,semicolon seperated. For example, ae;æ,users can input ae to represent æ in the target word.</source>
      <translation>Αυτό εφαρμόζεται μόνο στη φράση αναζήτησης, με κάθε γραμμή να αντιπροσωπεύει μια μεταγραφή, ερωτηματικό διαχωρισμένο. Για παράδειγμα, ae;æ, οι χρήστες μπορούν να εισάγουν ae για να αντιπροσωπεύουν το æ στη λέξη-στόχο.</translation>
    </message>
    <message>
      <source>ae;æ #this is an example</source>
      <translation>ae;æ #αυτό είναι ένα παράδειγμα</translation>
    </message>
    <message>
      <source>Text to Speech</source>
      <translation>Εκφώνηση κειμένου</translation>
    </message>
    <message>
      <source>Choose a directory</source>
      <translation>Επιλογή φακέλου</translation>
    </message>
    <message>
      <source>Confirm removal</source>
      <translation>Επιβεβαίωση αφαίρεσης</translation>
    </message>
    <message>
      <source>Remove directory &lt;b&gt;%1&lt;/b&gt; from the list?</source>
      <translation>Να αφαιρεθεί ο φάκελος &lt;b&gt;%1&lt;/b&gt; από τη λίστα;</translation>
    </message>
    <message>
      <source>Remove site &lt;b&gt;%1&lt;/b&gt; from the list?</source>
      <translation>Να αφαιρεθεί η ιστοσελίδα &lt;b&gt;%1&lt;/b&gt; από τη λίστα;</translation>
    </message>
    <message>
      <source>Remove program &lt;b&gt;%1&lt;/b&gt; from the list?</source>
      <translation>Να αφαιρεθεί το πρόγραμμα &lt;b&gt;%1&lt;/b&gt; από τη λίστα;</translation>
    </message>
    <message>
      <source>The most widely used method of transcription of Japanese, based on English phonology</source>
      <translation>Η πιο ευρέως χρησιμοποιούμενη μέθοδος μεταγραφής ιαπωνικών, με βάση την αγγλική φωνολογία</translation>
    </message>
  </context>
  <context>
    <name>StylesComboBox</name>
    <message>
      <source>None</source>
      <translation>Κανένα</translation>
    </message>
  </context>
  <context>
    <name>TextToSpeechSource</name>
    <message>
      <source>Selected voice engines:</source>
      <translation>Επιλεγμένες μηχανές εκφώνησης:</translation>
    </message>
    <message>
      <source>&amp;Add</source>
      <translation>Προσ&amp;θήκη</translation>
    </message>
    <message>
      <source>&amp;Remove</source>
      <translation>Α&amp;φαίρεση</translation>
    </message>
    <message>
      <source>Preferences</source>
      <translation>Προτιμήσεις</translation>
    </message>
    <message>
      <source>Volume:</source>
      <translation>Ένταση:</translation>
    </message>
    <message>
      <source>Rate:</source>
      <translation>Ταχύτητα:</translation>
    </message>
    <message>
      <source>Preview</source>
      <translation>Προεπισκόπηση</translation>
    </message>
    <message>
      <source>Available voice engines:</source>
      <translation>Διαθέσιμες μηχανές εκφώνησης:</translation>
    </message>
    <message>
      <source>Text to be previewed:</source>
      <translation>Κείμενο προεπισκόπησης:</translation>
    </message>
    <message>
      <source>Type text to be previewed here.</source>
      <translation>Εδώ προσθέτετε το κείμενο που θα εκφωνηθεί στην προεπισκόπηση.</translation>
    </message>
    <message>
      <source>&amp;Preview</source>
      <translation>&amp;Προεπισκόπηση</translation>
    </message>
    <message>
      <source>No TTS voice available</source>
      <translation>Δεν υπάρχει διαθέσιμη φωνή TTS</translation>
    </message>
    <message>
      <source>Cannot find available TTS voice.&lt;br&gt;Please make sure that at least one TTS engine installed on your computer already.</source>
      <translation>Δε βρέθηκαν διαθέσιμες φωνές TTS.&lt;br&gt;Βεβαιωθείτε ότι έχετε εγκαταστήσει μία τουλάχιστον μηχανή TTS.</translation>
    </message>
    <message>
      <source>Confirm removal</source>
      <translation>Επιβεβαίωση αφαίρεσης</translation>
    </message>
    <message>
      <source>Remove voice engine &lt;b&gt;%1&lt;/b&gt; from the list?</source>
      <translation>Να αφαιρεθεί η μηχανή εκφώνησης &lt;b&gt;%1&lt;/b&gt; από τη λίστα;</translation>
    </message>
  </context>
  <context>
    <name>TranslateBox</name>
    <message>
      <source>Type a word or phrase to search dictionaries</source>
      <translation>Εισάγετε λέξη ή φράση για να ξεκινήσετε την αναζήτηση</translation>
    </message>
    <message>
      <source>Drop-down</source>
      <translation>Λίστα</translation>
    </message>
  </context>
  <context>
    <name>VoiceEnginesModel</name>
    <message>
      <source>Enabled</source>
      <translation>Ενεργή</translation>
    </message>
    <message>
      <source>Name</source>
      <translation>Όνομα</translation>
    </message>
    <message>
      <source>Id</source>
      <translation>Id</translation>
    </message>
    <message>
      <source>Icon</source>
      <translation>Εικονίδιο</translation>
    </message>
  </context>
  <context>
    <name>WebSitesModel</name>
    <message>
      <source>Insert article as link inside &lt;iframe&gt; tag</source>
      <translation>Εισαγωγή άρθρου ως σύνδεσμος μέσα στην ετικέτα &lt;iframe&gt;</translation>
    </message>
    <message>
      <source>Enabled</source>
      <translation>Ενεργή</translation>
    </message>
    <message>
      <source>As link</source>
      <translation>Ως σύνδεσμος</translation>
    </message>
    <message>
      <source>Name</source>
      <translation>Όνομα</translation>
    </message>
    <message>
      <source>Address</source>
      <translation>Διεύθυνση</translation>
    </message>
    <message>
      <source>Icon</source>
      <translation>Εικονίδιο</translation>
    </message>
  </context>
  <context>
    <name>WordFinder</name>
    <message>
      <source>Failed to query some dictionaries.</source>
      <translation>Απέτυχε η αναζήτηση σε ορισμένα λεξικά.</translation>
    </message>
  </context>
</TS><|MERGE_RESOLUTION|>--- conflicted
+++ resolved
@@ -20,11 +20,7 @@
     <name>AnkiConnector</name>
     <message>
       <source>Anki: can&apos;t create a card without a word</source>
-<<<<<<< HEAD
-      <translation>Άγκυρα: μπορεί να&apos;t δημιουργήσει μια κάρτα χωρίς λέξη</translation>
-=======
       <translation>Anki: μπορεί&apos;t να δημιουργήσει μια κάρτα χωρίς μια λέξη</translation>
->>>>>>> be143129
     </message>
     <message>
       <source>Anki search: AnkiConnect is not enabled.</source>
@@ -32,19 +28,11 @@
     </message>
     <message>
       <source>Anki: post to Anki failed</source>
-<<<<<<< HEAD
-      <translation>Άγκυρα: η θέση στον Ανκί απέτυχε</translation>
-    </message>
-    <message>
-      <source>Anki: post to Anki success</source>
-      <translation>Άγκυρα: μετά την επιτυχία Ανκί</translation>
-=======
       <translation>Anki: η δημοσίευση στο Anki απέτυχε</translation>
     </message>
     <message>
       <source>Anki: post to Anki success</source>
       <translation>Anki: post για την επιτυχία Anki</translation>
->>>>>>> be143129
     </message>
   </context>
   <context>
