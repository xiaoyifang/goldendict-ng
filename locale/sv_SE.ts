<?xml version="1.0" encoding="utf-8"?>
<!DOCTYPE TS>
<TS version="2.1" language="sv-SE" sourcelanguage="en">
  <context>
    <name>About</name>
    <message>
      <source>About</source>
      <translation>Om</translation>
    </message>
    <message>
      <source>Licensed under GNU GPLv3 or later</source>
      <translation>Licensierat under GNU GPLv3 eller senare</translation>
    </message>
    <message>
      <source>Copy version info</source>
      <translation>Kopiera versionsinformation</translation>
    </message>
  </context>
  <context>
    <name>AnkiConnector</name>
    <message>
      <source>Anki: can&apos;t create a card without a word</source>
<<<<<<< HEAD
      <translation>Anki: kan&apos;t skapa ett kort utan ett ord</translation>
=======
      <translation>Anki: kan inte skapa ett kort utan ett ord</translation>
>>>>>>> be143129
    </message>
    <message>
      <source>Anki search: AnkiConnect is not enabled.</source>
      <translation>Anki-sökning: AnkiConnect är inte aktiverat.</translation>
    </message>
    <message>
      <source>Anki: post to Anki failed</source>
      <translation>Anki: inlägg till Anki misslyckades</translation>
    </message>
    <message>
      <source>Anki: post to Anki success</source>
      <translation>Anki: inlägg till Anki framgång</translation>
    </message>
  </context>
  <context>
    <name>ArticleInspector</name>
    <message>
      <source>Inspect</source>
      <translation>Inspektera</translation>
    </message>
  </context>
  <context>
    <name>ArticleMaker</name>
    <message>
      <source>No translation for &lt;b dir=&quot;%3&quot;&gt;%1&lt;/b&gt; was found in group &lt;b&gt;%2&lt;/b&gt;.</source>
      <translation>Ingen översättning för &lt;b dir=&quot;%3&quot;&gt;%1&lt;/b&gt; hittades i grupp &lt;b&gt;%2&lt;/b&gt;.</translation>
    </message>
    <message>
      <source>No translation was found in group &lt;b&gt;%1&lt;/b&gt;.</source>
      <translation>Ingen översättning hittades i gruppen &lt;b&gt;%1&lt;/b&gt;.</translation>
    </message>
    <message>
      <source>Welcome!</source>
      <translation>Välkommen!</translation>
    </message>
    <message>
      <source>&lt;h3 align=&quot;center&quot;&gt;Welcome to &lt;b&gt;GoldenDict&lt;/b&gt;!&lt;/h3&gt;&lt;p&gt;To start working with the program, first visit &lt;em&gt;Edit | Dictionaries&lt;/em&gt; to add some directory paths where to search for the dictionary files, set up various Wikipedia sites or other sources, adjust dictionary order or create dictionary groups.&lt;p&gt;And then you&apos;re ready to look up your words! You can do that in this window by using a pane to the left, or you can &lt;a href=&quot;https://xiaoyifang.github.io/goldendict-ng/ui_popup/&quot;&gt;look up words from other active applications&lt;/a&gt;. &lt;p&gt;To customize program, check out the available preferences at &lt;em&gt;Edit | Preferences&lt;/em&gt;. All settings there have tooltips, be sure to read them if you are in doubt about anything.&lt;p&gt;Should you need further help, have any questions, suggestions or just wonder what the others think, you are welcome at the program&apos;s &lt;a href=&quot;https://github.com/xiaoyifang/goldendict/discussions&quot;&gt;forum&lt;/a&gt;.&lt;p&gt;Check program&apos;s &lt;a href=&quot;https://github.com/xiaoyifang/goldendict&quot;&gt;website&lt;/a&gt; for the updates. &lt;p&gt;(c) 2008-2013 Konstantin Isakov. Licensed under GPLv3 or later.</source>
      <translation>&lt;h3 align=&quot;center&quot;&gt;Välkommen till &lt;b&gt;GoldenDict&lt;/b&gt;!&lt;/h3&gt;&lt;p&gt;För att börja arbeta med programmet, besök först &lt;em&gt;Redigera | Ordböcker&lt;/em&gt; för att lägga till några katalogsökvägar där man kan söka efter ordboksfilerna, skapa olika Wikipedia-webbplatser eller andra källor, justera ordboksordningen eller skapa ordboksgrupper.&lt;p&gt;Och då är du&apos;att slå upp dina ord! Du kan göra det i det här fönstret genom att använda en ruta till vänster, eller så kan du &lt;a href=&quot;https://xiaoyifang.github.io/goldendict-ng/ui_popup/&quot;&gt;upp ord från andra aktiva applikationer&lt;/a&gt;. &lt;p&gt;För att anpassa programmet, kolla in de tillgängliga inställningarna på &lt;em&gt;Redigera | Inställningar&lt;/em&gt;. Alla inställningar där har verktygstips, se till att läsa dem om du är osäker på något.&lt;p&gt;Behöver du ytterligare hjälp, har några frågor, förslag eller bara undrar vad de andra tycker är du välkommen till programmet&apos;s &lt;a href=&quot;https://github.com/xiaoyifang/goldendict/discussions&quot;&gt;forum&lt;/a&gt;.&lt;p&gt;Kolla program&apos;s &lt;a href=&quot;https://github.com/xiaoyifang/goldendict&quot;&gt;hemsida&lt;/a&gt; för uppdateringarna. &lt;p&gt;(c) 2008-2013 Konstantin Isakov. Licensierad under GPLv3 eller senare.</translation>
    </message>
    <message>
      <source>(untitled)</source>
      <translation>(namnlös)</translation>
    </message>
    <message>
      <source>(picture)</source>
      <translation>(bild)</translation>
    </message>
  </context>
  <context>
    <name>ArticleRequest</name>
    <message>
      <source>From </source>
      <translation>Från </translation>
    </message>
    <message>
      <source>Make a new Anki note</source>
      <translation>Skapa en ny Anki-anteckning</translation>
    </message>
    <message>
      <source>Query error: %1</source>
      <translation>Frågefel: %1</translation>
    </message>
    <message>
      <source>Close words: </source>
      <translation>Närliggande ord: </translation>
    </message>
    <message>
      <source>Compound expressions: </source>
      <translation>Sammansättningar: </translation>
    </message>
    <message>
      <source>Individual words: </source>
      <translation>Enskilda ord: </translation>
    </message>
  </context>
  <context>
    <name>ArticleView</name>
    <message>
      <source>Phrase not found</source>
      <translation>Fras hittades inte</translation>
    </message>
    <message>
      <source>%1 of %2 matches</source>
      <translation>%1 av %2 träffar</translation>
    </message>
    <message>
      <source>Select Current Article</source>
      <translation>Markera aktuell artikel</translation>
    </message>
    <message>
      <source>Copy as text</source>
      <translation>Kopiera som oformaterad text</translation>
    </message>
    <message>
      <source>Inspect</source>
      <translation>Granska källkod</translation>
    </message>
    <message>
      <source>Resource</source>
      <translation>Resurs</translation>
    </message>
    <message>
      <source>TTS Voice</source>
      <translation>Text till tal-modul</translation>
    </message>
    <message>
      <source>Audio</source>
      <translation>Ljud</translation>
    </message>
    <message>
      <source>Video</source>
      <translation>Video</translation>
    </message>
    <message>
      <source>Video: %1</source>
      <translation>Video: %1</translation>
    </message>
    <message>
      <source>Definition from dictionary &quot;%1&quot;: %2</source>
      <translation>Definition ur ordlistan &quot;%1&quot;: %2</translation>
    </message>
    <message>
      <source>Definition: %1</source>
      <translation>Definition: %1</translation>
    </message>
    <message>
      <source>ERROR: %1</source>
      <translation>FEL: %1</translation>
    </message>
    <message>
      <source>The referenced audio program doesn&apos;t exist.</source>
      <translation>Det refererade ljudprogrammet finns inte.</translation>
    </message>
    <message>
      <source>The referenced resource doesn&apos;t exist.</source>
      <translation>Den refererade resursen finns inte.</translation>
    </message>
    <message>
      <source>Op&amp;en Link</source>
      <translation>Op&amp;nera länk</translation>
    </message>
    <message>
      <source>Open Link in New &amp;Tab</source>
      <translation>Öppna länk i ny &amp;flik</translation>
    </message>
    <message>
      <source>Open Link in &amp;External Browser</source>
      <translation>Öppna länk i extern &amp;webbläsare</translation>
    </message>
    <message>
      <source>Save &amp;image...</source>
      <translation>Spara &amp;bild …</translation>
    </message>
    <message>
      <source>Open image in system viewer...</source>
      <translation>Öppna bild i systemvisaren...</translation>
    </message>
    <message>
      <source>Save s&amp;ound...</source>
      <translation>Spara l&amp;jud …</translation>
    </message>
    <message>
      <source>&amp;Look up &quot;%1&quot;</source>
      <translation>&amp;Slå upp &quot;%1&quot;</translation>
    </message>
    <message>
      <source>Look up &quot;%1&quot; in &amp;New Tab</source>
      <translation>Slå upp &quot;%1&quot; i &amp;ny flik</translation>
    </message>
    <message>
      <source>Send &quot;%1&quot; to input line</source>
      <translation>Skicka &quot;%1&quot; till sökfältet</translation>
    </message>
    <message>
      <source>&amp;Add &quot;%1&quot; to history</source>
      <translation>&amp;Lägg till &quot;%1&quot; i historiken</translation>
    </message>
    <message>
      <source>Look up &quot;%1&quot; in %2</source>
      <translation>Slå upp &quot;%1&quot; i %2</translation>
    </message>
    <message>
      <source>Look up &quot;%1&quot; in %2 in &amp;New Tab</source>
      <translation>Slå upp &quot;%1&quot; i %2 i &amp;ny flik</translation>
    </message>
    <message>
      <source>Save &amp;Bookmark &quot;%1...&quot;</source>
      <translation>Spara &amp;bokmärke &quot;%1...&quot;</translation>
    </message>
    <message>
      <source>&amp;Send Current Article to Anki</source>
      <translation>&amp;Skicka aktuell artikel till Anki</translation>
    </message>
    <message>
      <source>&amp;Send selected text to Anki</source>
      <translation>&amp;Skicka markerad text till Anki</translation>
    </message>
    <message>
      <source>Save sound</source>
      <translation>Spara ljud</translation>
    </message>
    <message>
      <source>Sound files (*.wav *.opus *.ogg *.oga *.mp3 *.mp4 *.aac *.flac *.mid *.wv *.ape *.spx);;All files (*.*)</source>
      <translation>Ljudfiler (*.wav *.opus *.ogg *.oga *.mp3 *.mp4 *.aac *.flac *.mid *.wv *.ape *.spx);;;Alla filer (*.*)</translation>
    </message>
    <message>
      <source>Save image</source>
      <translation>Spara bild</translation>
    </message>
    <message>
      <source>Image files (*.bmp *.jpg *.png *.tif);;All files (*.*)</source>
      <translation>Bildfiler (*.bmp *.jpg *.png *.tif);;Alla filer (*.*)</translation>
    </message>
    <message>
      <source>Failed to play sound file: %1</source>
      <translation>Det gick inte att spela upp ljudfil: %1</translation>
    </message>
    <message>
      <source>Failed to create temporary file.</source>
      <translation>Det gick inte att skapa en tillfällig fil.</translation>
    </message>
    <message>
      <source>Failed to auto-open resource file, try opening manually: %1.</source>
      <translation>Det gick inte att automatiskt öppna en resursfil. Försök att öppna den manuellt: %1.</translation>
    </message>
    <message>
      <source>WARNING: Audio Player: %1</source>
      <translation>VARNING: Ljudspelare: %1</translation>
    </message>
    <message>
      <source>&amp;Create Anki note</source>
      <translation>&amp;Skapa Anki anteckning</translation>
    </message>
  </context>
  <context>
    <name>BelarusianTranslit</name>
    <message>
      <source>Belarusian transliteration from latin to cyrillic (classic orthography)</source>
      <translation>Translitterering av vitryska från latinska till kyrilliska tecken (klassisk rättstavning)</translation>
    </message>
    <message>
      <source>Belarusian transliteration from latin to cyrillic (school orthography)</source>
      <translation>Translitterering av vitryska från latinska till kyrilliska tecken (skolrättstavning)</translation>
    </message>
    <message>
      <source>Belarusian transliteration (smoothes out the difference
between classic and school orthography in cyrillic)</source>
      <translation>Translitterering av vitryska (jämnar ut skillnaden mellan
klassisk rättstavning och skolrättstavning i kyrillisk skrift)</translation>
    </message>
  </context>
  <context>
    <name>ChineseConversion</name>
    <message>
      <source>Chinese Conversion</source>
      <translation>Kinesisk konvertering</translation>
    </message>
    <message>
      <source>Enable conversion between simplified and traditional Chinese characters</source>
      <translation>Aktivera konvertering mellan förenklade och traditionella kinesiska tecken</translation>
    </message>
    <message>
      <source>Chinese Con&amp;version</source>
      <translation>Kinesisk Con&amp;version</translation>
    </message>
    <message>
      <source>Enable conversion from simplified characters to traditional (Taiwan variant) characters</source>
      <translation>Aktivera konvertering från förenklade tecken till traditionella (Taiwan variant) tecken</translation>
    </message>
    <message>
      <source>Enable conversion from simplified characters to traditional (Hong Kong variant) characters</source>
      <translation>Aktivera konvertering från förenklade tecken till traditionella (Hong Kong variant) tecken</translation>
    </message>
    <message>
      <source>Enable conversion from traditional characters to simplified characters</source>
      <translation>Aktivera konvertering från traditionella tecken till förenklade tecken</translation>
    </message>
    <message>
      <source>Simplified to traditional Chinese (Taiwan variant) conversion</source>
      <translation>Förenklad till traditionell kinesisk (Taiwanesisk variant) konvertering</translation>
    </message>
    <message>
      <source>Simplified to traditional Chinese (Hong Kong variant) conversion</source>
      <translation>Förenklad till traditionell kinesisk (Hong Kong variant) konvertering</translation>
    </message>
    <message>
      <source>Traditional to simplified Chinese conversion</source>
      <translation>Traditionell till förenklad kinesisk konvertering</translation>
    </message>
    <message>
      <source>Taiwan variant</source>
      <translation>Taiwan variant</translation>
    </message>
    <message>
      <source>Hong Kong variant</source>
      <translation>Hongkong variant</translation>
    </message>
    <message>
      <source>Mainland variant</source>
      <translation>Variant på fastlandet</translation>
    </message>
  </context>
  <context>
    <name>CustomTranslit</name>
    <message>
      <source>custom transliteration</source>
      <translation>anpassad translitterering</translation>
    </message>
  </context>
  <context>
    <name>DictGroupWidget</name>
    <message>
      <source>Form</source>
      <translation>Formulär</translation>
    </message>
    <message>
      <source>Group icon:</source>
      <translation>Gruppikon:</translation>
    </message>
    <message>
      <source>Shortcut:</source>
      <translation>Kortkommando:</translation>
    </message>
    <message>
      <source>Favorites folder:</source>
      <translation>Favoriter mapp:</translation>
    </message>
    <message>
      <source>None</source>
      <translation>Ingen</translation>
    </message>
    <message>
      <source>From file...</source>
      <translation>Från fil …</translation>
    </message>
    <message>
      <source>Choose a file to use as group icon</source>
      <translation>Välj en fil att använda som gruppikon</translation>
    </message>
    <message>
      <source>Images</source>
      <translation>Bilder</translation>
    </message>
    <message>
      <source>All files</source>
      <translation>Alla filer</translation>
    </message>
    <message>
      <source>Error</source>
      <translation>Fel</translation>
    </message>
    <message>
      <source>Can&apos;t read the specified image file.</source>
      <translation>Det gick inte att läsa den angivna bildfilen.</translation>
    </message>
  </context>
  <context>
    <name>DictGroupsWidget</name>
    <message>
      <source>Dictionaries: </source>
      <translation>Ordlistor: </translation>
    </message>
    <message>
      <source>Confirmation</source>
      <translation>Bekräftelse</translation>
    </message>
    <message>
      <source>Are you sure you want to generate a set of groups based on language pairs?</source>
      <translation>Är du säker på att du vill skapa en uppsättning grupper baserade på språkpar?</translation>
    </message>
    <message>
      <source>Unassigned</source>
      <translation>Ej tilldelad</translation>
    </message>
    <message>
      <source>Auto group by folder failed.</source>
      <translation>Automatisk gruppering efter mapp misslyckades.</translation>
    </message>
    <message>
      <source>The parent directory of %1 can not be reached.</source>
      <translation>Den överordnade katalogen för %1 kan inte nås.</translation>
    </message>
    <message>
      <source>Are you sure you want to generate a set of groups based on containing folders?</source>
      <translation>Är du säker på att du vill skapa en uppsättning grupper baserat på innehållande mappar?</translation>
    </message>
    <message>
      <source>Are you sure you want to generate a set of groups based on metadata.toml?</source>
      <translation>Är du säker på att du vill skapa en uppsättning grupper baserade på metadata.toml?</translation>
    </message>
    <message>
      <source>Combine groups by source language to &quot;%1-&gt;&quot;</source>
      <translation>Kombinera grupper efter källspråk till &quot;%1 &gt;&quot;</translation>
    </message>
    <message>
      <source>Combine groups by target language to &quot;-&gt;%1&quot;</source>
      <translation>Kombinera grupper efter målspråk till &quot;&gt; %1&quot;</translation>
    </message>
    <message>
      <source>Make two-side translate group &quot;%1-%2-%1&quot;</source>
      <translation>Skapa den dubbelsidiga språkgruppen &quot;%1-%2-%1&quot;</translation>
    </message>
    <message>
      <source>Combine groups with &quot;%1&quot;</source>
      <translation>Kombinera grupper med &quot;%1&quot;</translation>
    </message>
  </context>
  <context>
    <name>DictHeadwords</name>
    <message>
      <source>If checked any filter changes will we immediately applied to headwords list</source>
      <translation>Om kontrolleras några filterändringar kommer vi omedelbart tillämpas på huvudordslistan</translation>
    </message>
    <message>
      <source>Auto apply</source>
      <translation>Tillämpa automatiskt</translation>
    </message>
    <message>
      <source>Press this button to apply filter to headwords list</source>
      <translation>Tryck på den här knappen för att tillämpa filter till huvudordslistan</translation>
    </message>
    <message>
      <source>Apply</source>
      <translation>Tillämpa</translation>
    </message>
    <message>
      <source>Filter string (fixed string, wildcards or regular expression)</source>
      <translation>Filtersträng (fast sträng, jokertecken eller reguljärt uttryck)</translation>
    </message>
    <message>
      <source>Filter:</source>
      <translation>Filtrera:</translation>
    </message>
    <message>
      <source>Search mode</source>
      <translation>Sökläge</translation>
    </message>
    <message>
      <source>This element determines how filter string will be interpreted</source>
      <translation>Detta element bestämmer hur filtersträngen ska tolkas</translation>
    </message>
    <message>
      <source>If checked on the symbols case will be take in account when filtering</source>
      <translation>Om markerad på symbolfallet kommer att beaktas vid filtrering</translation>
    </message>
    <message>
      <source>Match case</source>
      <translation>Matcha skiftlägeskänslig</translation>
    </message>
    <message>
      <source>Exports headwords to file</source>
      <translation>Exportera huvudord till fil</translation>
    </message>
    <message>
      <source>Export</source>
      <translation>Exportera</translation>
    </message>
    <message>
      <source>Specify the maximum filtered headwords returned.</source>
      <translation>Ange de maximalt filtrerade headwords som returnerats.</translation>
    </message>
    <message>
      <source>Filter max results:</source>
      <translation>Filtrera max resultat:</translation>
    </message>
    <message>
      <source>Help</source>
      <translation>Hjälp</translation>
    </message>
    <message>
      <source>OK</source>
      <translation>Ok</translation>
    </message>
    <message>
      <source>Text</source>
      <translation>Text</translation>
    </message>
    <message>
      <source>Wildcards</source>
      <translation>Jokertecken</translation>
    </message>
    <message>
      <source>Unique headwords total: %1.</source>
      <translation>Unika huvudord totalt: %1.</translation>
    </message>
    <message>
      <source>Unique headwords total: %1, filtered(limited): %2</source>
      <translation>Unika huvudord totalt: %1, filtrerade (begränsade): %2</translation>
    </message>
    <message>
      <source>Save headwords to file</source>
      <translation>Spara huvudord till fil</translation>
    </message>
    <message>
      <source>Text files (*.txt);;All files (*.*)</source>
      <translation>Textfiler (*.txt);;Alla filer (*.*)</translation>
    </message>
    <message>
      <source>Can not open exported file</source>
      <translation>Kan inte öppna exporterad fil</translation>
    </message>
    <message>
      <source>Export headwords...</source>
      <translation>Exportera huvudord...</translation>
    </message>
    <message>
      <source>Cancel</source>
      <translation>Avbryt</translation>
    </message>
    <message>
      <source>Export process is interrupted</source>
      <translation>Exportprocessen avbryts</translation>
    </message>
    <message>
      <source>Export finished</source>
      <translation>Export slutförd</translation>
    </message>
    <message>
      <source>Regular Expression</source>
      <translation>Reguljärt uttryck</translation>
    </message>
  </context>
  <context>
    <name>DictInfo</name>
    <message>
      <source>Open index folder</source>
      <translation>Öppna indexmappen</translation>
    </message>
    <message>
      <source>Total articles:</source>
      <translation>Antal artiklar:</translation>
    </message>
    <message>
      <source>Index filename:</source>
      <translation>Index filnamn:</translation>
    </message>
    <message>
      <source>Total words:</source>
      <translation>Antal ord:</translation>
    </message>
    <message>
      <source>Open folder</source>
      <translation>Öppna mapp</translation>
    </message>
    <message>
      <source>Translates from:</source>
      <translation>Källspråk:</translation>
    </message>
    <message>
      <source>Translates to:</source>
      <translation>Målspråk:</translation>
    </message>
    <message>
      <source>Files comprising this dictionary:</source>
      <translation>Filer som omfattas av ordlistan:</translation>
    </message>
    <message>
      <source>Description:</source>
      <translation>Beskrivning:</translation>
    </message>
    <message>
      <source>Show all unique dictionary headwords</source>
      <translation>Visa alla unika ordlistshuvudord</translation>
    </message>
    <message>
      <source>Headwords</source>
      <translation>Huvudord</translation>
    </message>
    <message>
      <source>Full-text search enabled</source>
      <translation>Fulltextsökning aktiverad</translation>
    </message>
    <message>
      <source>Full-text search disabled</source>
      <translation>Fulltextsökning avaktiverad</translation>
    </message>
  </context>
  <context>
    <name>DictListModel</name>
    <message>
      <source>%1 entries</source>
      <translation>%1 poster</translation>
    </message>
  </context>
  <context>
    <name>DictServer</name>
    <message>
      <source>Url: </source>
      <translation>Webbadress: </translation>
    </message>
    <message>
      <source>Databases: </source>
      <translation>Databaser: </translation>
    </message>
    <message>
      <source>Search strategies: </source>
      <translation>Sökstrategier: </translation>
    </message>
    <message>
      <source>Server databases</source>
      <translation>Serverdatabaser</translation>
    </message>
  </context>
  <context>
    <name>DictServersModel</name>
    <message>
      <source>Enabled</source>
      <translation>Aktiverad</translation>
    </message>
    <message>
      <source>Name</source>
      <translation>Namn</translation>
    </message>
    <message>
      <source>Address</source>
      <translation>Adress</translation>
    </message>
    <message>
      <source>Databases</source>
      <translation>Databaser</translation>
    </message>
    <message>
      <source>Strategies</source>
      <translation>Strategier</translation>
    </message>
    <message>
      <source>Icon</source>
      <translation>Ikon</translation>
    </message>
    <message>
      <source>Comma-delimited list of databases
(empty string or &quot;*&quot; matches all databases)</source>
      <translation>Kommaavgränsad lista över databaser
(tom sträng eller &quot;*&quot; matchar alla databaser)</translation>
    </message>
    <message>
      <source>Comma-delimited list of search strategies
(empty string mean &quot;prefix&quot; strategy)</source>
      <translation>Kommaavgränsad lista över sökstrategier
(tom sträng betyder &quot;prefix&quot; strategi)</translation>
    </message>
  </context>
  <context>
    <name>DictionaryBar</name>
    <message>
      <source>&amp;Dictionary Bar</source>
      <translation>&amp;Ordlistefältet</translation>
    </message>
    <message>
      <source>Extended menu with all dictionaries...</source>
      <translation>Visa alla ordlistor i en utökad meny …</translation>
    </message>
    <message>
      <source>Edit this group</source>
      <translation>Redigera denna grupp</translation>
    </message>
    <message>
      <source>Dictionary info</source>
      <translation>Ordlisteinformation</translation>
    </message>
    <message>
      <source>Dictionary headwords</source>
      <translation>Ordboks huvudord</translation>
    </message>
    <message>
      <source>Open dictionary folder</source>
      <translation>Öppna ordlistans lagringsmapp</translation>
    </message>
    <message>
      <source>Restore selection</source>
      <translation>Återställ markering</translation>
    </message>
  </context>
  <context>
    <name>EditDictionaries</name>
    <message>
      <source>Dictionaries</source>
      <translation>Ordlistor</translation>
    </message>
    <message>
      <source>&amp;Sources</source>
      <translation>&amp;Källor</translation>
    </message>
    <message>
      <source>&amp;Dictionaries</source>
      <translation>&amp;Ordlistor</translation>
    </message>
    <message>
      <source>&amp;Groups</source>
      <translation>&amp;Grupper</translation>
    </message>
    <message>
      <source>Sources changed</source>
      <translation>Källor har ändrats</translation>
    </message>
    <message>
      <source>Some sources were changed. Would you like to accept the changes?</source>
      <translation>Några källor har ändrats. Godkänner du ändringarna?</translation>
    </message>
    <message>
      <source>Accept</source>
      <translation>Godkänn</translation>
    </message>
    <message>
      <source>Cancel</source>
      <translation>Avbryt</translation>
    </message>
  </context>
  <context>
    <name>Epwing::EpwingDictionary</name>
    <message>
      <source>Previous Page</source>
      <translation>Föregående sida</translation>
    </message>
    <message>
      <source>Next Page</source>
      <translation>Nästa sida</translation>
    </message>
  </context>
  <context>
    <name>ExternalViewer</name>
    <message>
      <source>the viewer program name is empty</source>
      <translation>fältet för visningsprogrammets namn är tomt</translation>
    </message>
  </context>
  <context>
    <name>FTS::FullTextSearchDialog</name>
    <message>
      <source>Full-text search</source>
      <translation>Fulltextsökning</translation>
    </message>
    <message>
      <source>Default</source>
      <translation>Standard</translation>
    </message>
    <message>
      <source>Wildcards</source>
      <translation>Jokertecken</translation>
    </message>
    <message>
      <source>Support xapian search syntax, such as AND OR +/- etc.</source>
      <translation>Stöd xapian söksyntax, såsom AND OR +/- etc.</translation>
    </message>
    <message>
      <source>Articles found: </source>
      <translation>Hittade artiklar: </translation>
    </message>
    <message>
      <source>Now indexing: </source>
      <translation>Nu indexering: </translation>
    </message>
    <message>
      <source>None</source>
      <translation>Ingen</translation>
    </message>
    <message>
      <source>The querying word can not be empty.</source>
      <translation>Frågeordet får inte vara tomt.</translation>
    </message>
    <message>
      <source>No dictionaries for full-text search</source>
      <translation>Inga ordlistor för fulltextsökning</translation>
    </message>
  </context>
  <context>
    <name>FavoritesModel</name>
    <message>
      <source>Error in favorities file</source>
      <translation>Fel i favoriter-fil</translation>
    </message>
  </context>
  <context>
    <name>FavoritesPaneWidget</name>
    <message>
      <source>&amp;Delete Selected</source>
      <translation>Ta &amp;bort markerade</translation>
    </message>
    <message>
      <source>Copy Selected</source>
      <translation>Kopiera markerade</translation>
    </message>
    <message>
      <source>Add folder</source>
      <translation>Lägg till mapp</translation>
    </message>
    <message>
      <source>Clear All</source>
      <translation>Rensa alla</translation>
    </message>
    <message>
      <source>Favorites:</source>
      <translation>Favoriter:</translation>
    </message>
    <message>
      <source>All selected items will be deleted. Continue?</source>
      <translation>Alla markerade objekt tas bort. Fortsätt?</translation>
    </message>
    <message>
      <source>Clear All Items</source>
      <translation>Rensa alla objekt</translation>
    </message>
    <message>
      <source>Are you sure you want to clear all items?</source>
      <translation>Är du säker på att du vill rensa alla objekt?</translation>
    </message>
    <message>
      <source>Make this folder the target of adding/removing words actions.</source>
      <translation>Make this folder the target of adding/removing words actions.</translation>
    </message>
  </context>
  <context>
    <name>Forvo::ForvoArticleRequest</name>
    <message>
      <source>XML parse error: %1 at %2,%3</source>
      <translation>XML-tolkningsfel: %1 vid %2,%3</translation>
    </message>
    <message>
      <source>Added %1</source>
      <translation>Lade till %1</translation>
    </message>
    <message>
      <source>by</source>
      <translation>av</translation>
    </message>
    <message>
      <source>Male</source>
      <translation>Man</translation>
    </message>
    <message>
      <source>Female</source>
      <translation>Kvinna</translation>
    </message>
    <message>
      <source>from</source>
      <translation>från</translation>
    </message>
  </context>
  <context>
    <name>FtsSearchPanel</name>
    <message>
      <source>&amp;Previous</source>
      <translation>&amp;Föregående</translation>
    </message>
    <message>
      <source>&amp;Next</source>
      <translation>&amp;Nästa</translation>
    </message>
  </context>
  <context>
    <name>FullTextSearchDialog</name>
    <message>
      <source>Search</source>
      <translation>Sök</translation>
    </message>
    <message>
      <source>Mode:</source>
      <translation>Läge:</translation>
    </message>
    <message>
      <source>Articles found:</source>
      <translation>Hittade artiklar:</translation>
    </message>
    <message>
      <source>Available dictionaries in group:</source>
      <translation>Tillgängliga ordlistor i grupp:</translation>
    </message>
    <message>
      <source>Wait for indexing:</source>
      <translation>Vänta på indexering:</translation>
    </message>
    <message>
      <source>Total:</source>
      <translation>Totalt:</translation>
    </message>
    <message>
      <source>Indexed:</source>
      <translation>Indexerade:</translation>
    </message>
    <message>
      <source>Now indexing: None</source>
      <translation>Nu indexering: Inga</translation>
    </message>
    <message>
      <source>Cancel</source>
      <translation>Avbryt</translation>
    </message>
    <message>
      <source>Help</source>
      <translation>Hjälp</translation>
    </message>
  </context>
  <context>
    <name>GermanTranslit</name>
    <message>
      <source>German Transliteration</source>
      <translation>Translitterering av tyska</translation>
    </message>
  </context>
  <context>
    <name>GreekTranslit</name>
    <message>
      <source>Greek Transliteration</source>
      <translation>Translitterering av grekiska</translation>
    </message>
  </context>
  <context>
    <name>GroupComboBox</name>
    <message>
      <source>Choose a Group (Alt+G)</source>
      <translation>Välj en grupp (Alt+G)</translation>
    </message>
  </context>
  <context>
    <name>Groups</name>
    <message>
      <source>Dictionaries available:</source>
      <translation>Tillgängliga ordlistor:</translation>
    </message>
    <message>
      <source>Add selected dictionaries to group (Ins)</source>
      <translation>Lägg till markerade ordlistor i gruppen (Insert)</translation>
    </message>
    <message>
      <source>Remove selected dictionaries from group (Del)</source>
      <translation>Ta bort markerade ordlistor ur gruppen (Delete)</translation>
    </message>
    <message>
      <source>Groups:</source>
      <translation>Grupper:</translation>
    </message>
    <message>
      <source>Tab 2</source>
      <translation>Flik 2</translation>
    </message>
    <message>
      <source>Create new dictionary group</source>
      <translation>Skapa en ny ordlistegrupp</translation>
    </message>
    <message>
      <source>&amp;Add group</source>
      <translation>&amp;Lägg till grupp</translation>
    </message>
    <message>
      <source>Rename current dictionary group</source>
      <translation>Byt namn på den aktuella ordlistegruppen</translation>
    </message>
    <message>
      <source>Re&amp;name group</source>
      <translation>Byt &amp;namn på grupp</translation>
    </message>
    <message>
      <source>Remove current dictionary group</source>
      <translation>Ta bort den aktuella ordlistegruppen</translation>
    </message>
    <message>
      <source>&amp;Remove group</source>
      <translation>Ta &amp;bort grupp</translation>
    </message>
    <message>
      <source>Remove all dictionary groups</source>
      <translation>Ta bort alla ordlistegrupper</translation>
    </message>
    <message>
      <source>Remove all groups</source>
      <translation>Ta bort alla grupper</translation>
    </message>
    <message>
      <source>Create language-based groups</source>
      <translation>Skapa språkbaserade grupper</translation>
    </message>
    <message>
      <source>Group by Languages</source>
      <translation>Gruppera efter språk</translation>
    </message>
    <message>
      <source>Create folder-based groups.</source>
      <translation>Skapa mappbaserade grupper.</translation>
    </message>
    <message>
      <source>Group by Folders</source>
      <translation>Gruppera efter mappar</translation>
    </message>
    <message>
      <source>Group by Metadata</source>
      <translation>Gruppera efter metadata</translation>
    </message>
    <message>
      <source>Drag&amp;drop dictionaries to and from the groups, move them inside the groups, reorder the groups using your mouse.</source>
      <translation>Använd musen för att dra och släppa ordlistor till och från grupperna, ändra ordlistornas ordning inom grupperna samt ändra gruppernas inbördes ordning.</translation>
    </message>
    <message>
      <source>Group tabs</source>
      <translation>Gruppflikar</translation>
    </message>
    <message>
      <source>Open groups list</source>
      <translation>Öppna grupperlista</translation>
    </message>
    <message>
      <source>Add group</source>
      <translation>Lägg till grupp</translation>
    </message>
    <message>
      <source>Give a name for the new group:</source>
      <translation>Ange ett namn på den nya gruppen:</translation>
    </message>
    <message>
      <source>Rename group</source>
      <translation>Byt namn på grupp</translation>
    </message>
    <message>
      <source>Give a new name for the group:</source>
      <translation>Ange ett nytt namn på gruppen:</translation>
    </message>
    <message>
      <source>Remove group</source>
      <translation>Ta bort grupp</translation>
    </message>
    <message>
      <source>Are you sure you want to remove the group &lt;b&gt;%1&lt;/b&gt;?</source>
      <translation>Är du säker på att du vill ta bort gruppen &lt;b&gt;%1&lt;/b&gt;?</translation>
    </message>
    <message>
      <source>Are you sure you want to remove all the groups?</source>
      <translation>Är du säker på att du vill ta bort alla grupper?</translation>
    </message>
  </context>
  <context>
    <name>HistoryPaneWidget</name>
    <message>
      <source>&amp;Delete Selected</source>
      <translation>Ta &amp;bort markerade</translation>
    </message>
    <message>
      <source>Copy Selected</source>
      <translation>Kopiera markerade</translation>
    </message>
    <message>
      <source>History:</source>
      <translation>Historik:</translation>
    </message>
    <message>
      <source>%1/%2</source>
      <translation>%1/%2</translation>
    </message>
    <message>
      <source>History size: %1 entries out of maximum %2</source>
      <translation>Historikstorlek: %1 poster av maximalt %2</translation>
    </message>
  </context>
  <context>
    <name>Hunspell</name>
    <message>
      <source>Spelling suggestions: </source>
      <translation>Stavningsförslag: </translation>
    </message>
    <message>
      <source>%1 Morphology</source>
      <translation>Morfologi för %1</translation>
    </message>
  </context>
  <context>
    <name>HunspellDictsModel</name>
    <message>
      <source>Enabled</source>
      <translation>Aktiverad</translation>
    </message>
    <message>
      <source>Name</source>
      <translation>Namn</translation>
    </message>
  </context>
  <context>
    <name>Initializing</name>
    <message>
      <source>GoldenDict-ng - Initializing</source>
      <translation>GoldenDict-ng - Initierar</translation>
    </message>
    <message>
      <source>Indexing: </source>
      <translation>Indexering: </translation>
    </message>
    <message>
      <source>Dictionary Name</source>
      <translation>Ordlistans namn</translation>
    </message>
    <message>
      <source>Please wait...</source>
      <translation>Var god vänta …</translation>
    </message>
    <message>
      <source>Indexing...</source>
      <translation>Indexerar...</translation>
    </message>
    <message>
      <source>Loading...</source>
      <translation>Läser in...</translation>
    </message>
  </context>
  <context>
    <name>Language</name>
    <message>
      <source>Afar</source>
      <translation>Afar</translation>
    </message>
    <message>
      <source>Abkhazian</source>
      <translation>Abchaziska</translation>
    </message>
    <message>
      <source>Avestan</source>
      <translation>Avestiska</translation>
    </message>
    <message>
      <source>Afrikaans</source>
      <translation>Afrikaans</translation>
    </message>
    <message>
      <source>Akan</source>
      <translation>Akan</translation>
    </message>
    <message>
      <source>Amharic</source>
      <translation>Amhariska</translation>
    </message>
    <message>
      <source>Aragonese</source>
      <translation>Aragonska</translation>
    </message>
    <message>
      <source>Arabic</source>
      <translation>Arabiska</translation>
    </message>
    <message>
      <source>Assamese</source>
      <translation>Assamesiska</translation>
    </message>
    <message>
      <source>Avaric</source>
      <translation>Avariska</translation>
    </message>
    <message>
      <source>Aymara</source>
      <translation>Aymara</translation>
    </message>
    <message>
      <source>Azerbaijani</source>
      <translation>Azerbajdzjanska</translation>
    </message>
    <message>
      <source>Bashkir</source>
      <translation>Basjkiriska</translation>
    </message>
    <message>
      <source>Belarusian</source>
      <translation>Vitryska</translation>
    </message>
    <message>
      <source>Bulgarian</source>
      <translation>Bulgariska</translation>
    </message>
    <message>
      <source>Bihari</source>
      <translation>Bihari</translation>
    </message>
    <message>
      <source>Bislama</source>
      <translation>Bislama</translation>
    </message>
    <message>
      <source>Bambara</source>
      <translation>Bambara</translation>
    </message>
    <message>
      <source>Bengali</source>
      <translation>Bengaliska</translation>
    </message>
    <message>
      <source>Tibetan</source>
      <translation>Tibetanska</translation>
    </message>
    <message>
      <source>Breton</source>
      <translation>Bretonska</translation>
    </message>
    <message>
      <source>Bosnian</source>
      <translation>Bosniska</translation>
    </message>
    <message>
      <source>Catalan</source>
      <translation>Katalanska</translation>
    </message>
    <message>
      <source>Chechen</source>
      <translation>Tjetjenska</translation>
    </message>
    <message>
      <source>Chamorro</source>
      <translation>Chamorro</translation>
    </message>
    <message>
      <source>Corsican</source>
      <translation>Korsikanska</translation>
    </message>
    <message>
      <source>Cree</source>
      <translation>Cree</translation>
    </message>
    <message>
      <source>Czech</source>
      <translation>Tjeckiska</translation>
    </message>
    <message>
      <source>Church Slavic</source>
      <translation>Kyrkoslaviska</translation>
    </message>
    <message>
      <source>Chuvash</source>
      <translation>Tjuvasjiska</translation>
    </message>
    <message>
      <source>Welsh</source>
      <translation>Kymriska</translation>
    </message>
    <message>
      <source>Danish</source>
      <translation>Danska</translation>
    </message>
    <message>
      <source>German</source>
      <translation>Tyska</translation>
    </message>
    <message>
      <source>Divehi</source>
      <translation>Divehi</translation>
    </message>
    <message>
      <source>Dzongkha</source>
      <translation>Dzongkha</translation>
    </message>
    <message>
      <source>Ewe</source>
      <translation>Ewe</translation>
    </message>
    <message>
      <source>Greek</source>
      <translation>Grekiska</translation>
    </message>
    <message>
      <source>English</source>
      <translation>Engelska</translation>
    </message>
    <message>
      <source>Esperanto</source>
      <translation>Esperanto</translation>
    </message>
    <message>
      <source>Spanish</source>
      <translation>Spanska</translation>
    </message>
    <message>
      <source>Estonian</source>
      <translation>Estniska</translation>
    </message>
    <message>
      <source>Basque</source>
      <translation>Baskiska</translation>
    </message>
    <message>
      <source>Persian</source>
      <translation>Persiska</translation>
    </message>
    <message>
      <source>Fulah</source>
      <translation>Fula</translation>
    </message>
    <message>
      <source>Finnish</source>
      <translation>Finska</translation>
    </message>
    <message>
      <source>Fijian</source>
      <translation>Fijianska</translation>
    </message>
    <message>
      <source>Faroese</source>
      <translation>Färöiska</translation>
    </message>
    <message>
      <source>French</source>
      <translation>Franska</translation>
    </message>
    <message>
      <source>Western Frisian</source>
      <translation>Västfrisiska</translation>
    </message>
    <message>
      <source>Irish</source>
      <translation>Iriska</translation>
    </message>
    <message>
      <source>Scottish Gaelic</source>
      <translation>Skotsk gäliska</translation>
    </message>
    <message>
      <source>Galician</source>
      <translation>Galiciska</translation>
    </message>
    <message>
      <source>Guarani</source>
      <translation>Guarani</translation>
    </message>
    <message>
      <source>Gujarati</source>
      <translation>Gujarati</translation>
    </message>
    <message>
      <source>Manx</source>
      <translation>Manx</translation>
    </message>
    <message>
      <source>Hausa</source>
      <translation>Hausa</translation>
    </message>
    <message>
      <source>Hebrew</source>
      <translation>Hebreiska</translation>
    </message>
    <message>
      <source>Hindi</source>
      <translation>Hindi</translation>
    </message>
    <message>
      <source>Hiri Motu</source>
      <translation>Hiri motu</translation>
    </message>
    <message>
      <source>Croatian</source>
      <translation>Kroatiska</translation>
    </message>
    <message>
      <source>Haitian</source>
      <translation>Haitiska</translation>
    </message>
    <message>
      <source>Hungarian</source>
      <translation>Ungerska</translation>
    </message>
    <message>
      <source>Armenian</source>
      <translation>Armeniska</translation>
    </message>
    <message>
      <source>Herero</source>
      <translation>Herero</translation>
    </message>
    <message>
      <source>Interlingua</source>
      <translation>Interlingua</translation>
    </message>
    <message>
      <source>Indonesian</source>
      <translation>Indonesiska</translation>
    </message>
    <message>
      <source>Interlingue</source>
      <translation>Occidental</translation>
    </message>
    <message>
      <source>Igbo</source>
      <translation>Igbo</translation>
    </message>
    <message>
      <source>Sichuan Yi</source>
      <translation>Sichuanesisk yi</translation>
    </message>
    <message>
      <source>Inupiaq</source>
      <translation>Iñupiaq</translation>
    </message>
    <message>
      <source>Ido</source>
      <translation>Ido</translation>
    </message>
    <message>
      <source>Icelandic</source>
      <translation>Isländska</translation>
    </message>
    <message>
      <source>Italian</source>
      <translation>Italienska</translation>
    </message>
    <message>
      <source>Inuktitut</source>
      <translation>Inuktitut</translation>
    </message>
    <message>
      <source>Japanese</source>
      <translation>Japanska</translation>
    </message>
    <message>
      <source>Javanese</source>
      <translation>Javanesiska</translation>
    </message>
    <message>
      <source>Georgian</source>
      <translation>Georgiska</translation>
    </message>
    <message>
      <source>Kongo</source>
      <translation>Kikongo</translation>
    </message>
    <message>
      <source>Kikuyu</source>
      <translation>Kikuyu</translation>
    </message>
    <message>
      <source>Kwanyama</source>
      <translation>Kwanyama</translation>
    </message>
    <message>
      <source>Kazakh</source>
      <translation>Kazakiska</translation>
    </message>
    <message>
      <source>Kalaallisut</source>
      <translation>Grönländska</translation>
    </message>
    <message>
      <source>Khmer</source>
      <translation>Khmer</translation>
    </message>
    <message>
      <source>Kannada</source>
      <translation>Kannada</translation>
    </message>
    <message>
      <source>Korean</source>
      <translation>Koreanska</translation>
    </message>
    <message>
      <source>Kanuri</source>
      <translation>Kanuri</translation>
    </message>
    <message>
      <source>Kashmiri</source>
      <translation>Kashmiri</translation>
    </message>
    <message>
      <source>Kurdish</source>
      <translation>Kurdiska</translation>
    </message>
    <message>
      <source>Komi</source>
      <translation>Komi</translation>
    </message>
    <message>
      <source>Cornish</source>
      <translation>Korniska</translation>
    </message>
    <message>
      <source>Kirghiz</source>
      <translation>Kirgiziska</translation>
    </message>
    <message>
      <source>Latin</source>
      <translation>Latin</translation>
    </message>
    <message>
      <source>Luxembourgish</source>
      <translation>Luxemburgiska</translation>
    </message>
    <message>
      <source>Ganda</source>
      <translation>Luganda</translation>
    </message>
    <message>
      <source>Limburgish</source>
      <translation>Limburgiska</translation>
    </message>
    <message>
      <source>Lingala</source>
      <translation>Lingala</translation>
    </message>
    <message>
      <source>Lao</source>
      <translation>Lao</translation>
    </message>
    <message>
      <source>Lithuanian</source>
      <translation>Litauiska</translation>
    </message>
    <message>
      <source>Luba-Katanga</source>
      <translation>Luba-katanga</translation>
    </message>
    <message>
      <source>Latvian</source>
      <translation>Lettiska</translation>
    </message>
    <message>
      <source>Malagasy</source>
      <translation>Malagassiska</translation>
    </message>
    <message>
      <source>Marshallese</source>
      <translation>Marshallesiska</translation>
    </message>
    <message>
      <source>Maori</source>
      <translation>Maori</translation>
    </message>
    <message>
      <source>Macedonian</source>
      <translation>Makedonska</translation>
    </message>
    <message>
      <source>Malayalam</source>
      <translation>Malayalam</translation>
    </message>
    <message>
      <source>Mongolian</source>
      <translation>Mongoliska</translation>
    </message>
    <message>
      <source>Marathi</source>
      <translation>Marathi</translation>
    </message>
    <message>
      <source>Malay</source>
      <translation>Malajiska</translation>
    </message>
    <message>
      <source>Maltese</source>
      <translation>Maltesiska</translation>
    </message>
    <message>
      <source>Burmese</source>
      <translation>Burmesiska</translation>
    </message>
    <message>
      <source>Nauru</source>
      <translation>Nauruanska</translation>
    </message>
    <message>
      <source>Norwegian Bokmal</source>
      <translation>Norska (bokmål)</translation>
    </message>
    <message>
      <source>North Ndebele</source>
      <translation>Nordndebele</translation>
    </message>
    <message>
      <source>Nepali</source>
      <translation>Nepali</translation>
    </message>
    <message>
      <source>Ndonga</source>
      <translation>Ndonga</translation>
    </message>
    <message>
      <source>Dutch</source>
      <translation>Nederländska</translation>
    </message>
    <message>
      <source>Norwegian Nynorsk</source>
      <translation>Norska (nynorsk)</translation>
    </message>
    <message>
      <source>Norwegian</source>
      <translation>Norska</translation>
    </message>
    <message>
      <source>South Ndebele</source>
      <translation>Sydndebele</translation>
    </message>
    <message>
      <source>Navajo</source>
      <translation>Navajo</translation>
    </message>
    <message>
      <source>Chichewa</source>
      <translation>Chichewa</translation>
    </message>
    <message>
      <source>Occitan</source>
      <translation>Occitanska</translation>
    </message>
    <message>
      <source>Ojibwa</source>
      <translation>Ojibwa</translation>
    </message>
    <message>
      <source>Oromo</source>
      <translation>Oromo</translation>
    </message>
    <message>
      <source>Oriya</source>
      <translation>Oriya</translation>
    </message>
    <message>
      <source>Ossetian</source>
      <translation>Ossetiska</translation>
    </message>
    <message>
      <source>Panjabi</source>
      <translation>Punjabi</translation>
    </message>
    <message>
      <source>Pali</source>
      <translation>Pali</translation>
    </message>
    <message>
      <source>Polish</source>
      <translation>Polska</translation>
    </message>
    <message>
      <source>Pashto</source>
      <translation>Pashto</translation>
    </message>
    <message>
      <source>Portuguese</source>
      <translation>Portugisiska</translation>
    </message>
    <message>
      <source>Quechua</source>
      <translation>Quechua</translation>
    </message>
    <message>
      <source>Raeto-Romance</source>
      <translation>Rätoromanska</translation>
    </message>
    <message>
      <source>Kirundi</source>
      <translation>Kirundi</translation>
    </message>
    <message>
      <source>Romanian</source>
      <translation>Rumänska</translation>
    </message>
    <message>
      <source>Russian</source>
      <translation>Ryska</translation>
    </message>
    <message>
      <source>Kinyarwanda</source>
      <translation>Rwanda</translation>
    </message>
    <message>
      <source>Sanskrit</source>
      <translation>Sanskrit</translation>
    </message>
    <message>
      <source>Sardinian</source>
      <translation>Sardiska</translation>
    </message>
    <message>
      <source>Sindhi</source>
      <translation>Sindhi</translation>
    </message>
    <message>
      <source>Northern Sami</source>
      <translation>Nordsamiska</translation>
    </message>
    <message>
      <source>Sango</source>
      <translation>Sango</translation>
    </message>
    <message>
      <source>Serbo-Croatian</source>
      <translation>Serbokroatiska</translation>
    </message>
    <message>
      <source>Sinhala</source>
      <translation>Singalesiska</translation>
    </message>
    <message>
      <source>Slovak</source>
      <translation>Slovakiska</translation>
    </message>
    <message>
      <source>Slovenian</source>
      <translation>Slovenska</translation>
    </message>
    <message>
      <source>Samoan</source>
      <translation>Samoanska</translation>
    </message>
    <message>
      <source>Shona</source>
      <translation>Shona</translation>
    </message>
    <message>
      <source>Somali</source>
      <translation>Somaliska</translation>
    </message>
    <message>
      <source>Albanian</source>
      <translation>Albanska</translation>
    </message>
    <message>
      <source>Serbian</source>
      <translation>Serbiska</translation>
    </message>
    <message>
      <source>Swati</source>
      <translation>SiSwati</translation>
    </message>
    <message>
      <source>Southern Sotho</source>
      <translation>Sesotho</translation>
    </message>
    <message>
      <source>Sundanese</source>
      <translation>Sundanesiska</translation>
    </message>
    <message>
      <source>Swedish</source>
      <translation>Svenska</translation>
    </message>
    <message>
      <source>Swahili</source>
      <translation>Swahili</translation>
    </message>
    <message>
      <source>Tamil</source>
      <translation>Tamil</translation>
    </message>
    <message>
      <source>Telugu</source>
      <translation>Telugu</translation>
    </message>
    <message>
      <source>Tajik</source>
      <translation>Tadzjikiska</translation>
    </message>
    <message>
      <source>Thai</source>
      <translation>Thailändska</translation>
    </message>
    <message>
      <source>Tigrinya</source>
      <translation>Tigrinska</translation>
    </message>
    <message>
      <source>Turkmen</source>
      <translation>Turkmeniska</translation>
    </message>
    <message>
      <source>Tagalog</source>
      <translation>Tagalog</translation>
    </message>
    <message>
      <source>Tswana</source>
      <translation>Tswana</translation>
    </message>
    <message>
      <source>Tonga</source>
      <translation>Tonga</translation>
    </message>
    <message>
      <source>Turkish</source>
      <translation>Turkiska</translation>
    </message>
    <message>
      <source>Tsonga</source>
      <translation>Tsonga</translation>
    </message>
    <message>
      <source>Tatar</source>
      <translation>Tatariska</translation>
    </message>
    <message>
      <source>Twi</source>
      <translation>Twi</translation>
    </message>
    <message>
      <source>Tahitian</source>
      <translation>Tahitiska</translation>
    </message>
    <message>
      <source>Uighur</source>
      <translation>Uiguriska</translation>
    </message>
    <message>
      <source>Ukrainian</source>
      <translation>Ukrainska</translation>
    </message>
    <message>
      <source>Urdu</source>
      <translation>Urdu</translation>
    </message>
    <message>
      <source>Uzbek</source>
      <translation>Uzbekiska</translation>
    </message>
    <message>
      <source>Venda</source>
      <translation>Venda</translation>
    </message>
    <message>
      <source>Vietnamese</source>
      <translation>Vietnamesiska</translation>
    </message>
    <message>
      <source>Volapuk</source>
      <translation>Volapük</translation>
    </message>
    <message>
      <source>Walloon</source>
      <translation>Vallonska</translation>
    </message>
    <message>
      <source>Wolof</source>
      <translation>Wolof</translation>
    </message>
    <message>
      <source>Xhosa</source>
      <translation>Xhosa</translation>
    </message>
    <message>
      <source>Yiddish</source>
      <translation>Jiddisch</translation>
    </message>
    <message>
      <source>Yoruba</source>
      <translation>Yoruba</translation>
    </message>
    <message>
      <source>Zhuang</source>
      <translation>Zhuang</translation>
    </message>
    <message>
      <source>Chinese</source>
      <translation>Kinesiska</translation>
    </message>
    <message>
      <source>Zulu</source>
      <translation>Zulu</translation>
    </message>
    <message>
      <source>Lojban</source>
      <translation>Lojban</translation>
    </message>
    <message>
      <source>Traditional Chinese</source>
      <translation>Kinesiska (traditionell)</translation>
    </message>
    <message>
      <source>Simplified Chinese</source>
      <translation>Kinesiska (förenklad)</translation>
    </message>
    <message>
      <source>Other</source>
      <translation>Annat</translation>
    </message>
    <message>
      <source>Other Simplified Chinese dialects</source>
      <translation>Andra förenklade kinesiska dialekter</translation>
    </message>
    <message>
      <source>Other Traditional Chinese dialects</source>
      <translation>Andra traditionella kinesiska dialekter</translation>
    </message>
    <message>
      <source>Other Eastern-European languages</source>
      <translation>Andra östeuropeiska språk</translation>
    </message>
    <message>
      <source>Other Western-European languages</source>
      <translation>Andra västeuropeiska språk</translation>
    </message>
    <message>
      <source>Other Russian languages</source>
      <translation>Andra ryska språk</translation>
    </message>
    <message>
      <source>Other Japanese languages</source>
      <translation>Andra japanska språk</translation>
    </message>
    <message>
      <source>Other Baltic languages</source>
      <translation>Andra baltiska språk</translation>
    </message>
    <message>
      <source>Other Greek languages</source>
      <translation>Andra grekiska språk</translation>
    </message>
    <message>
      <source>Other Korean dialects</source>
      <translation>Andra koreanska dialekter</translation>
    </message>
    <message>
      <source>Other Turkish dialects</source>
      <translation>Andra turkiska dialekter</translation>
    </message>
    <message>
      <source>Other Thai dialects</source>
      <translation>Andra thailändska dialekter</translation>
    </message>
    <message>
      <source>Tamazight</source>
      <translation>Fantastisk</translation>
    </message>
  </context>
  <context>
    <name>Language::Db</name>
    <message>
      <source>French</source>
      <translation>Franska</translation>
    </message>
    <message>
      <source>Spanish</source>
      <translation>Spanska</translation>
    </message>
    <message>
      <source>Belarusian</source>
      <translation>Vitryska</translation>
    </message>
    <message>
      <source>Bulgarian</source>
      <translation>Bulgariska</translation>
    </message>
    <message>
      <source>Czech</source>
      <translation>Tjeckiska</translation>
    </message>
    <message>
      <source>German</source>
      <translation>Tyska</translation>
    </message>
    <message>
      <source>Greek</source>
      <translation>Grekisk</translation>
    </message>
    <message>
      <source>Finnish</source>
      <translation>Finska</translation>
    </message>
    <message>
      <source>Italian</source>
      <translation>Italienska</translation>
    </message>
    <message>
      <source>Japanese</source>
      <translation>Japanska</translation>
    </message>
    <message>
      <source>Korean</source>
      <translation>Koreanska</translation>
    </message>
    <message>
      <source>Lithuanian</source>
      <translation>Litauiska</translation>
    </message>
    <message>
      <source>Macedonian</source>
      <translation>Makedonska</translation>
    </message>
    <message>
      <source>Dutch</source>
      <translation>Holländska</translation>
    </message>
    <message>
      <source>Polish</source>
      <translation>Putsa</translation>
    </message>
    <message>
      <source>Portuguese</source>
      <translation>Portugesiska</translation>
    </message>
    <message>
      <source>Russian</source>
      <translation>Ryska</translation>
    </message>
    <message>
      <source>Slovak</source>
      <translation>Slovakiska</translation>
    </message>
    <message>
      <source>Albanian</source>
      <translation>Albanska</translation>
    </message>
    <message>
      <source>Serbian (Cyrillic)</source>
      <translation>Serbiska (kyrilliska)</translation>
    </message>
    <message>
      <source>Swedish</source>
      <translation>Svenska</translation>
    </message>
    <message>
      <source>Turkish</source>
      <translation>Turkiska</translation>
    </message>
    <message>
      <source>Ukrainian</source>
      <translation>Ukrainska</translation>
    </message>
    <message>
      <source>Chinese Simplified</source>
      <translation>Förenklad kinesiska</translation>
    </message>
    <message>
      <source>Chinese Traditional</source>
      <translation>Kinesiska (traditionell)</translation>
    </message>
    <message>
      <source>Vietnamese</source>
      <translation>Vietnamesiska</translation>
    </message>
    <message>
      <source>Portuguese, Brazilian</source>
      <translation>Portugisiska (brasiliansk)</translation>
    </message>
    <message>
      <source>Persian</source>
      <translation>Persiska</translation>
    </message>
    <message>
      <source>Spanish, Argentina</source>
      <translation>Spanska, Argentina</translation>
    </message>
    <message>
      <source>Hindi</source>
      <translation>Hindi</translation>
    </message>
    <message>
      <source>Esperanto</source>
      <translation>Esperanto</translation>
    </message>
    <message>
      <source>German, Switzerland</source>
      <translation>Tyska, Schweiz</translation>
    </message>
    <message>
      <source>Spanish, Bolivia</source>
      <translation>Spanska, Bolivia</translation>
    </message>
    <message>
      <source>Tajik</source>
      <translation>Tadzjikiska</translation>
    </message>
    <message>
      <source>Quechua</source>
      <translation>Quechua</translation>
    </message>
    <message>
      <source>Aymara</source>
      <translation>Aymara</translation>
    </message>
    <message>
      <source>Arabic, Saudi Arabia</source>
      <translation>Arabiska, Saudiarabien</translation>
    </message>
    <message>
      <source>Turkmen</source>
      <translation>Turkmeniska</translation>
    </message>
    <message>
      <source>Interlingue</source>
      <translation>Interlingue</translation>
    </message>
    <message>
      <source>Lojban</source>
      <translation>Lojban</translation>
    </message>
    <message>
      <source>Hungarian</source>
      <translation>ungerska</translation>
    </message>
    <message>
      <source>English</source>
      <translation>Engelska</translation>
    </message>
  </context>
  <context>
    <name>LoadDictionaries</name>
    <message>
      <source>Error loading dictionaries</source>
      <translation>Fel vid inläsning av ordlistorna</translation>
    </message>
  </context>
  <context>
    <name>Main</name>
    <message>
      <source>Error in configuration file. Continue with default settings?</source>
      <translation>Fel i konfigurationsfilen. Vill du använda standardinställningarna istället?</translation>
    </message>
  </context>
  <context>
    <name>MainWindow</name>
    <message>
      <source>&amp;File</source>
      <translation>&amp;Arkiv</translation>
    </message>
    <message>
      <source>&amp;Edit</source>
      <translation>&amp;Redigera</translation>
    </message>
    <message>
      <source>&amp;Help</source>
      <translation>&amp;Hjälp</translation>
    </message>
    <message>
      <source>&amp;View</source>
      <translation>&amp;Visa</translation>
    </message>
    <message>
      <source>&amp;Zoom</source>
      <translation>&amp;Zooma</translation>
    </message>
    <message>
      <source>H&amp;istory</source>
      <translation>&amp;Historik</translation>
    </message>
    <message>
      <source>Search</source>
      <translation>Sök</translation>
    </message>
    <message>
      <source>Favo&amp;rites</source>
      <translation>Favo&amp;riter</translation>
    </message>
    <message>
      <source>&amp;Search Pane</source>
      <translation>&amp;Sökpanel</translation>
    </message>
    <message>
      <source>&amp;Results Navigation Pane</source>
      <translation>&amp;Resultatpanel</translation>
    </message>
    <message>
      <source>Favor&amp;ites Pane</source>
      <translation>Rutan Favor&amp;iter</translation>
    </message>
    <message>
      <source>&amp;History Pane</source>
      <translation>&amp;Historikpanel</translation>
    </message>
    <message>
      <source>&amp;Dictionaries...</source>
      <translation>&amp;Ordlistor …</translation>
    </message>
    <message>
      <source>&amp;Preferences...</source>
      <translation>&amp;Inställningar …</translation>
    </message>
    <message>
      <source>&amp;Homepage</source>
      <translation>&amp;Webbplats</translation>
    </message>
    <message>
      <source>&amp;About</source>
      <translation>&amp;Om</translation>
    </message>
    <message>
      <source>About GoldenDict-ng</source>
      <translation>Om GoldenDict-ng</translation>
    </message>
    <message>
      <source>&amp;Quit</source>
      <translation>&amp;Avsluta</translation>
    </message>
    <message>
      <source>Quit from application</source>
      <translation>Avslutar programmet</translation>
    </message>
    <message>
      <source>&amp;Forum</source>
      <translation>&amp;Forum</translation>
    </message>
    <message>
      <source>&amp;Close To Tray</source>
      <translation>&amp;Stäng till meddelandefältet</translation>
    </message>
    <message>
      <source>Minimizes the window to tray</source>
      <translation>Minimerar programfönstret till meddelandefältet</translation>
    </message>
    <message>
      <source>&amp;Save Article</source>
      <translation>&amp;Spara artikel</translation>
    </message>
    <message>
      <source>Save Article</source>
      <translation>Spara artikel</translation>
    </message>
    <message>
      <source>&amp;Print</source>
      <translation>Skriv &amp;ut</translation>
    </message>
    <message>
      <source>Page Set&amp;up</source>
      <translation>Utskrifts&amp;format</translation>
    </message>
    <message>
      <source>Print Pre&amp;view</source>
      <translation>Förhands&amp;granska</translation>
    </message>
    <message>
      <source>&amp;Rescan Files</source>
      <translation>Sök igenom filer &amp;igen</translation>
    </message>
    <message>
      <source>&amp;Clear</source>
      <translation>&amp;Rensa</translation>
    </message>
    <message>
      <source>&amp;New Tab</source>
      <translation>&amp;Ny flik</translation>
    </message>
    <message>
      <source>&amp;Configuration Folder</source>
      <translation>&amp;Konfigurationsfilmapp</translation>
    </message>
    <message>
      <source>&amp;Show</source>
      <translation>&amp;Visa</translation>
    </message>
    <message>
      <source>Ctrl+H</source>
      <translation>Ctrl+H</translation>
    </message>
    <message>
      <source>&amp;Export</source>
      <translation>&amp;Exportera</translation>
    </message>
    <message>
      <source>&amp;Import</source>
      <translation>&amp;Importera</translation>
    </message>
    <message>
      <source>&amp;Always on Top</source>
      <translation>&amp;Alltid överst</translation>
    </message>
    <message>
      <source>Always on Top</source>
      <translation>Alltid överst</translation>
    </message>
    <message>
      <source>Ctrl+O</source>
      <translation>Ctrl+O</translation>
    </message>
    <message>
      <source>Menu Button</source>
      <translation>Menyknapp</translation>
    </message>
    <message>
      <source>Search in page</source>
      <translation>Sök på sidan</translation>
    </message>
    <message>
      <source>Full-text search</source>
      <translation>Fulltextsökning</translation>
    </message>
    <message>
      <source>GoldenDict reference</source>
      <translation>GoldenDict-referens</translation>
    </message>
    <message>
      <source>Export</source>
      <translation>Exportera</translation>
    </message>
    <message>
      <source>Import</source>
      <translation>Importera</translation>
    </message>
    <message>
      <source>Add</source>
      <translation>Lägg till</translation>
    </message>
    <message>
      <source>Add current tab to Favorites</source>
      <translation>Lägg till aktuell flik i Favoriter</translation>
    </message>
    <message>
      <source>Show Names in Dictionary &amp;Bar</source>
      <translation>Visa namn i ordliste&amp;fältet</translation>
    </message>
    <message>
      <source>Show &amp;Small Icons in Toolbars</source>
      <translation>Visa &amp;små ikoner i verktygsfält</translation>
    </message>
    <message>
      <source>Show &amp;Large Icons in Toolbars</source>
      <translation>Visa &amp;stora ikoner i verktygsfält</translation>
    </message>
    <message>
      <source>Show &amp;Normal Icons in Toolbars</source>
      <translation>Visa &amp;normala ikoner i verktygsfält</translation>
    </message>
    <message>
      <source>&amp;Menubar</source>
      <translation>&amp;Menyrad</translation>
    </message>
    <message>
      <source>&amp;Navigation</source>
      <translation>&amp;Navigeringsfältet</translation>
    </message>
    <message>
      <source>Back</source>
      <translation>Bakåt</translation>
    </message>
    <message>
      <source>Forward</source>
      <translation>Framåt</translation>
    </message>
    <message>
      <source>Toggle clipboard monitoring</source>
      <translation>Växla urklippsövervakning</translation>
    </message>
    <message>
      <source>Pronounce Word (Alt+S)</source>
      <translation>Läs upp ord (Alt+S)</translation>
    </message>
    <message>
      <source>Zoom In</source>
      <translation>Zooma in</translation>
    </message>
    <message>
      <source>Zoom Out</source>
      <translation>Zooma ut</translation>
    </message>
    <message>
      <source>Normal Size</source>
      <translation>Normal storlek</translation>
    </message>
    <message>
      <source>Found in Dictionaries:</source>
      <translation>Träffar hittades i följande ordlistor:</translation>
    </message>
    <message>
      <source>Show &amp;Main Window</source>
      <translation>Visa &amp;huvudfönstret</translation>
    </message>
    <message>
      <source>Opened tabs</source>
      <translation>Öppnade flikar</translation>
    </message>
    <message>
      <source>Close current tab</source>
      <translation>Stäng aktuell flik</translation>
    </message>
    <message>
      <source>Close all tabs</source>
      <translation>Stäng alla flikar</translation>
    </message>
    <message>
      <source>Close all tabs except current</source>
      <translation>Stäng alla flikar utom aktuell flik</translation>
    </message>
    <message>
      <source>Add all tabs to Favorites</source>
      <translation>Lägg till alla flikar i Favoriter</translation>
    </message>
    <message>
      <source>New Tab</source>
      <translation>Ny flik</translation>
    </message>
    <message>
      <source>Welcome!</source>
      <translation>Välkommen!</translation>
    </message>
    <message>
      <source>Accessibility API is not enabled</source>
      <translation>API för hjälpmedel har inte aktiverats</translation>
    </message>
    <message>
      <source>WARNING: %1</source>
      <translation>VARNING: %1</translation>
    </message>
    <message>
      <source>String to search in dictionaries. The wildcards &apos;*&apos;, &apos;?&apos; and sets of symbols &apos;[...]&apos; are allowed.
To find &apos;*&apos;, &apos;?&apos;, &apos;[&apos;, &apos;]&apos; symbols use &apos;\*&apos;, &apos;\?&apos;, &apos;\[&apos;, &apos;\]&apos; respectively</source>
      <translation>Sträng för att söka i ordlistor. Jokertecken &apos;*&apos;, &apos;?&apos; och uppsättningar av symboler &apos;[...]&apos; är tillåtna.
För att hitta &apos;*&apos;, &apos;?&apos;, &apos;[&apos;, &apos;]&apos; symboler använder &apos;\*&apos;, &apos;\?&apos;, &apos;\[&apos;, &apos;\]&apos; respektive</translation>
    </message>
    <message>
      <source>%1 dictionaries, %2 articles, %3 words</source>
      <translation>%1 ordlistor, %2 artiklar, %3 ord</translation>
    </message>
    <message>
      <source>All</source>
      <translation>Alla</translation>
    </message>
    <message>
      <source>Open Tabs List</source>
      <translation>Öppna lista över flikar</translation>
    </message>
    <message>
      <source>(untitled)</source>
      <translation>(namnlös)</translation>
    </message>
    <message>
      <source>Remove current tab from Favorites</source>
      <translation>Ta bort aktuell flik från Favoriter</translation>
    </message>
    <message>
      <source>Failed to initialize hotkeys monitoring mechanism.&lt;br&gt;Make sure your XServer has RECORD extension turned on.</source>
      <translation>Det gick inte att initiera övervakningsmekanismen för kortkommandon.&lt;br&gt;Säkerställ att tillägget RECORD för din XServer är aktiverat.</translation>
    </message>
    <message>
      <source>New Release Available</source>
      <translation>Ny version tillgänglig</translation>
    </message>
    <message>
      <source>Version &lt;b&gt;%1&lt;/b&gt; of GoldenDict is now available for download.&lt;br&gt;Click &lt;b&gt;Download&lt;/b&gt; to get to the download page.</source>
      <translation>Version &lt;b&gt;%1&lt;/b&gt; av GoldenDict finns nu tillgänglig för hämtning.&lt;br&gt;Klicka på &lt;b&gt;Hämta&lt;/b&gt; för att gå till hämtningssidan.</translation>
    </message>
    <message>
      <source>Download</source>
      <translation>Hämta</translation>
    </message>
    <message>
      <source>Skip This Release</source>
      <translation>Hoppa över denna version</translation>
    </message>
    <message>
      <source>You have chosen to hide a menubar. Use %1 to show it back.</source>
      <translation>Du har valt att dölja en menyrad. Använd %1 för att visa den igen.</translation>
    </message>
    <message>
      <source>Ctrl+M</source>
      <translation>Ctrl+M</translation>
    </message>
    <message>
      <source>Page Setup</source>
      <translation>Utskriftsformat</translation>
    </message>
    <message>
      <source>No printer is available. Please install one first.</source>
      <translation>Inga tillgängliga skrivare. Du måste installera eller ansluta dig till en.</translation>
    </message>
    <message>
      <source>Print Article</source>
      <translation>Skriv ut artikel</translation>
    </message>
    <message>
      <source>Complete Html (*.html *.htm)</source>
      <translation>Komplett HTML (*.html *.htm)</translation>
    </message>
    <message>
      <source>Single Html (*.html *.htm)</source>
      <translation>Enkel HTML (*.html *.html)</translation>
    </message>
    <message>
      <source>Pdf (*.pdf)</source>
      <translation>Pdf (*.pdf)</translation>
    </message>
    <message>
      <source>Mime Html (*.mhtml)</source>
      <translation>Mime HTML (*.mhtml)</translation>
    </message>
    <message>
      <source>Save Article As</source>
      <translation>Spara artikel som</translation>
    </message>
    <message>
      <source>Error</source>
      <translation>Fel</translation>
    </message>
    <message>
      <source>Can&apos;t save article: %1</source>
      <translation>Det gick inte att spara artikeln: %1</translation>
    </message>
    <message>
      <source>Saving article...</source>
      <translation>Sparar artikel …</translation>
    </message>
    <message>
      <source>Save article complete</source>
      <translation>Spara artikeln klar</translation>
    </message>
    <message>
      <source>The main window is set to be always on top.</source>
      <translation>Huvudfönstret har ställts in att alltid ligga överst.</translation>
    </message>
    <message>
      <source>&amp;Hide</source>
      <translation>&amp;Dölj</translation>
    </message>
    <message>
      <source>Export history to file</source>
      <translation>Exportera historik till fil</translation>
    </message>
    <message>
      <source>Text files (*.txt);;All files (*.*)</source>
      <translation>Textfiler (*.txt);;Alla filer (*.*)</translation>
    </message>
    <message>
      <source>Export error: </source>
      <translation>Fel vid export: </translation>
    </message>
    <message>
      <source>History export complete</source>
      <translation>Historiken har exporterats</translation>
    </message>
    <message>
      <source>Import history from file</source>
      <translation>Importera historik från fil</translation>
    </message>
    <message>
      <source>Import error: </source>
      <translation>Fel vid import: </translation>
    </message>
    <message>
      <source>Import error: invalid data in file</source>
      <translation>Fel vid import: felaktiga data i fil</translation>
    </message>
    <message>
      <source>History import complete</source>
      <translation>Historiken har importerats</translation>
    </message>
    <message>
      <source>Export Favorites to file</source>
      <translation>Exportera Favoriter till fil</translation>
    </message>
    <message>
      <source>Text files (*.txt);;XML files (*.xml)</source>
      <translation>Textfiler (*.txt);;XML-filer (*.xml)</translation>
    </message>
    <message>
      <source>Favorites export complete</source>
      <translation>Favoriter exportera komplett</translation>
    </message>
    <message>
      <source>Import Favorites from file</source>
      <translation>Importera Favoriter från fil</translation>
    </message>
    <message>
      <source>Text and XML files (*.txt *.xml);;All files (*.*)</source>
      <translation>Text- och XML-filer (*.txt *.xml);;Alla filer (*.*)</translation>
    </message>
    <message>
      <source>Data parsing error</source>
      <translation>Dataparseringsfel</translation>
    </message>
    <message>
      <source>Favorites import complete</source>
      <translation>Favoriter import komplett</translation>
    </message>
    <message>
      <source>Dictionary info</source>
      <translation>Information om ordlista</translation>
    </message>
    <message>
      <source>Dictionary headwords</source>
      <translation>Ordlistans huvudord</translation>
    </message>
    <message>
      <source>Open dictionary folder</source>
      <translation>Öppna ordlistans mapp</translation>
    </message>
    <message>
      <source>Now indexing for full-text search: </source>
      <translation>Nu indexering för fulltextsökning: </translation>
    </message>
    <message>
      <source>Remove headword &quot;%1&quot; from Favorites?</source>
      <translation>Ta bort huvudord &quot;%1&quot; från Favoriter?</translation>
    </message>
    <message>
      <source>Show</source>
      <translation>Visa</translation>
    </message>
    <message>
      <source>Save PDF complete</source>
      <translation>Spara PDF slutförd</translation>
    </message>
    <message>
      <source>Save PDF failed</source>
      <translation>Kunde inte spara PDF</translation>
    </message>
  </context>
  <context>
    <name>Mdx::MdxArticleRequest</name>
    <message>
      <source>Dictionary file was tampered or corrupted</source>
      <translation>Ordlistefilen har manipulerats eller är skadad</translation>
    </message>
    <message>
      <source>Failed loading article from %1, reason: %2</source>
      <translation>Det gick inte att läsa in en artikel från %1, orsak: %2</translation>
    </message>
  </context>
  <context>
    <name>MediaWiki::MediaWikiArticleRequest</name>
    <message>
      <source>XML parse error: %1 at %2,%3</source>
      <translation>XML-tolkningsfel: %1 på %2, %3</translation>
    </message>
  </context>
  <context>
    <name>MediaWiki::MediaWikiWordSearchRequest</name>
    <message>
      <source>XML parse error: %1 at %2,%3</source>
      <translation>XML-tolkningsfel: %1 på %2, %3</translation>
    </message>
  </context>
  <context>
    <name>MediaWikisModel</name>
    <message>
      <source>Enabled</source>
      <translation>Aktiverad</translation>
    </message>
    <message>
      <source>Name</source>
      <translation>Namn</translation>
    </message>
    <message>
      <source>Address</source>
      <translation>Adress</translation>
    </message>
    <message>
      <source>Icon</source>
      <translation>Ikon</translation>
    </message>
    <message>
      <source>Language Variant</source>
      <translation>Språkvariant</translation>
    </message>
  </context>
  <context>
    <name>MultimediaAudioPlayer</name>
    <message>
      <source>Couldn&apos;t open audio buffer for reading.</source>
      <translation>Det gick inte att öppna ljudbuffert för läsning.</translation>
    </message>
  </context>
  <context>
    <name>OrderAndProps</name>
    <message>
      <source>Form</source>
      <translation>Formulär</translation>
    </message>
    <message>
      <source>Dictionary order:</source>
      <translation>Ordlisteordning:</translation>
    </message>
    <message>
      <source>Inactive (disabled) dictionaries:</source>
      <translation>Inaktiverade ordlistor:</translation>
    </message>
    <message>
      <source>Dictionary information</source>
      <translation>Information om ordlista</translation>
    </message>
    <message>
      <source>Name:</source>
      <translation>Namn:</translation>
    </message>
    <message>
      <source>Total articles:</source>
      <translation>Antal artiklar:</translation>
    </message>
    <message>
      <source>Total words:</source>
      <translation>Antal ord:</translation>
    </message>
    <message>
      <source>Translates from:</source>
      <translation>Källspråk:</translation>
    </message>
    <message>
      <source>Translates to:</source>
      <translation>Målspråk:</translation>
    </message>
    <message>
      <source>Description:</source>
      <translation>Beskrivning:</translation>
    </message>
    <message>
      <source>Files comprising this dictionary:</source>
      <translation>Filer som omfattas av ordlistan:</translation>
    </message>
    <message>
      <source>Adjust the order by dragging and dropping items in it. Drop dictionaries to the inactive group to disable their use.</source>
      <translation>Ändra ordningen genom att dra och släppa objekten i listan. Släpp ordlistor i gruppen &quot;Inaktiverade ordlistor&quot; för att inaktivera dem.</translation>
    </message>
    <message>
      <source>Dictionary headwords</source>
      <translation>Ordlistans huvudord</translation>
    </message>
    <message>
      <source>Sort by name</source>
      <translation>Sortera efter namn</translation>
    </message>
    <message>
      <source>Sort by languages</source>
      <translation>Sortera efter språk</translation>
    </message>
    <message>
      <source>Dictionaries active: %1, inactive: %2</source>
      <translation>Ordlistor aktiva: % 1, inaktiva: % 2</translation>
    </message>
  </context>
  <context>
    <name>PathsModel</name>
    <message>
      <source>Path</source>
      <translation>Sökväg</translation>
    </message>
    <message>
      <source>Recursive</source>
      <translation>Rekursiv</translation>
    </message>
  </context>
  <context>
    <name>Preferences</name>
    <message>
      <source>Preferences</source>
      <translation>Inställningar</translation>
    </message>
    <message>
      <source>&amp;Interface</source>
      <translation>&amp;Gränssnitt</translation>
    </message>
    <message>
      <source>Double-click translates the word clicked</source>
      <translation>Dubbelklick översätter det klickade ordet</translation>
    </message>
    <message>
      <source>Tabbed browsing</source>
      <translation>Flikar</translation>
    </message>
    <message>
      <source>Normally, opening a new tab switches to it immediately.
With this on however, new tabs will be opened without
switching to them.</source>
      <translation>I vanliga fall fokuseras en nyöppnad flik omedelbart.
Aktivera detta alternativ för att öppna nya flikar utan
att växla till dem på en gång.</translation>
    </message>
    <message>
      <source>Open new tabs in background</source>
      <translation>Öppna nya flikar i bakgrunden</translation>
    </message>
    <message>
      <source>With this on, new tabs are opened just after the
current, active one. Otherwise they are added to
be the last ones.</source>
      <translation>Aktivera detta alternativ för att öppna nya flikar
bredvid den aktuella, aktiva fliken. Annars öppnas
de efter den sista fliken i flikfältet.</translation>
    </message>
    <message>
      <source>Open new tabs after the current one</source>
      <translation>Öppna nya flikar bredvid den aktuella fliken</translation>
    </message>
    <message>
      <source>Select this option if you don&apos;t want to see the main tab bar when only a single tab is opened.</source>
      <translation>Välj detta alternativ om du inte fill se flikfältet när endast en flik är öppen.</translation>
    </message>
    <message>
      <source>Hide single tab</source>
      <translation>Dölj fliken och flikfältet om endast en flik är öppen</translation>
    </message>
    <message>
      <source>MRU order: Most recently used order.</source>
      <translation>MRU beställning: Senast använda beställning.</translation>
    </message>
    <message>
      <source>Ctrl-Tab navigates tabs in MRU order</source>
      <translation>Ctrl+Tabb bläddrar igenom flikarna i den ordning de senast användes</translation>
    </message>
    <message>
      <source>Normally, pressing ESC key moves focus to the translation line.
With this on however, it will hide the main window.</source>
      <translation>Vanligtvis flyttar ett tryck på Esc-tangenten fokus till sökfältet.
Med detta alternativ aktiverat döljer den istället huvudfönstret.</translation>
    </message>
    <message>
      <source>ESC key hides main window</source>
      <translation>Esc-tangenten döljer huvudfönstert</translation>
    </message>
    <message>
      <source>Turn this option on if you want to select words by single mouse click</source>
      <translation>Aktivera detta alternativ om du vill markera ord med ett enkelklick.</translation>
    </message>
    <message>
      <source>Select word by single click</source>
      <translation>Markera ord med enkelklick</translation>
    </message>
    <message>
      <source>Startup</source>
      <translation>Programstart</translation>
    </message>
    <message>
      <source>Automatically starts GoldenDict after operation system bootup.</source>
      <translation>Startar GoldenDict automatiskt efter att operativsystemet har startats.</translation>
    </message>
    <message>
      <source>Start with system</source>
      <translation>Starta automatiskt när datorn startar</translation>
    </message>
    <message>
      <source>Normally, clicking on a link, double-clicking on a word or looking up
selection in an article loads the translation and almost immediately
scrolls to the article from the same dictionary. With this option off,
however, the article from the topmost dictionary is shown.</source>
      <translation>Normalt laddas översättningen genom att klicka på en länk, dubbelklicka på ett ord eller slå upp
urval i en artikel och nästan omedelbart
rulla till artikeln från samma ordbok. Med det här alternativet av,, visas artikeln från den översta ordboken.</translation>
    </message>
    <message>
      <source>Automatically scroll to target article</source>
      <translation>Rulla automatiskt till målartikel</translation>
    </message>
    <message>
      <source>When enabled, an icon appears in the system tray area which can be used
to open main window and perform other tasks.</source>
      <translation>När detta alternativ är aktiverat visas en ikon i meddelandefältet, som kan
användas för att öppna huvudfönstret och utföra andra uppgifter.</translation>
    </message>
    <message>
      <source>Enable system tray icon</source>
      <translation>Visa ikon i meddelandefältet</translation>
    </message>
    <message>
      <source>With this on, the application starts directly to system tray without showing
its main window.</source>
      <translation>Aktivera detta alternativ för att öppna programmet direkt i meddelande-
fältet, utan att visa huvudfönstret.</translation>
    </message>
    <message>
      <source>Start to system tray</source>
      <translation>Starta programmet minimerat i meddelandefältet</translation>
    </message>
    <message>
      <source>With this on, an attempt to close main window would hide it instead of closing
the application.</source>
      <translation>När detta alternativ är aktiverat kommer ett klick på stängknappen (X) att
minimera fönstret till meddelandefältet istället för att avsluta programmet.</translation>
    </message>
    <message>
      <source>Close to system tray</source>
      <translation>Stäng till meddelandefältet</translation>
    </message>
    <message>
      <source>Adjust this value to avoid huge context menus.</source>
      <translation>Justera detta värde för att undvika alltför stora snabbmenyer.</translation>
    </message>
    <message>
      <source>Context menu dictionaries limit:</source>
      <translation>Högsta antal ordlistor i snabbmenyer:</translation>
    </message>
    <message>
      <source>Appearance</source>
      <translation>Utseende</translation>
    </message>
    <message>
      <source>Interface Font</source>
      <translation>Gränssnittets teckensnitt</translation>
    </message>
    <message>
      <source>Turn the UI to dark.</source>
      <translation>Vänd UI till mörk.</translation>
    </message>
    <message>
      <source>Dark Mode</source>
      <translation>Mörkt läge</translation>
    </message>
    <message>
      <source>Turn the article display style to dark.</source>
      <translation>Vänd artikelns visningsstil till mörk.</translation>
    </message>
    <message>
      <source>Dark Reader Mode</source>
      <translation>Mörkt läsarläge</translation>
    </message>
    <message>
      <source>These fonts will be applied when the fonts specified by a dictionary are not found.</source>
      <translation>Dessa typsnitt kommer att tillämpas när de typsnitt som anges i en ordbok inte hittas.</translation>
    </message>
    <message>
      <source>Fallback Fonts</source>
      <translation>Reservteckensnitt</translation>
    </message>
    <message>
      <source>Standard Font</source>
      <translation>Standard teckensnitt</translation>
    </message>
    <message>
      <source>Serif Font</source>
      <translation>Serif teckensnitt</translation>
    </message>
    <message>
      <source>Sans-serif Font</source>
      <translation>Sans-serif teckensnitt</translation>
    </message>
    <message>
      <source>Monospace Font</source>
      <translation>Monospace teckensnitt</translation>
    </message>
    <message>
      <source>&amp;Popup</source>
      <translation>&amp;Sökpopupruta</translation>
    </message>
    <message>
      <source>Chooses whether the clipboard monitoring will be turned on by default at the program&apos;s startup.</source>
      <translation>Väljer om urklippsövervakningen ska aktiveras som standard vid uppstart av programmet&apos;.</translation>
    </message>
    <message>
      <source>Start with clipboard monitoring turned on</source>
      <translation>Börja med urklippsövervakning påslagen</translation>
    </message>
    <message>
      <source>Send translated word to main window instead of to show it in popup window</source>
      <translation>Skicka översatta ord till huvudfönstret istället för att visa dem i popuprutan.</translation>
    </message>
    <message>
      <source>Send translated word to main window</source>
      <translation>Skicka översatta ord till huvudfönstret</translation>
    </message>
    <message>
      <source>Track clipboard changes when Scanning is enabled. Notice! You should always enable this unless you are on Linux.</source>
      <translation>Spåra urklipp ändras när skanning är aktiverad. Obs! Du bör alltid aktivera detta om du inte är på Linux.</translation>
    </message>
    <message>
      <source>Track Clipboard change</source>
      <translation>Spåra ändring av urklipp</translation>
    </message>
    <message>
      <source>Track Selection change</source>
      <translation>Ändra spårval</translation>
    </message>
    <message>
      <source>With this enabled, the popup would only show up if all chosen keys are
in the pressed state when the word selection changes.</source>
      <translation>När alternativet är aktiverat visas sökpopuprutan endast om alla de
angivna tangenterna är nedtryckta när ordet markeras.</translation>
    </message>
    <message>
      <source>Only tack selection when all selected keys are kept pressed:</source>
      <translation>Endast tack val när alla valda nycklar hålls tryckt:</translation>
    </message>
    <message>
      <source>Alt key</source>
      <translation>Alt-tangenten</translation>
    </message>
    <message>
      <source>Ctrl key</source>
      <translation>Ctrl-tangenten</translation>
    </message>
    <message>
      <source>Shift key</source>
      <translation>Skift-tangenten</translation>
    </message>
    <message>
      <source>Windows key or Meta key</source>
      <translation>Windows- eller Meta-tangenten</translation>
    </message>
    <message>
      <source>Show a flag window before showing popup window, click the flag to show popup window. </source>
      <translation>Visa ett flaggfönster innan du visar popup-fönster klickar du på flaggan för att visa popup-fönster. </translation>
    </message>
    <message>
      <source>Show scan flag when word is selected</source>
      <translation>Visa skanningsflagga när ord är markerat</translation>
    </message>
    <message>
      <source>Do not show popup when selection or clipboard in one of GoldenDict&apos;s own windows changes</source>
      <translation>Visa inte popup när markering eller urklipp i en av GoldenDicts egna fönsterändringar</translation>
    </message>
    <message>
      <source>Ignore GoldenDict&apos;s own selection and clipboard changes</source>
      <translation>Ignorera GoldenDicts egen markering och urklippsförändringar</translation>
    </message>
    <message>
      <source>Delay time</source>
      <translation>Försening</translation>
    </message>
    <message>
      <source> ms</source>
      <translation> ms</translation>
    </message>
    <message>
      <source>Hotkeys</source>
      <translation>Kortkommandon</translation>
    </message>
    <message>
      <source>Use the following hotkey to show or hide the main window:</source>
      <translation>Använd följande kortkommando för att visa eller dölja huvudfönstret:</translation>
    </message>
    <message>
      <source>Use the following hotkey to translate a word from clipboard:</source>
      <translation>Använd följande kortkommando för att översätta ett ord från Urklipp:</translation>
    </message>
    <message>
      <source>The hotkeys are global and work from any program and within any context as long as GoldenDict is running in background.</source>
      <translation>Kortkommandona är globala och fungerar inifrån alla program och i alla sammanhang, förutsatt att GoldenDict körs i bakgrunden.</translation>
    </message>
    <message>
      <source>&amp;Audio</source>
      <translation>L&amp;jud</translation>
    </message>
    <message>
      <source>Pronunciation</source>
      <translation>Text till tal</translation>
    </message>
    <message>
      <source>Auto-pronounce words in main window</source>
      <translation>Läs automatiskt upp ord i huvudfönstret</translation>
    </message>
    <message>
      <source>Auto-pronounce words in the popup</source>
      <translation>Uttala ord automatiskt i popup-fönstret</translation>
    </message>
    <message>
      <source>Playback</source>
      <translation>Uppspelning</translation>
    </message>
    <message>
      <source>Play audio files via built-in audio support</source>
      <translation>Spela upp ljudfiler via inbyggt ljudstöd</translation>
    </message>
    <message>
      <source>Use internal player:</source>
      <translation>Använd intern spelare:</translation>
    </message>
    <message>
      <source>Choose audio back end</source>
      <translation>Välj ljud-backend</translation>
    </message>
    <message>
      <source>Use any external program to play audio files</source>
      <translation>Använd ett externt program för att spela upp ljudfiler.</translation>
    </message>
    <message>
      <source>Use external program:</source>
      <translation>Använd externt program:</translation>
    </message>
    <message>
      <source>Enter audio player command line</source>
      <translation>Ange ljudspelarkommandoraden</translation>
    </message>
    <message>
      <source>&amp;Network</source>
      <translation>&amp;Nätverk</translation>
    </message>
    <message>
      <source>Enable if you wish to use a proxy server
for all program&apos;s network requests.</source>
      <translation>Aktivera detta alternativ om du vill använda
en proxyserver för programmets alla nätverks-
förfrågningar.</translation>
    </message>
    <message>
      <source>Use proxy server</source>
      <translation>Använd proxyserver</translation>
    </message>
    <message>
      <source>System proxy</source>
      <translation>Systemproxy</translation>
    </message>
    <message>
      <source>Custom proxy</source>
      <translation>Anpassad proxy</translation>
    </message>
    <message>
      <source>Custom settings</source>
      <translation>Anpassade inställningar</translation>
    </message>
    <message>
      <source>Type:</source>
      <translation>Typ:</translation>
    </message>
    <message>
      <source>Host:</source>
      <translation>Värd:</translation>
    </message>
    <message>
      <source>Port:</source>
      <translation>Port:</translation>
    </message>
    <message>
      <source>User:</source>
      <translation>Användare:</translation>
    </message>
    <message>
      <source>Password:</source>
      <translation>Lösenord:</translation>
    </message>
    <message>
      <source>Anki Connect</source>
      <translation>Anki-anslutning</translation>
    </message>
    <message>
      <source>http://</source>
      <translation>http://</translation>
    </message>
    <message>
      <source>Deck:</source>
      <translation>Däck:</translation>
    </message>
    <message>
      <source>Model:</source>
      <translation>Modell:</translation>
    </message>
    <message>
      <source>Word</source>
      <translation>Ord</translation>
    </message>
    <message>
      <source>Vocabulary field...</source>
      <translation>Ordförrådsfältet...</translation>
    </message>
    <message>
      <source>Text</source>
      <translation>Text</translation>
    </message>
    <message>
      <source>Definition field...</source>
      <translation>Definition fält...</translation>
    </message>
    <message>
      <source>Sentence</source>
      <translation>Mening</translation>
    </message>
    <message>
      <source>Sentence field (can be empty)...</source>
      <translation>Meningsfält (kan vara tomt)...</translation>
    </message>
    <message>
      <source>Enabling this would make GoldenDict block most advertisements
by disallowing content (images, frames) not originating from the site
you are browsing. If some site breaks because of this, try disabling this.</source>
      <translation>Om du aktiverar detta alternativ blockerar GoldenDict de flesta av de
annonser som finns på olika sidor genom att blockera innehåll (bilder, ramar)
som inte ursprungligen kommer från webbplatsen du surfar på. Om en
webbplats slutar fungera p.g.a. det här, testa att inaktivera alternativet.</translation>
    </message>
    <message>
      <source>Disallow loading content from other sites (hides most advertisements)</source>
      <translation>Blockera inläsning av innehåll från andra webbplatser (döljer merparten av annonserna)</translation>
    </message>
    <message>
      <source>Some sites detect GoldenDict via HTTP headers and block the requests.
Enable this option to workaround the problem.</source>
      <translation>Vissa webbplatser identifierar GoldenDict m.h.a. HTTP-huvuden och
blockerar alla förfrågningar. Aktivera detta alternativ för att lösa
det problemet.</translation>
    </message>
    <message>
      <source>Do not identify GoldenDict in HTTP headers</source>
      <translation>Identifiera inte GoldenDict i HTTP-huvuden</translation>
    </message>
    <message>
      <source>Maximum network cache size:</source>
      <translation>Maximal nätverkscache storlek:</translation>
    </message>
    <message>
      <source>Maximum disk space occupied by GoldenDict&apos;s network cache in
%1
If set to 0 the network disk cache will be disabled.</source>
      <translation>Maximalt diskutrymme som upptas av GoldenDicts nätverkscache
%1
Om inställt på 0 kommer nätverksdiskcachen att inaktiveras.</translation>
    </message>
    <message>
      <source> MiB</source>
      <translation> MiB</translation>
    </message>
    <message>
      <source>When this option is enabled, GoldenDict
clears its network cache from disk during exit.</source>
      <translation>När det här alternativet är aktiverat rensar GoldenDict
sin nätverkscache från disken under avslutning.</translation>
    </message>
    <message>
      <source>Clear network cache on exit</source>
      <translation>Rensa nätverkscachen vid avslut</translation>
    </message>
    <message>
      <source>When this is enabled, the program periodically
checks if a new, updated version of GoldenDict
is available for download. If it is so, the program
informs the user about it and prompts to open a
download page.</source>
      <translation>När detta alternativ är aktiverat kontrollerar
programmet med jämna mellanrum om det finns
en ny, uppdaterad version av GoldenDict. Om så
är fallet informerar programmet användaren om
saken och ber denna att öppna en hämtningssida.</translation>
    </message>
    <message>
      <source>Check for new program releases periodically</source>
      <translation>Sök med jämna mellanrum efter nya programversioner</translation>
    </message>
    <message>
      <source>Full-text search</source>
      <translation>Fulltextsökning</translation>
    </message>
    <message>
      <source>Allow full-text search for:</source>
      <translation>Tillåt fulltextsökning för:</translation>
    </message>
    <message>
      <source>Don&apos;t search in dictionaries containing more than</source>
      <translation>Sök inte i ordlistor som innehåller mer än</translation>
    </message>
    <message>
      <source>articles (0 - unlimited)</source>
      <translation>artiklar (0 - obegränsat)</translation>
    </message>
    <message>
      <source>Create fulltext index with parallel threads </source>
      <translation>Skapa fulltextindex med parallella trådar </translation>
    </message>
    <message>
      <source>Ad&amp;vanced</source>
      <translation>A&amp;vancerat</translation>
    </message>
    <message>
      <source>History</source>
      <translation>Historik</translation>
    </message>
    <message>
      <source>Turn this option on to store history of the translated words</source>
      <translation>Aktivera detta alternativ för att lagra en historik över översatta ord.</translation>
    </message>
    <message>
      <source>Store &amp;history</source>
      <translation>Lagra &amp;historik</translation>
    </message>
    <message>
      <source>Specify the maximum number of entries to keep in history.</source>
      <translation>Ange det maximala antalet poster som får behållas i historiken.</translation>
    </message>
    <message>
      <source>Maximum history size:</source>
      <translation>Största historikstorlek:</translation>
    </message>
    <message>
      <source>History saving interval. If set to 0 history will be saved only during exit.</source>
      <translation>Sparintervall för historiken. Ange till 0 för att endast  spara historiken vid programavslut.</translation>
    </message>
    <message>
      <source>Save every</source>
      <translation>Spara var</translation>
    </message>
    <message>
      <source>minutes</source>
      <translation>minut</translation>
    </message>
    <message>
      <source>Favorites</source>
      <translation>Favoriter</translation>
    </message>
    <message>
      <source>Favorites saving interval. If set to 0 Favorites will be saved only during exit.</source>
      <translation>Favoriters sparningsintervall. Om inställd på 0 sparas Favoriter endast vid avslutning.</translation>
    </message>
    <message>
      <source>Turn this option on to confirm every operation of items deletion</source>
      <translation>Slå på detta alternativ för att bekräfta varje operation av postborttagning</translation>
    </message>
    <message>
      <source>Confirmation for items deletion</source>
      <translation>Bekräftelse för borttagning av poster</translation>
    </message>
    <message>
      <source>Articles</source>
      <translation>Artiklar</translation>
    </message>
    <message>
      <source>Ignore punctuation while searching</source>
      <translation>Ignorera skiljetecken vid sökning</translation>
    </message>
    <message>
      <source>Input phrases longer than this size will be ignored</source>
      <translation>Inmatningsfraser längre än denna storlek kommer att ignoreras</translation>
    </message>
    <message>
      <source>symbols</source>
      <translation>tecken</translation>
    </message>
    <message>
      <source>Select this option to automatic collapse big articles</source>
      <translation>Välj detta alternativ för att automatiskt dölja stora artiklar.</translation>
    </message>
    <message>
      <source>Collapse articles more than</source>
      <translation>Dölj artiklar längre än</translation>
    </message>
    <message>
      <source>Turn this option on to ignore unreasonably long input text
from mouse-over, selection, clipboard or command line</source>
      <translation>Slå på det här alternativet för att ignorera orimligt lång inmatningstext
från mouse-over, urval, urklipp eller kommandorad</translation>
    </message>
    <message>
      <source>Ignore input phrases longer than</source>
      <translation>Ignorera inmatningsfraser längre än</translation>
    </message>
    <message>
      <source>Articles longer than this size will be collapsed</source>
      <translation>Artiklar som är längre än följande antal tecken kommer att komprimeras.</translation>
    </message>
    <message>
      <source>Turn this option on to always expand optional parts of articles</source>
      <translation>Aktivera detta alternativ för att alltid visa valfria delar av artiklar.</translation>
    </message>
    <message>
      <source>Expand optional &amp;parts</source>
      <translation>Visa valfria &amp;delar</translation>
    </message>
    <message>
      <source>Turn this option on to ignore diacritics while searching articles</source>
      <translation>Aktivera det här alternativet om du vill ignorera diacritics när du söker artiklar</translation>
    </message>
    <message>
      <source>Ignore diacritics while searching</source>
      <translation>Ignorera diacritics medan du söker</translation>
    </message>
    <message>
      <source>During successive searches,if one dictionary is collapsed by manual, it will remain collapsed in the next search</source>
      <translation>Under successiva sökningar, om en ordbok kollapsas av manuell, kommer det att förbli kollapsade i nästa sökning</translation>
    </message>
    <message>
      <source>Session collapse</source>
      <translation>Sessionen kollapsar</translation>
    </message>
    <message>
      <source>Turn this option on to enable extra articles search via synonym lists
from Stardict, Babylon and GLS dictionaries</source>
      <translation>Aktivera det här alternativet om du vill aktivera extra artiklar sök via synonymlistor
från Stardict, Babylon och GLS ordböcker</translation>
    </message>
    <message>
      <source>Extra search via synonyms</source>
      <translation>Extra sökning via synonymer</translation>
    </message>
    <message>
      <source>When using clipboard, strip everything after newline</source>
      <translation>När du använder urklipp, ta bort allt efter nyrad</translation>
    </message>
    <message>
      <source>On a new search, focus the main or popup window even if it&apos;s visible</source>
      <translation>På en ny sökning fokuserar du huvud- eller popup-fönstret även om det är synligt</translation>
    </message>
    <message>
      <source>Miscellaneous</source>
      <translation>Diverse</translation>
    </message>
    <message>
      <source>Remove invalid index on exit</source>
      <translation>Ta bort ogiltigt index vid utgång</translation>
    </message>
    <message>
      <source>System default</source>
      <translation>Systemstandard</translation>
    </message>
    <message>
      <source>Default</source>
      <translation>Standard</translation>
    </message>
    <message>
      <source>Classic</source>
      <translation>Klassisk</translation>
    </message>
    <message>
      <source>Modern</source>
      <translation>Modernt</translation>
    </message>
    <message>
      <source>Lingvo</source>
      <translation>Lingvo</translation>
    </message>
    <message>
      <source>Babylon</source>
      <translation>Babylon</translation>
    </message>
    <message>
      <source>Lingoes</source>
      <translation>Lingor</translation>
    </message>
    <message>
      <source>Lingoes-Blue</source>
      <translation>Lingoes (blå)</translation>
    </message>
    <message>
      <source>Auto does nothing on some systems.</source>
      <translation>Auto gör ingenting på vissa system.</translation>
    </message>
    <message>
      <source>Restart the program to apply the language change.</source>
      <translation>Starta om programmet för att verkställa bytet av språk.</translation>
    </message>
    <message>
      <source>Restart to apply the interface style change.</source>
      <translation>Starta om för att tillämpa ändringen av gränssnittsstilen.</translation>
    </message>
    <message>
      <source>Restart to apply the interface font change.</source>
      <translation>Starta om för att tillämpa gränssnittets teckensnittsändring.</translation>
    </message>
    <message>
      <source>Restart needed</source>
      <translation>Omstart behövs</translation>
    </message>
    <message>
      <source>Enable</source>
      <translation>Aktivera</translation>
    </message>
    <message>
      <source>Disable</source>
      <translation>Inaktivera</translation>
    </message>
    <message>
      <source>Automatic</source>
      <translation>Automatisk</translation>
    </message>
    <message>
      <source>Save debug messages to gd_log.txt in the config folder</source>
      <translation>Spara felsökningsmeddelanden till gd_log.txt i konfigurationsmappen</translation>
    </message>
    <message>
      <source>Interface Font Size</source>
      <translation>Gränssnittets teckenstorlek</translation>
    </message>
    <message>
      <source>Interface language</source>
      <translation>Gränssnittets språk</translation>
    </message>
    <message>
      <source>Article Display style</source>
      <translation>Artikelns visningsstil</translation>
    </message>
    <message>
      <source>Add-on style</source>
      <translation>Stil på tillägg</translation>
    </message>
    <message>
      <source>Interface Style</source>
      <translation>Gränssnitt stil</translation>
    </message>
    <message>
      <source>Preview Font</source>
      <translation>Förhandsgranska typsnitt</translation>
    </message>
    <message>
      <source>Goldendict-ng is a dictionary software</source>
      <translation>Goldendict-ng är en ordbok programvara</translation>
    </message>
  </context>
  <context>
    <name>ProgramTypeEditor</name>
    <message>
      <source>Audio</source>
      <translation>Ljud</translation>
    </message>
    <message>
      <source>Plain Text</source>
      <translation>Oformaterad text</translation>
    </message>
    <message>
      <source>Html</source>
      <translation>HTML</translation>
    </message>
    <message>
      <source>Prefix Match</source>
      <translation>Prefixmatchning</translation>
    </message>
    <message>
      <source>Unknown</source>
      <translation>Okänd</translation>
    </message>
  </context>
  <context>
    <name>Programs::RunInstance</name>
    <message>
      <source>No program name was given.</source>
      <translation>Inget programnamn har angivits.</translation>
    </message>
    <message>
      <source>The program has crashed.</source>
      <translation>Programmet har kraschat.</translation>
    </message>
    <message>
      <source>The program has returned exit code %1.</source>
      <translation>Programmet returnerade avslutningskoden %1.</translation>
    </message>
  </context>
  <context>
    <name>ProgramsModel</name>
    <message>
      <source>Enabled</source>
      <translation>Aktiverad</translation>
    </message>
    <message>
      <source>Type</source>
      <translation>Typ</translation>
    </message>
    <message>
      <source>Name</source>
      <translation>Namn</translation>
    </message>
    <message>
      <source>Command Line</source>
      <translation>Kommandorad</translation>
    </message>
    <message>
      <source>Icon</source>
      <translation>Ikon</translation>
    </message>
  </context>
  <context>
    <name>QObject</name>
    <message>
      <source>Article loading error</source>
      <translation>Artikelinläsningsfel</translation>
    </message>
    <message>
      <source>Article decoding error</source>
      <translation>Artikelavkodningsfel</translation>
    </message>
    <message>
      <source>Copyright: %1%2</source>
      <translation>Upphovsrätt: %1%2</translation>
    </message>
    <message>
      <source>Version: %1%2</source>
      <translation>Version: %1%2</translation>
    </message>
    <message>
      <source>Author: %1%2</source>
      <translation>Författare: %1%2</translation>
    </message>
    <message>
      <source>E-mail: %1%2</source>
      <translation>E-post: %1%2</translation>
    </message>
    <message>
      <source>Title: %1%2</source>
      <translation>Titel: %1%2</translation>
    </message>
    <message>
      <source>Website: %1%2</source>
      <translation>Webbplats: %1%2</translation>
    </message>
    <message>
      <source>Date: %1%2</source>
      <translation>Datum: %1%2</translation>
    </message>
    <message>
      <source>A dictionary lookup program.</source>
      <translation>En ordbok uppslagsprogram.</translation>
    </message>
    <message>
      <source>Word or sentence to query.</source>
      <translation>Ord eller mening att söka.</translation>
    </message>
    <message>
      <source>Reset window state.</source>
      <translation>Återställ fönstertillstånd.</translation>
    </message>
    <message>
      <source>Disable tts.</source>
      <translation>Inaktivera tts.</translation>
    </message>
    <message>
      <source>Change the group of main window.</source>
      <translation>Ändra gruppen av huvudfönstret.</translation>
    </message>
    <message>
      <source>Change the group of popup.</source>
      <translation>Ändra grupp av popup.</translation>
    </message>
    <message>
      <source>Force the word to be translated in scanpopup</source>
      <translation>Tvinga ordet att översättas i scanpopup</translation>
    </message>
    <message>
      <source>Force the word to be translated in the mainwindow</source>
      <translation>Tvinga ordet att översättas i huvudfönstret</translation>
    </message>
    <message>
      <source>Toggle popup.</source>
      <translation>Växla skanning popup.</translation>
    </message>
    <message>
      <source>Print version and diagnosis info.</source>
      <translation>Utskriftsversion och diagnosinformation.</translation>
    </message>
    <message>
      <source>Save debug messages to gd_log.txt in the config folder</source>
      <translation>Spara felsökningsmeddelanden till gd_log.txt i konfigurationsmappen</translation>
    </message>
  </context>
  <context>
    <name>QuickFilterLine</name>
    <message>
      <source>Dictionary search/filter (Ctrl+F)</source>
      <translation>Sök i/filtrera ordlista (Ctrl+F)</translation>
    </message>
    <message>
      <source>Clear Search</source>
      <translation>Rensa sökning</translation>
    </message>
  </context>
  <context>
    <name>ResourceToSaveHandler</name>
    <message>
      <source>ERROR: %1</source>
      <translation>FEL: %1</translation>
    </message>
    <message>
      <source>Resource saving error: </source>
      <translation>Fel när resurs skulle sparas: </translation>
    </message>
    <message>
      <source>WARNING: %1</source>
      <translation>VARNING: %1</translation>
    </message>
    <message>
      <source>The referenced resource failed to download.</source>
      <translation>Det gick inte att hämta den refererade resursen.</translation>
    </message>
  </context>
  <context>
    <name>Romaji</name>
    <message>
      <source>Hepburn Romaji for Hiragana</source>
      <translation>Romanisering för hiragana enl. Hepburn-systemet</translation>
    </message>
    <message>
      <source>Hepburn Romaji for Katakana</source>
      <translation>Romanisering för katakana enl. Hepburn-systemet</translation>
    </message>
  </context>
  <context>
    <name>RussianTranslit</name>
    <message>
      <source>Russian Transliteration</source>
      <translation>Translitterering av ryska</translation>
    </message>
  </context>
  <context>
    <name>ScanPopup</name>
    <message>
      <source>WARNING: %1</source>
      <translation>VARNING: %1</translation>
    </message>
  </context>
  <context>
    <name>ScanPopupToolBar</name>
    <message>
      <source>Back</source>
      <translation>Tillbaka</translation>
    </message>
    <message>
      <source>Forward</source>
      <translation>Framåt</translation>
    </message>
    <message>
      <source>Pronounce Word (Alt+S)</source>
      <translation>Uttrycka ord (Alt+S)</translation>
    </message>
    <message>
      <source>Alt+S</source>
      <translation>Alt+S</translation>
    </message>
    <message>
      <source>Send word to main window (Alt+W)</source>
      <translation>Skicka ord till huvudfönstret (Alt+W)</translation>
    </message>
    <message>
      <source>Alt+W</source>
      <translation>Alt+W</translation>
    </message>
    <message>
      <source>Add word to Favorites (Ctrl+E)</source>
      <translation>Lägg till ord i favoriter (Ctrl+E)</translation>
    </message>
    <message>
      <source>Always stay on top of all other windows</source>
      <translation>Håll alltid koll på alla andra fönster</translation>
    </message>
    <message>
      <source>Use this to pin down the window so it would stay on screen,
could be resized or managed in other ways.</source>
      <translation>Använd detta för att fästa ner fönstret så att det skulle stanna på skärmen,
kan skalas om eller hanteras på andra sätt.</translation>
    </message>
  </context>
  <context>
    <name>SearchPanel</name>
    <message>
      <source>&amp;Previous</source>
      <translation>&amp;Föregående</translation>
    </message>
    <message>
      <source>Ctrl+Shift+G</source>
      <translation>Ctrl+Skift+G</translation>
    </message>
    <message>
      <source>&amp;Next</source>
      <translation>&amp;Nästa</translation>
    </message>
    <message>
      <source>Ctrl+G</source>
      <translation>Ctrl+G</translation>
    </message>
    <message>
      <source>&amp;Case Sensitive</source>
      <translation>&amp;Ärende känslig</translation>
    </message>
    <message>
      <source>Find:</source>
      <translation>Sök:</translation>
    </message>
  </context>
  <context>
    <name>SoundDirsModel</name>
    <message>
      <source>Path</source>
      <translation>Sökväg</translation>
    </message>
    <message>
      <source>Name</source>
      <translation>Namn</translation>
    </message>
    <message>
      <source>Icon</source>
      <translation>Ikon</translation>
    </message>
  </context>
  <context>
    <name>Sources</name>
    <message>
      <source>Files</source>
      <translation>Filer</translation>
    </message>
    <message>
      <source>Paths to search for the dictionary files:</source>
      <translation>Sökvägar där programmet skall söka efter ordlistefiler:</translation>
    </message>
    <message>
      <source>&amp;Add...</source>
      <translation>&amp;Lägg till …</translation>
    </message>
    <message>
      <source>&amp;Remove</source>
      <translation>Ta &amp;bort</translation>
    </message>
    <message>
      <source>Re&amp;scan now</source>
      <translation>&amp;Sök igenom</translation>
    </message>
    <message>
      <source>Sound Dirs</source>
      <translation>Ljudmappar</translation>
    </message>
    <message>
      <source>Make dictionaries from bunches of audiofiles by adding paths here:</source>
      <translation>Skapa ordlistor från samlingar av ljudfiler genom att lägga till sökvägar här:</translation>
    </message>
    <message>
      <source>Morphology</source>
      <translation>Morfologi</translation>
    </message>
    <message>
      <source>Path to a directory with Hunspell/Myspell dictionaries:</source>
      <translation>Sökväg till mapp som inehåller Hunspell-/Myspell-ordlistor:</translation>
    </message>
    <message>
      <source>&amp;Change...</source>
      <translation>&amp;Bläddra …</translation>
    </message>
    <message>
      <source>Available morphology dictionaries:</source>
      <translation>Tillgängliga mofologiska ordlistor:</translation>
    </message>
    <message>
      <source>Each morphology dictionary appears as a
separate auxiliary dictionary which
provides stem words for searches and
spelling suggestions for mistyped words.
Add appropriate dictionaries to the bottoms
of the appropriate groups to use them.</source>
      <translation>Varje mofologisk ordlista visas som en
separat hjälpordlista, som tillhandahåller
ordstammar för sök- och stavningsförslag
till felstavade ord. Lägg till ordlistorna
nederst i därtill passande grupper för att
använda dem.</translation>
    </message>
    <message>
      <source>Wikipedia</source>
      <translation>Wikipedia</translation>
    </message>
    <message>
      <source>Wikipedia (MediaWiki) sites:</source>
      <translation>Wikiwebbplatser (MediaWiki):</translation>
    </message>
    <message>
      <source>Websites</source>
      <translation>Webbplatser</translation>
    </message>
    <message>
      <source>Any websites. A string %GDWORD% will be replaced with the query word:</source>
      <translation>Ange de webbplatser du vill använda. Strängen %GDWORD% ersätts av sökordet vid sökning:</translation>
    </message>
    <message>
      <source>DICT servers</source>
      <translation>DICT-servrar</translation>
    </message>
    <message>
      <source>DICT servers:</source>
      <translation>DICT-servrar:</translation>
    </message>
    <message>
      <source>Programs</source>
      <translation>Program</translation>
    </message>
    <message>
      <source>Any external programs. A string %GDWORD% will be replaced with the query word. A string %GDSEARCH% will be replaced with the text in the search bar. If both of the parameters are not provided, the headword will be fed into standard input.</source>
      <translation>Alla externa program. En sträng %GDWORD% kommer att ersättas med frågeordet. En sträng %GDSEARCH% kommer att ersättas med texten i sökfältet. Om båda parametrarna inte anges, kommer huvudordet matas in i standardindata.</translation>
    </message>
    <message>
      <source>Lingua Libre</source>
      <translation>Lingua Libre</translation>
    </message>
    <message>
      <source>&lt;html&gt;&lt;head/&gt;&lt;body&gt;&lt;p&gt;Pronunciations provided by &lt;a href=&quot;https://lingualibre.org&quot;&gt;&lt;span style=&quot; text-decoration: underline; color:#2980b9;&quot;&gt;Lingua Libre&lt;/span&gt;&lt;/a&gt;, a collaborative linguistic media library of Wikimedia France. &lt;/p&gt;&lt;/body&gt;&lt;/html&gt;</source>
      <translation>&lt;html&gt;&lt;head/&gt;&lt;body&gt;&lt;p&gt;Uttal tillhandahålls av &lt;a href=&quot;https://lingualibre.org&quot;&gt;&lt;span style=&quot; text-decoration: underline; color:#2980b9;&quot;&gt;Lingua Libre&lt;/span&gt;&lt;/a&gt;, ett samarbetande språkligt mediebibliotek från Wikimedia Frankrike. &lt;/p&gt;&lt;/body&gt;&lt;/html&gt;</translation>
    </message>
    <message>
      <source>Enable Lingua Libre</source>
      <translation>Aktivera Lingua Libre</translation>
    </message>
    <message>
      <source>ISO 639-3 language code</source>
      <translation>Språkkod ISO 639-3</translation>
    </message>
    <message>
      <source>Examples:  &amp;quot;eng&amp;quot; for English, &amp;quot;fra&amp;quot; for French &lt;br&gt;

Full list of availiable languages can be found &lt;a href=&quot;https://lingualibre.org/wiki/LinguaLibre:Stats/Languages&quot;&gt; here &lt;/a&gt;</source>
      <translation>Exempel:  &amp;quot;eng&amp;quot; för engelska, &amp;quot;fra&amp;quot; för franska &lt;br&gt;

Fullständig lista över tillgängliga språk finns &lt;a href=&quot;https://lingualibre.org/wiki/LinguaLibre:Stats/Languages&quot;&gt; här &lt;/a&gt;</translation>
    </message>
    <message>
      <source>Forvo</source>
      <translation>Forvo</translation>
    </message>
    <message>
      <source>Live pronunciations from &lt;a href=&quot;http://www.forvo.com/&quot;&gt;forvo.com&lt;/a&gt;. The site allows people to record and share word pronunciations. You can listen to them from GoldenDict.</source>
      <translation>Uppläsning av ord från &lt;a href=&quot;http://www.forvo.com/&quot;&gt;forvo.com&lt;/a&gt;, en webbplats som låter människor spela in och dela uttal av ord. Du kan lyssna på inspelningarna inifrån GoldenDict.</translation>
    </message>
    <message>
      <source>Enable pronunciations from Forvo</source>
      <translation>Aktivera orduppläsningar från Forvo</translation>
    </message>
    <message>
      <source>API Key:</source>
      <translation>API-nyckel:</translation>
    </message>
    <message>
      <source>&lt;html&gt;&lt;head/&gt;&lt;body&gt;&lt;p&gt;Use of Forvo currently requires an API key, register on the site to get your own key.&lt;/p&gt;&lt;/body&gt;&lt;/html&gt;</source>
      <translation>&lt;html&gt;&lt;head/&gt;&lt;body&gt;&lt;p&gt;Användning av Forvo kräver för närvarande en API-nyckel, registrera dig på webbplatsen för att få din egen nyckel.&lt;/p&gt;&lt;/body&gt;&lt;/html&gt;</translation>
    </message>
    <message>
      <source>&lt;html&gt;&lt;head/&gt;&lt;body&gt;&lt;p&gt;Get your own key &lt;a href=&quot;http://api.forvo.com/key/&quot;&gt;&lt;span style=&quot; text-decoration: underline; color:#0000ff;&quot;&gt;here&lt;/span&gt;&lt;/a&gt;&lt;/p&gt;&lt;/body&gt;&lt;/html&gt;</source>
      <translation>&lt;html&gt;&lt;head/&gt;&lt;body&gt;&lt;p&gt;Få din egen nyckel &lt;a href=&quot;http://api.forvo.com/key/&quot;&gt;&lt;span style=&quot; text-decoration: underline; color:#0000ff;&quot;&gt;här&lt;/span&gt;&lt;/a&gt;&lt;/p&gt;&lt;/body&gt;&lt;/html&gt;</translation>
    </message>
    <message>
      <source>Language codes (comma-separated):</source>
      <translation>Språkkoder:</translation>
    </message>
    <message>
      <source>List of language codes you would like to have. Example: &quot;en, ru&quot;.</source>
      <translation>Lista över språkkoder för de som du vill ha tillgång till. Exempel: &quot;en, fr, sv&quot;.</translation>
    </message>
    <message>
      <source>Full list of language codes is available &lt;a href=&quot;http://www.forvo.com/languages-codes/&quot;&gt;here&lt;/a&gt;.</source>
      <translation>Avgränsa språkkoderna med kommatecken. En fullständig lista över språkkoder finns tillgänglig &lt;a href=&quot;http://www.forvo.com/languages-codes/&quot;&gt;här&lt;/a&gt;.</translation>
    </message>
    <message>
      <source>Transliteration</source>
      <translation>Translitterering</translation>
    </message>
    <message>
      <source>Greek transliteration</source>
      <translation>Translitterering av grekiska</translation>
    </message>
    <message>
      <source>Russian transliteration</source>
      <translation>Translitterering av ryska</translation>
    </message>
    <message>
      <source>German transliteration</source>
      <translation>Translitterering av tyska</translation>
    </message>
    <message>
      <source>Belarusian transliteration</source>
      <translation>Translitterering av vitryska</translation>
    </message>
    <message>
      <source>Enables to use the Latin alphabet to write the Japanese language</source>
      <translation>Låter dig använda det latinska alfabetet för att skriva på japanska</translation>
    </message>
    <message>
      <source>Japanese Romaji</source>
      <translation>Romanisering av japanska</translation>
    </message>
    <message>
      <source>Systems:</source>
      <translation>System:</translation>
    </message>
    <message>
      <source>Hepburn</source>
      <translation>Hepburn</translation>
    </message>
    <message>
      <source>Syllabaries:</source>
      <translation>Stavelseskrifter:</translation>
    </message>
    <message>
      <source>Hiragana Japanese syllabary</source>
      <translation>Den japanska stavelseskriften hiragana.</translation>
    </message>
    <message>
      <source>Hiragana</source>
      <translation>Hiragana</translation>
    </message>
    <message>
      <source>Katakana Japanese syllabary</source>
      <translation>Den japanska stavelseskriften katakana.</translation>
    </message>
    <message>
      <source>Katakana</source>
      <translation>Katakana</translation>
    </message>
    <message>
      <source>Custom transliteration</source>
      <translation>Anpassad translitterering</translation>
    </message>
    <message>
      <source>This only applied in search phrase, with each line represent a transliteration,semicolon seperated. For example, ae;æ,users can input ae to represent æ in the target word.</source>
      <translation>Detta gäller endast i sökfraser, där varje rad representerar en translitteration, separerad med semikolon. Till exempel kan ae;æ, användare mata in ae för att representera æ i målordet.</translation>
    </message>
    <message>
      <source>ae;æ #this is an example</source>
      <translation>ae;æ #det här är ett exempel</translation>
    </message>
    <message>
      <source>Text to Speech</source>
      <translation>Text till tal</translation>
    </message>
    <message>
      <source>Choose a directory</source>
      <translation>Välj en mapp</translation>
    </message>
    <message>
      <source>Confirm removal</source>
      <translation>Bekräfta borttagning</translation>
    </message>
    <message>
      <source>Remove directory &lt;b&gt;%1&lt;/b&gt; from the list?</source>
      <translation>Vill du ta bort mappen &lt;b&gt;%1&lt;/b&gt; ur listan?</translation>
    </message>
    <message>
      <source>Remove site &lt;b&gt;%1&lt;/b&gt; from the list?</source>
      <translation>Vill du ta bort webbplatsen &lt;b&gt;%1&lt;/b&gt; ur listan?</translation>
    </message>
    <message>
      <source>Remove program &lt;b&gt;%1&lt;/b&gt; from the list?</source>
      <translation>Vill du ta bort programmet &lt;b&gt;%1&lt;/b&gt; ur listan?</translation>
    </message>
    <message>
      <source>The most widely used method of transcription of Japanese, based on English phonology</source>
      <translation>Den mest använda metoden av transkription av japanska, baserat på engelsk fonologi</translation>
    </message>
  </context>
  <context>
    <name>StylesComboBox</name>
    <message>
      <source>None</source>
      <translation>Ingen</translation>
    </message>
  </context>
  <context>
    <name>TextToSpeechSource</name>
    <message>
      <source>Selected voice engines:</source>
      <translation>Valda talmoduler:</translation>
    </message>
    <message>
      <source>&amp;Add</source>
      <translation>&amp;Lägg till</translation>
    </message>
    <message>
      <source>&amp;Remove</source>
      <translation>Ta &amp;bort</translation>
    </message>
    <message>
      <source>Preferences</source>
      <translation>Inställningar</translation>
    </message>
    <message>
      <source>Volume:</source>
      <translation>Volym:</translation>
    </message>
    <message>
      <source>Rate:</source>
      <translation>Hastighet:</translation>
    </message>
    <message>
      <source>Preview</source>
      <translation>Förhandsgranskning</translation>
    </message>
    <message>
      <source>Available voice engines:</source>
      <translation>Tillgängliga talmoduler:</translation>
    </message>
    <message>
      <source>Text to be previewed:</source>
      <translation>Text som skall förhandsgranskas:</translation>
    </message>
    <message>
      <source>Type text to be previewed here.</source>
      <translation>Skriv texten du vill förhandsgranska här.</translation>
    </message>
    <message>
      <source>&amp;Preview</source>
      <translation>&amp;Förhandsgranska</translation>
    </message>
    <message>
      <source>No TTS voice available</source>
      <translation>Inga text till tal-moduler tillgängliga</translation>
    </message>
    <message>
      <source>Cannot find available TTS voice.&lt;br&gt;Please make sure that at least one TTS engine installed on your computer already.</source>
      <translation>Det gick inte att hitta någon tillgänglig talmodul.&lt;br&gt;Säkerställ att åtminstone en talmodul finns installerad på din dator.</translation>
    </message>
    <message>
      <source>Confirm removal</source>
      <translation>Bekräfta borttagning</translation>
    </message>
    <message>
      <source>Remove voice engine &lt;b&gt;%1&lt;/b&gt; from the list?</source>
      <translation>Vill du ta bort talmodulen &lt;b&gt;%1&lt;/b&gt; ur listan?</translation>
    </message>
  </context>
  <context>
    <name>TranslateBox</name>
    <message>
      <source>Type a word or phrase to search dictionaries</source>
      <translation>Ange ett ord eller en fras för att söka i ordlistor</translation>
    </message>
    <message>
      <source>Drop-down</source>
      <translation>Rullgardinsmeny</translation>
    </message>
  </context>
  <context>
    <name>VoiceEnginesModel</name>
    <message>
      <source>Enabled</source>
      <translation>Aktiverad</translation>
    </message>
    <message>
      <source>Name</source>
      <translation>Namn</translation>
    </message>
    <message>
      <source>Id</source>
      <translation>ID</translation>
    </message>
    <message>
      <source>Icon</source>
      <translation>Ikon</translation>
    </message>
  </context>
  <context>
    <name>WebSitesModel</name>
    <message>
      <source>Insert article as link inside &lt;iframe&gt; tag</source>
      <translation>Infoga artikel som länk inuti &lt;iframe&gt; tagg</translation>
    </message>
    <message>
      <source>Enabled</source>
      <translation>Aktiverad</translation>
    </message>
    <message>
      <source>As link</source>
      <translation>Som länk</translation>
    </message>
    <message>
      <source>Name</source>
      <translation>Namn</translation>
    </message>
    <message>
      <source>Address</source>
      <translation>Adress</translation>
    </message>
    <message>
      <source>Icon</source>
      <translation>Ikon</translation>
    </message>
  </context>
  <context>
    <name>WordFinder</name>
    <message>
      <source>Failed to query some dictionaries.</source>
      <translation>Det gick inte att fråga några av ordlistorna.</translation>
    </message>
  </context>
</TS><|MERGE_RESOLUTION|>--- conflicted
+++ resolved
@@ -20,11 +20,7 @@
     <name>AnkiConnector</name>
     <message>
       <source>Anki: can&apos;t create a card without a word</source>
-<<<<<<< HEAD
-      <translation>Anki: kan&apos;t skapa ett kort utan ett ord</translation>
-=======
       <translation>Anki: kan inte skapa ett kort utan ett ord</translation>
->>>>>>> be143129
     </message>
     <message>
       <source>Anki search: AnkiConnect is not enabled.</source>
