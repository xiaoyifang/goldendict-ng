--- conflicted
+++ resolved
@@ -112,13 +112,8 @@
           previousTag=$(git tag --sort=-creatordate | grep "^v" | grep -v "alpha"  | sed -n 2p)
           echo "previousTag : $previousTag"
           
-<<<<<<< HEAD
-          echo "::set-output name=prev_tag::$previousTag"
-          echo "::set-output name=curr_tag::$(git tag --sort=-creatordate | grep "^v" | grep -v "alpha"  | sed -n 1p)"
-=======
           echo "prev_tag=$previousTag" >> $GITHUB_OUTPUT
-          echo "curr_tag=$(git tag --sort=-creatordate | grep "^v" | sed -n 1p)" >> $GITHUB_OUTPUT
->>>>>>> 4d24085c
+          echo "curr_tag=$(git tag --sort=-creatordate | grep "^v"  | grep -v "alpha" | sed -n 1p)" >> $GITHUB_OUTPUT
 
       - name: Set outputs
         id: vars
