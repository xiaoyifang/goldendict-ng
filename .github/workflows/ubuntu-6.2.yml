name: Ubuntu-6.2
concurrency:
  group: ${{ github.workflow }}-${{ github.ref }}
  cancel-in-progress: true
on: 
  # workflow_run:
  #   workflows: [AutoTag]
  #   types: [completed]
  workflow_dispatch:
  push:
    branches:
      - dev
      - master
      # - staged
    paths-ignore:
      - 'docs/**'
      # - ".github/**"
      - "howto/**"
      - "*.md"
      - ".clang-format"

jobs:
  build:
    name: Build
    runs-on: ${{ matrix.os }}
    strategy:
      matrix:
        os: [ubuntu-20.04]
        qt_ver: [ 6.5.2 ]
        qt_arch: [gcc_64]
    env:
<<<<<<< HEAD
      version: 23.09.10
      version-suffix: WhiteDew
      prerelease: false
=======
      version: 23.09.11
      version-suffix: alpha
      prerelease: true
>>>>>>> 6ae6ad80
    steps:
      - name: Install Qt
        uses: jurplel/install-qt-action@v3
        with:
          version: ${{ matrix.qt_ver }}
          arch: ${{ matrix.qt_arch }}
          
          #serialport linuxdeploy need serialport to work.
          modules: qtwebengine qtwebchannel qtpositioning qt5compat qtmultimedia qtimageformats qtspeech qtserialport
          
      - name: ubuntu install thirdparty dependencies
        run: |
          sudo add-apt-repository --yes --update ppa:kiwixteam/release
          sudo apt-get install build-essential \
            libvorbis-dev zlib1g-dev libhunspell-dev x11proto-record-dev  \
            libxtst-dev liblzo2-dev libbz2-dev \
            libavutil-dev libavformat-dev libeb16-dev \
            libxkbcommon-dev libgstreamer-plugins-base1.0-0 libgstreamer-gl1.0-0 \
            libxkbcommon-x11-dev libspeechd-dev \
            libfuse2 libxapian-dev libzim-dev ninja-build

          pip3 install cmake

          sudo ln -sf /usr/bin/x86_64-linux-gnu-ld.gold /usr/bin/ld
          
          # build opencc
          git clone https://github.com/BYVoid/OpenCC
          cd OpenCC/
          cmake -S . -B build_dir -G Ninja\
            -DCMAKE_INSTALL_PREFIX=/usr/ \
            -DCMAKE_BUILD_TYPE=Release
          cmake --build build_dir
          sudo cmake --install ./build_dir/
          cd ..

          # wget https://oligarchy.co.uk/xapian/1.4.22/xapian-core-1.4.22.tar.xz
          # tar xvf xapian-core-1.4.22.tar.xz
          # cd xapian-core-1.4.22
          # ./configure
          # make PREFIX=/usr
          # sudo make install
          # cd ..

      - uses: actions/checkout@v3
        with:
          fetch-depth: 0
          submodules: true

      - name: build goldendict
        run: |
          cmake -S . -B build_dir -G Ninja \
            -DCMAKE_BUILD_TYPE=Release  -DWITH_FFMPEG_PLAYER=OFF 
          cmake --build build_dir
          cmake --install ./build_dir --prefix=appdir/usr

          find appdir/
          
      - name: Build AppImage
        run: |
          # for /usr/lib/qt6/plugins/platforminputcontexts/libfcitx5platforminputcontextplugin.so
          sudo apt-get install extra-cmake-modules libxkbcommon-dev libxcb1 libxcb-cursor0
          git clone --single-branch --depth 1 https://github.com/fcitx/fcitx5-qt.git
          cd fcitx5-qt
          cmake -S . -B build  -DCMAKE_BUILD_TYPE=Release -DENABLE_QT4=OFF -DENABLE_QT5=OFF -DENABLE_QT6=ON -DBUILD_ONLY_PLUGIN=ON
          cmake --build build
          sudo cmake --install ./build
          cd ..
          
          wget -c -nv "https://github.com/linuxdeploy/linuxdeploy-plugin-qt/releases/download/continuous/linuxdeploy-plugin-qt-x86_64.AppImage"
          chmod a+x linuxdeploy-plugin-qt-x86_64.AppImage
          wget -c -nv "https://github.com/linuxdeploy/linuxdeploy/releases/download/continuous/linuxdeploy-x86_64.AppImage"
          chmod a+x linuxdeploy-x86_64.AppImage
          ./linuxdeploy-x86_64.AppImage --appdir appdir --output appimage --plugin qt -i redist/icons/goldendict.png -d redist/io.github.xiaoyifang.goldendict_ng.desktop

      - name: changelog
        id: changelog
        run: |   
          previousTag=$(git tag --sort=-creatordate | grep "^v" | grep -v "alpha"  | sed -n 2p)
          echo "previousTag : $previousTag"
          
          echo "prev_tag=$previousTag" >> $GITHUB_OUTPUT
          echo "curr_tag=$(git tag --sort=-creatordate | grep "^v"  | grep -v "alpha" | sed -n 1p)" >> $GITHUB_OUTPUT

      - name: Set outputs
        id: vars
        run: |
          echo "sha_short=$(git rev-parse --short=8 HEAD)"     >> $GITHUB_OUTPUT
          echo "release_date=$(date +'%Y%m%d')"     >> $GITHUB_OUTPUT
          echo "release_time=$(date +'%H%M%S')"   >> $GITHUB_OUTPUT
          echo "release_time_clock=$(date +'%H:%M:%S')"    >> $GITHUB_OUTPUT
          echo "release_hm=$(date +'%y%m%d')"   >> $GITHUB_OUTPUT
          appname=$(ls *.AppImage* -1|head -n1)
          echo "appname=$appname" >> $GITHUB_OUTPUT

      - name: "Build Changelog"
        id: build_changelog
        uses: mikepenz/release-changelog-builder-action@v3
        with:
          commitMode: false
          fromTag: ${{ steps.changelog.outputs.prev_tag }}
          toTag:  "${{ steps.changelog.outputs.curr_tag }}"  
          configurationJson: |
            {
              "template": "#{{CHANGELOG}}\n\n<details>\n<summary>🔴 Uncategorized</summary>\n\n#{{UNCATEGORIZED}}\n</details>",
              "categories": [
                {
                    "title": "## 🚀 Features",
                    "labels": ["feature","feat","opt"]
                },
                {
                    "title": "## 🐛 Fixes",
                    "labels": ["fix","bug"]
                }
                ,
                {
                    "title": "##  🤖  Github action",
                    "labels": ["action"]
                }
                ,
                {
                    "title": "##  🧼  Clean Code",
                    "labels": ["clean"]
                }

              ],
              "label_extractor": [
              {
                "pattern": "([^:]*):.*",
                "target": "$1",
                "on_property": "title",
                "flags": "gu"
              }
            ]
            }
      - name: uploadRelease
        # if: startsWith(github.event.ref, 'refs/tags/')
        uses: svenstaro/upload-release-action@v2
        with:
          repo_token: ${{ secrets.GITHUB_TOKEN }}
          file: ${{ steps.vars.outputs.appname }}
          asset_name: ${{ matrix.qt_ver }}-${{ steps.vars.outputs.appname }}
          
          tag: v${{env.version}}-${{env.version-suffix}}.${{ steps.vars.outputs.sha_short }}
          overwrite: true
          release_name: GoldenDict-ng-v${{env.version}}-${{env.version-suffix}}.${{ steps.vars.outputs.release_hm }}.${{ steps.vars.outputs.sha_short }}
          prerelease: ${{env.prerelease}}
          target_commit: ${{github.ref}}
          body: |
            #### Install instructions for Windows, macOS and Linux 

            <https://xiaoyifang.github.io/goldendict-ng/install/>.

            #### Filename pattern (文件名模式): **[Qt version]-GoldenDict-ng-[OS]-[release-date].[ext]**  

            Qt6.X is recommended for various enhancements.

            Windows users can use either `****-installer.exe` (for installer) or `****.zip` (unzip and run).
            The `goldendict.exe` can be dropped into previous installation's folder (if dependencies aren't changed).

            Linux users can use AppImages or Flatpak.
            https://flathub.org/zh-Hans/apps/io.github.xiaoyifang.goldendict_ng

            macOS users can use `.dmg` installer.

            `6.5.1-GoldenDict.exe_windows-2019_20230701.zip` means built with Qt6.5.1, windows/msvc-2019 at 20230701 as a zip archive.

            #### Build Details

            AppImage: Ubuntu-20.04
            macOS: macOS-12 and macOS-13
            Windows: Visual studio 2019
            based on: ${{github.ref_name}}

            #### Changes
            
            ${{steps.build_changelog.outputs.changelog}}<|MERGE_RESOLUTION|>--- conflicted
+++ resolved
@@ -29,15 +29,9 @@
         qt_ver: [ 6.5.2 ]
         qt_arch: [gcc_64]
     env:
-<<<<<<< HEAD
       version: 23.09.10
       version-suffix: WhiteDew
       prerelease: false
-=======
-      version: 23.09.11
-      version-suffix: alpha
-      prerelease: true
->>>>>>> 6ae6ad80
     steps:
       - name: Install Qt
         uses: jurplel/install-qt-action@v3
