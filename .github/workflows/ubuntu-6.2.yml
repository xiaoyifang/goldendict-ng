--- conflicted
+++ resolved
@@ -39,11 +39,7 @@
         qt_ver: [6.3.0]
         qt_arch: [gcc_64]
     env:
-<<<<<<< HEAD
-      version: 22.4.Summer
-=======
-      version: 22.4.7-alpha
->>>>>>> d6810a89
+      version: 22.4.18-Summer
     steps:
       - name: Install Qt
         uses: jurplel/install-qt-action@v3
