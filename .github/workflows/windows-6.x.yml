--- conflicted
+++ resolved
@@ -32,15 +32,9 @@
         qt_arch: [win64_msvc2019_64]
     env:
       targetName: GoldenDict.exe
-<<<<<<< HEAD
-      version: 24.01.22
-      version-suffix: LoongYear
-      prerelease: false
-=======
       version: 24.05.05
       version-suffix: ${{ !contains(github.ref_name,'master') && 'alpha' || 'LiXia' }}
       prerelease: ${{ !contains(github.ref_name,'master') }}
->>>>>>> 09abc383
     steps:
       - uses: actions/setup-python@v3
         with:
@@ -63,11 +57,11 @@
         id: changelog
         shell: bash
         run: |   
-          previousTag=$(git tag --sort=-creatordate | grep "^v" | grep -v "alpha"  | sed -n 2p)
+          previousTag=$(git tag --sort=-creatordate | grep "^v" | sed -n 2p)
           echo "previousTag : $previousTag"
           
           echo "prev_tag=$previousTag" >> $GITHUB_OUTPUT
-          echo "curr_tag=$(git tag --sort=-creatordate | grep "^v"  | grep -v "alpha" | sed -n 1p)" >> $GITHUB_OUTPUT
+          echo "curr_tag=$(git tag --sort=-creatordate | grep "^v" | sed -n 1p)" >> $GITHUB_OUTPUT
 
       - name: "Build Changelog"
         id: build_changelog
@@ -195,7 +189,6 @@
           overwrite: true 
           release_name: GoldenDict-ng-v${{env.version}}-${{env.version-suffix}}.${{ steps.vars.outputs.release_hm }}.${{ steps.vars.outputs.sha_short }}
           prerelease: ${{env.prerelease}}
-          target_commit: ${{github.ref}}
 
       - name: upload pdb
         uses: svenstaro/upload-release-action@v2
@@ -207,8 +200,7 @@
           tag: v${{env.version}}-${{env.version-suffix}}.${{ steps.vars.outputs.sha_short }}
           overwrite: true 
           release_name: GoldenDict-ng-v${{env.version}}-${{env.version-suffix}}.${{ steps.vars.outputs.release_hm }}.${{ steps.vars.outputs.sha_short }}
-          prerelease: ${{env.prerelease}}
-          target_commit: ${{github.ref}}          
+          prerelease: ${{env.prerelease}}          
 
       - name: copy nsis 
         shell: bash
@@ -234,7 +226,6 @@
           overwrite: true 
           release_name: GoldenDict-ng-v${{env.version}}-${{env.version-suffix}}.${{ steps.vars.outputs.release_hm }}.${{ steps.vars.outputs.sha_short }}
           prerelease: ${{env.prerelease}}
-          target_commit: ${{github.ref}}
 
       - name: uploadRelease
         # if: startsWith(github.event.ref, 'refs/tags/')
@@ -248,7 +239,6 @@
           overwrite: true
           release_name: GoldenDict-ng-v${{env.version}}-${{env.version-suffix}}.${{ steps.vars.outputs.release_hm }}.${{ steps.vars.outputs.sha_short }}
           prerelease: ${{env.prerelease}}
-          target_commit: ${{github.ref}}
           body: |
             #### Install instructions for Windows, macOS and Linux 
 
