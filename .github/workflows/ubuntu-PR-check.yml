name: Ubuntu-PR-check
concurrency: 
  group: ${{ github.workflow }}-${{ github.ref }}
  cancel-in-progress: true
on: 

  workflow_dispatch:

  pull_request:
    branches:
      - dev
      - master
      - staged
    paths-ignore:
      - 'docs/**'
      - ".github/**"
      - "howto/**"
      - "*.md"
jobs:
  build:
    name: Build
    runs-on: ${{ matrix.os }}
    strategy:
      matrix:
        os: [ubuntu-20.04]
        qt_ver: [5.15.2,6.2.4]
        qt_arch: [gcc_64]
    env:
<<<<<<< HEAD
      version: 22.5.21
      version-suffix: GrainBuds
      prerelease: false
=======
      version: 22.5.22
      version-suffix: alpha
      prerelease: true
>>>>>>> 541de076
    steps:
      - uses: actions/setup-python@v3
        with:
          python-version: '3.9'    
      - name: Install Qt
        if: ${{ matrix.qt_ver == '5.15.2' }}
        uses: jurplel/install-qt-action@v3
        with:
          version: ${{ matrix.qt_ver }}
          cached: 'false'
          modules: qtwebengine
          setup-python: 'false'
          py7zrversion: '==0.18.1'
      - name: Install Qt
        if: ${{ matrix.qt_ver != '5.15.2' }}
        uses: jurplel/install-qt-action@v3
        with:
          version: ${{ matrix.qt_ver }}
          arch: ${{ matrix.qt_arch }}
          cached: 'false'
          modules: qtwebengine qtwebchannel qtpositioning qt5compat qtmultimedia qtimageformats
          setup-python: 'false'
          py7zrversion: '==0.18.1'          
      - name: ubuntu install thirdparty dependencies
        run: |
          sudo apt-get install git pkg-config build-essential qt5-qmake 
          sudo apt-get install libvorbis-dev zlib1g-dev libhunspell-dev x11proto-record-dev 
          sudo apt-get install qtdeclarative5-dev libxtst-dev liblzo2-dev libbz2-dev 
          sudo apt-get install libao-dev libavutil-dev libavformat-dev libtiff5-dev libeb16-dev 
          sudo apt-get install libqt5webkit5-dev libqt5svg5-dev libqt5x11extras5-dev qttools5-dev 
          sudo apt-get install qttools5-dev-tools qtmultimedia5-dev libqt5multimedia5-plugins doxygen libzstd-dev #libopencc-dev
          sudo apt-get install libxkbcommon-dev
          sudo ln -sf /usr/bin/x86_64-linux-gnu-ld.gold /usr/bin/ld
          git clone https://github.com/BYVoid/OpenCC
          pwd
          cd OpenCC/
          make PREFIX=/usr -j$(nproc)
          sudo make install
          cd ..
      - uses: actions/checkout@v3
        with:
          fetch-depth: 1 

      - name: build goldendict
        run: |
          qmake CONFIG+=release PREFIX=/usr   CONFIG+=zim_support   CONFIG+=chinese_conversion_support
          make INSTALL_ROOT=appdir -j`nproc` install; find appdir/

          #copy missing shared dll to appdir.
          mkdir -p appdir/usr/lib
          cp  $(ldd appdir/usr/bin/goldendict | grep -o '\W/[^ ]*' |grep gobject ) appdir/usr/lib
          cp  $(ldd appdir/usr/bin/goldendict | grep -o '\W/[^ ]*' |grep libpango ) appdir/usr/lib

                
<|MERGE_RESOLUTION|>--- conflicted
+++ resolved
@@ -1,91 +1,85 @@
-name: Ubuntu-PR-check
-concurrency: 
-  group: ${{ github.workflow }}-${{ github.ref }}
-  cancel-in-progress: true
-on: 
-
-  workflow_dispatch:
-
-  pull_request:
-    branches:
-      - dev
-      - master
-      - staged
-    paths-ignore:
-      - 'docs/**'
-      - ".github/**"
-      - "howto/**"
-      - "*.md"
-jobs:
-  build:
-    name: Build
-    runs-on: ${{ matrix.os }}
-    strategy:
-      matrix:
-        os: [ubuntu-20.04]
-        qt_ver: [5.15.2,6.2.4]
-        qt_arch: [gcc_64]
-    env:
-<<<<<<< HEAD
-      version: 22.5.21
-      version-suffix: GrainBuds
-      prerelease: false
-=======
-      version: 22.5.22
-      version-suffix: alpha
-      prerelease: true
->>>>>>> 541de076
-    steps:
-      - uses: actions/setup-python@v3
-        with:
-          python-version: '3.9'    
-      - name: Install Qt
-        if: ${{ matrix.qt_ver == '5.15.2' }}
-        uses: jurplel/install-qt-action@v3
-        with:
-          version: ${{ matrix.qt_ver }}
-          cached: 'false'
-          modules: qtwebengine
-          setup-python: 'false'
-          py7zrversion: '==0.18.1'
-      - name: Install Qt
-        if: ${{ matrix.qt_ver != '5.15.2' }}
-        uses: jurplel/install-qt-action@v3
-        with:
-          version: ${{ matrix.qt_ver }}
-          arch: ${{ matrix.qt_arch }}
-          cached: 'false'
-          modules: qtwebengine qtwebchannel qtpositioning qt5compat qtmultimedia qtimageformats
-          setup-python: 'false'
-          py7zrversion: '==0.18.1'          
-      - name: ubuntu install thirdparty dependencies
-        run: |
-          sudo apt-get install git pkg-config build-essential qt5-qmake 
-          sudo apt-get install libvorbis-dev zlib1g-dev libhunspell-dev x11proto-record-dev 
-          sudo apt-get install qtdeclarative5-dev libxtst-dev liblzo2-dev libbz2-dev 
-          sudo apt-get install libao-dev libavutil-dev libavformat-dev libtiff5-dev libeb16-dev 
-          sudo apt-get install libqt5webkit5-dev libqt5svg5-dev libqt5x11extras5-dev qttools5-dev 
-          sudo apt-get install qttools5-dev-tools qtmultimedia5-dev libqt5multimedia5-plugins doxygen libzstd-dev #libopencc-dev
-          sudo apt-get install libxkbcommon-dev
-          sudo ln -sf /usr/bin/x86_64-linux-gnu-ld.gold /usr/bin/ld
-          git clone https://github.com/BYVoid/OpenCC
-          pwd
-          cd OpenCC/
-          make PREFIX=/usr -j$(nproc)
-          sudo make install
-          cd ..
-      - uses: actions/checkout@v3
-        with:
-          fetch-depth: 1 
-
-      - name: build goldendict
-        run: |
-          qmake CONFIG+=release PREFIX=/usr   CONFIG+=zim_support   CONFIG+=chinese_conversion_support
-          make INSTALL_ROOT=appdir -j`nproc` install; find appdir/
-
-          #copy missing shared dll to appdir.
-          mkdir -p appdir/usr/lib
-          cp  $(ldd appdir/usr/bin/goldendict | grep -o '\W/[^ ]*' |grep gobject ) appdir/usr/lib
-          cp  $(ldd appdir/usr/bin/goldendict | grep -o '\W/[^ ]*' |grep libpango ) appdir/usr/lib
-
-                
+name: Ubuntu-PR-check
+concurrency: 
+  group: ${{ github.workflow }}-${{ github.ref }}
+  cancel-in-progress: true
+on: 
+
+  workflow_dispatch:
+
+  pull_request:
+    branches:
+      - dev
+      - master
+      - staged
+    paths-ignore:
+      - 'docs/**'
+      - ".github/**"
+      - "howto/**"
+      - "*.md"
+jobs:
+  build:
+    name: Build
+    runs-on: ${{ matrix.os }}
+    strategy:
+      matrix:
+        os: [ubuntu-20.04]
+        qt_ver: [5.15.2,6.2.4]
+        qt_arch: [gcc_64]
+    env:
+      version: 22.5.21
+      version-suffix: GrainBuds
+      prerelease: false
+    steps:
+      - uses: actions/setup-python@v3
+        with:
+          python-version: '3.9'    
+      - name: Install Qt
+        if: ${{ matrix.qt_ver == '5.15.2' }}
+        uses: jurplel/install-qt-action@v3
+        with:
+          version: ${{ matrix.qt_ver }}
+          cached: 'false'
+          modules: qtwebengine
+          setup-python: 'false'
+          py7zrversion: '==0.18.1'
+      - name: Install Qt
+        if: ${{ matrix.qt_ver != '5.15.2' }}
+        uses: jurplel/install-qt-action@v3
+        with:
+          version: ${{ matrix.qt_ver }}
+          arch: ${{ matrix.qt_arch }}
+          cached: 'false'
+          modules: qtwebengine qtwebchannel qtpositioning qt5compat qtmultimedia qtimageformats
+          setup-python: 'false'
+          py7zrversion: '==0.18.1'          
+      - name: ubuntu install thirdparty dependencies
+        run: |
+          sudo apt-get install git pkg-config build-essential qt5-qmake 
+          sudo apt-get install libvorbis-dev zlib1g-dev libhunspell-dev x11proto-record-dev 
+          sudo apt-get install qtdeclarative5-dev libxtst-dev liblzo2-dev libbz2-dev 
+          sudo apt-get install libao-dev libavutil-dev libavformat-dev libtiff5-dev libeb16-dev 
+          sudo apt-get install libqt5webkit5-dev libqt5svg5-dev libqt5x11extras5-dev qttools5-dev 
+          sudo apt-get install qttools5-dev-tools qtmultimedia5-dev libqt5multimedia5-plugins doxygen libzstd-dev #libopencc-dev
+          sudo apt-get install libxkbcommon-dev
+          sudo ln -sf /usr/bin/x86_64-linux-gnu-ld.gold /usr/bin/ld
+          git clone https://github.com/BYVoid/OpenCC
+          pwd
+          cd OpenCC/
+          make PREFIX=/usr -j$(nproc)
+          sudo make install
+          cd ..
+      - uses: actions/checkout@v3
+        with:
+          fetch-depth: 1 
+
+      - name: build goldendict
+        run: |
+          qmake CONFIG+=release PREFIX=/usr   CONFIG+=zim_support   CONFIG+=chinese_conversion_support
+          make INSTALL_ROOT=appdir -j`nproc` install; find appdir/
+
+          #copy missing shared dll to appdir.
+          mkdir -p appdir/usr/lib
+          cp  $(ldd appdir/usr/bin/goldendict | grep -o '\W/[^ ]*' |grep gobject ) appdir/usr/lib
+          cp  $(ldd appdir/usr/bin/goldendict | grep -o '\W/[^ ]*' |grep libpango ) appdir/usr/lib
+
+                