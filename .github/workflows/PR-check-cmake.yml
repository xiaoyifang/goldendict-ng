--- conflicted
+++ resolved
@@ -69,14 +69,9 @@
           xapian \
           libzim \
           qt
-<<<<<<< HEAD
       - name: Install eb
         run: |
-          wget ftp://ftp.sra.co.jp/pub/misc/eb/eb-4.4.3.tar.bz2
-=======
-
           wget https://github.com/mistydemeo/eb/releases/download/v4.4.3/eb-4.4.3.tar.bz2
->>>>>>> 808d8576
           tar xvjf eb-4.4.3.tar.bz2
           cd eb-4.4.3 && ./configure && make -j 8 && sudo make install && cd ..
       - name: Run build
