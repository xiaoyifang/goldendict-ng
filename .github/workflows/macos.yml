--- conflicted
+++ resolved
@@ -1,4 +1,3 @@
-<<<<<<< HEAD
 name: macos
 concurrency: 
   group: ${{ github.workflow }}-${{ github.ref }}
@@ -34,132 +33,6 @@
       version: 22.5.21
       version-suffix: GrainBuds
       prerelease: false
-
-    steps:
-      # macos 11.0 默认环境变了,要指定
-      - name: prepare env
-        if: ${{ matrix.os == 'macos-11.0' }}
-        run: |
-          softwareupdate --all --install --force
-          sudo xcode-select --print-path
-          sudo xcode-select --switch /Library/Developer/CommandLineTools    
-          # brew install qt@6   
-      - uses: actions/setup-python@v3
-        with:
-          python-version: '3.9'          
-      - name: Install Qt
-        uses: jurplel/install-qt-action@v3
-        # if: ${{ matrix.qt_ver == '5.15.2' }}
-        with:
-          version: ${{ matrix.qt_ver }}
-          cached: 'false'
-          modules: qtwebengine
-          setup-python: 'false'
-          py7zrversion: '==0.18.1'
-      - uses: actions/checkout@v3
-        with:
-          fetch-depth: 0
-      - name: build macos
-        run: |
-          brew uninstall opencc hunspell ffmpeg@5 ffmpeg@4 libtiff xz lzo libogg libvorbis zstd || true
-          brew install create-dmg
-          qmake CONFIG+=release   CONFIG+=zim_support   CONFIG+=chinese_conversion_support
-          make -j$(nproc)
-      # 打包
-      - name: package
-        run: |
-          macdeployqt ${targetName}.app -qmldir=. -verbose=1
-          codesign --force --deep -s - GoldenDict.app
-          otool -L GoldenDict.app/Contents/MacOS/GoldenDict
-          otool -L GoldenDict.app/Contents/Frameworks/lib*
-          mkdir tmp
-          mv ${targetName}.app ./tmp
-          # --background "installer_background.png"
-          create-dmg --volname "${targetName} Installer" --volicon "icons/macicon.icns" --window-pos 200 120 --window-size 800 400 --icon-size 100 --icon "${targetName}.app" 200 190 --hide-extension "${targetName}.app" --app-drop-link 600 185 --skip-jenkins "${targetName}.dmg" tmp/
-
-
-      - name: Set outputs
-        id: vars
-        run: |
-          echo "::set-output name=sha_short::$(git rev-parse --short=8 HEAD)"    
-          echo "::set-output name=release_date::$(date +'%Y%m%d')"    
-          echo "::set-output name=release_time::$(date +'%H%M%S')"  
-          echo "::set-output name=release_time_clock::$(date +'%H:%M:%S')"   
-          echo "::set-output name=release_hm::$(date +'%y%m%d')"  
-          previousTag=$(git tag --sort=-creatordate | sed -n 2p)
-          echo "previousTag : $previousTag"
-          
-          CHANGELOG="$(git log --oneline --no-decorate $previousTag..HEAD)"
-          CHANGELOG="${CHANGELOG//'%'/'%25'}"
-          CHANGELOG="${CHANGELOG//$'\n'/'%0A'}"
-          CHANGELOG="${CHANGELOG//$'\r'/'%0D'}"
-          CHANGELOG="${CHANGELOG//'\"'/'%22'}"
-          CHANGELOG="${CHANGELOG//"'"/ }"
-          echo "::set-output name=COMMIT_SUMMARY::$(echo "$CHANGELOG")"           
-      # tag 上传Release
-      - name: uploadRelease
-        uses: svenstaro/upload-release-action@v2
-        with:
-          repo_token: ${{ secrets.GITHUB_TOKEN }}
-          file: ${{ env.targetName }}.dmg
-          asset_name: ${{ matrix.qt_ver }}-${{ env.targetName }}_${{ matrix.os }}_${{ steps.vars.outputs.sha_short }}.dmg
-          tag: v${{env.version}}-${{env.version-suffix}}.${{ steps.vars.outputs.release_hm }}.${{ steps.vars.outputs.sha_short }}
-          overwrite: true 
-          release_name: GoldenDict-v${{env.version}}-${{env.version-suffix}}.${{ steps.vars.outputs.release_hm }}.${{ steps.vars.outputs.sha_short }}
-          prerelease: ${{env.prerelease}}
-          body: |
-            release on date:      ${{steps.vars.outputs.release_date}} time: ${{steps.vars.outputs.release_time_clock}}  
-            branch:               ${{ github.ref_name }}
-            commit:               ${{ steps.vars.outputs.sha_short }} 
-            Qt version:           Qt5.15.2, Qt6.X  
-            Windows built with:   msvc64,  Visual studio 2019
-            ## goldendict.exe can not be used alone 
-            if you have a previous version. replace this maybe ok. if not ,download the whole bundle.
-
-            AppImage built with:  Ubuntu-20.04 ,latest gcc
-            macos built with:     macos-10.15,macos-11.0,clang_64 x86_64
-                                  Qt6.X(Universal Build)
-                                  Qt5.15.2(Intel Kind)
-            auto built by github action. use on your on risk:-)   
-
-            CHANGES:
-            ${{ steps.vars.outputs.COMMIT_SUMMARY }}            
-=======
-name: macos
-concurrency: 
-  group: ${{ github.workflow }}-${{ github.ref }}
-  cancel-in-progress: true
-on: 
-  # workflow_run:
-  #   workflows: [AutoTag]
-  #   types: [completed]
-  workflow_dispatch:
-  push:
-    branches:
-      - dev
-      - master
-      # - staged
-    paths-ignore:
-      - 'docs/**'
-      - ".github/**"
-      - "howto/**"
-      - "*.md"
-      - ".clang-format"
-
-jobs:
-  build:
-    name: Build
-    runs-on: ${{ matrix.os }}
-    strategy:
-      matrix:
-        os: [macos-10.15,macos-11.0]
-        qt_ver: [5.15.2]
-        qt_arch: [clang_64]
-    env:
-      targetName: GoldenDict
-      version: 22.5.22
-      version-suffix: alpha
-      prerelease: true
 
     steps:
       # macos 11.0 默认环境变了,要指定
@@ -260,5 +133,4 @@
 
             CHANGES:
             ${{ steps.changelog1.outputs.changelog }}  
-            ${{ steps.changelog2.outputs.COMMIT_SUMMARY }}          
->>>>>>> 541de076
+            ${{ steps.changelog2.outputs.COMMIT_SUMMARY }}          