name: macos
concurrency: 
  group: ${{ github.workflow }}-${{ github.ref }}
  cancel-in-progress: true
on: 
  # workflow_run:
  #   workflows: [AutoTag]
  #   types: [completed]
  workflow_dispatch:
  push:
    branches:
      - dev
      - master
      # - staged
    paths-ignore:
      - 'docs/**'
      - ".github/**"
      - "howto/**"
      - "*.md"
      - ".clang-format"
  pull_request:
    branches:
      - dev
      - master
      # - staged
    paths-ignore:
      - 'docs/**'
      - ".github/**"
      - "howto/**"
      - "*.md"
jobs:
  build:
    name: Build
    runs-on: ${{ matrix.os }}
    strategy:
      matrix:
        os: [macos-10.15,macos-11.0]
        qt_ver: [5.15.2]
        qt_arch: [clang_64]
    env:
      targetName: GoldenDict
<<<<<<< HEAD
      version: 22.4.Summer
=======
      version: 22.4.alpha
>>>>>>> 5d2426c8

    steps:
      # macos 11.0 默认环境变了,要指定
      - name: prepare env
        if: ${{ matrix.os == 'macos-11.0' }}
        run: |
          softwareupdate --all --install --force
          sudo xcode-select --print-path
          sudo xcode-select --switch /Library/Developer/CommandLineTools    
          # brew install qt@6   
      - uses: actions/setup-python@v3
        with:
          python-version: '3.9'          
      - name: Install Qt
        uses: jurplel/install-qt-action@v2
        # if: ${{ matrix.qt_ver == '5.15.2' }}
        with:
          version: ${{ matrix.qt_ver }}
          cached: 'false'
          modules: qtwebengine
          setup-python: 'false'
          py7zrversion: '==0.18.1'
      - uses: actions/checkout@v3
        with:
          fetch-depth: 0
      - name: build macos
        run: |
          wget ftp://ftp.sra.co.jp/pub/misc/eb/eb-4.4.3.tar.bz2
          tar xvjf eb-4.4.3.tar.bz2
          cd eb-4.4.3 && ./configure && make -j 8 && sudo make install && cd ..
          #brew install qt # or use official offline installer
          brew install opencc libao hunspell ffmpeg@5 libtiff xz lzo libogg libvorbis zstd
          qmake CONFIG+=release   CONFIG+=zim_support   CONFIG+=chinese_conversion_support
          make 
      # 打包
      - name: package
        run: |
          macdeployqt ${targetName}.app -qmldir=. -verbose=1 -dmg
          otool -L  GoldenDict.app/Contents/MacOS/GoldenDict

      - name: Set outputs
        id: vars
        run: |
          echo "::set-output name=sha_short::$(git rev-parse --short=8 HEAD)"    
          echo "::set-output name=release_date::$(date +'%Y%m%d')"    
          echo "::set-output name=release_time::$(date +'%H%M%S')"  
          echo "::set-output name=release_time_clock::$(date +'%H:%M:%S')"   

          previousTag=$(git tag --sort=-creatordate | sed -n 2p)
          echo "previousTag : $previousTag"
          
          CHANGELOG="$(git log --oneline --no-decorate $previousTag..HEAD)"
          CHANGELOG="${CHANGELOG//'%'/'%25'}"
          CHANGELOG="${CHANGELOG//$'\n'/'%0A'}"
          CHANGELOG="${CHANGELOG//$'\r'/'%0D'}"
          echo "::set-output name=COMMIT_SUMMARY::$(echo "$CHANGELOG")"           
      # tag 上传Release
      - name: uploadRelease
        uses: svenstaro/upload-release-action@v2
        with:
          repo_token: ${{ secrets.GITHUB_TOKEN }}
          file: ${{ env.targetName }}.dmg
          asset_name: ${{ matrix.qt_ver }}-${{ env.targetName }}_${{ matrix.os }}_${{ steps.vars.outputs.sha_short }}.dmg
          tag: v${{env.version}}-${{ steps.vars.outputs.sha_short }}
          overwrite: true 
          release_name: win-linux-macos-${{steps.vars.outputs.release_date}} 
          prerelease: false
          body: |
            release on date:      ${{steps.vars.outputs.release_date}} time: ${{steps.vars.outputs.release_time_clock}}  
            branch:               ${{ github.ref_name }}
            commit:               ${{ steps.vars.outputs.sha_short }} 
            Qt version:           ${{ matrix.qt_ver }} ${{ matrix.qt_arch }}
            Windows built with:   msvc64  Visual studio 2019
            ## goldendict.exe can not used alone 
            if you have a previous version. replace this maybe ok. if not ,download the whole bundle.

            AppImage built with:  Ubuntu-20.04 ,latest gcc
            macos built with:     macos-10.15,macos-11.0,clang_64 x86_64(Intel Kind)
            auto built by github action. use on your on risk:-)   

            CHANGES:
            ${{ steps.vars.outputs.COMMIT_SUMMARY }}            <|MERGE_RESOLUTION|>--- conflicted
+++ resolved
@@ -39,11 +39,7 @@
         qt_arch: [clang_64]
     env:
       targetName: GoldenDict
-<<<<<<< HEAD
       version: 22.4.Summer
-=======
-      version: 22.4.alpha
->>>>>>> 5d2426c8
 
     steps:
       # macos 11.0 默认环境变了,要指定
