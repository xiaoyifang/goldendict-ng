name: Ubuntu
# Qt官方没有linux平台的x86包
concurrency: 
  group: ${{ github.workflow }}-${{ github.ref }}
  cancel-in-progress: true
on: 
  # workflow_run:
  #   workflows: [AutoTag]
  #   types: [completed]
  workflow_dispatch:
  push:
    branches:
      - dev
      - master
      # - staged
    paths-ignore:
      - 'docs/**'
      - ".github/**"
      - "howto/**"
      - "*.md"
      - ".clang-format"
  pull_request:
    branches:
      - dev
      - master
      # - staged
    paths-ignore:
      - 'docs/**'
      - ".github/**"
      - "howto/**"
      - "*.md"
jobs:
  build:
    name: Build
    runs-on: ${{ matrix.os }}
    strategy:
      matrix:
        os: [ubuntu-20.04]
        qt_ver: [5.15.2]
        qt_arch: [gcc_64]
    env:
<<<<<<< HEAD
      version: 22.4.18-Summer
=======
      version: 22.4.19-alpha
>>>>>>> e3766751
    steps:
      - name: Install Qt
        uses: jurplel/install-qt-action@v3
        with:
          version: ${{ matrix.qt_ver }}
          cached: 'false'
          modules: qtwebengine
      - name: ubuntu install thirdparty dependencies
        run: |
          sudo apt-get install git pkg-config build-essential qt5-qmake 
          sudo apt-get install libvorbis-dev zlib1g-dev libhunspell-dev x11proto-record-dev 
          sudo apt-get install qtdeclarative5-dev libxtst-dev liblzo2-dev libbz2-dev 
          sudo apt-get install libao-dev libavutil-dev libavformat-dev libtiff5-dev libeb16-dev 
          sudo apt-get install libqt5webkit5-dev libqt5svg5-dev libqt5x11extras5-dev qttools5-dev 
          sudo apt-get install qttools5-dev-tools qtmultimedia5-dev libqt5multimedia5-plugins doxygen libzstd-dev #libopencc-dev
          sudo ln -sf /usr/bin/x86_64-linux-gnu-ld.gold /usr/bin/ld
          git clone https://github.com/BYVoid/OpenCC
          pwd
          cd OpenCC/
          make PREFIX=/usr -j$(nproc)
          sudo make install
          cd ..
      - uses: actions/checkout@v3
        with:
          fetch-depth: 0 

      - name: build goldendict
        run: |
          qmake CONFIG+=release PREFIX=/usr   CONFIG+=zim_support   CONFIG+=chinese_conversion_support
          make INSTALL_ROOT=appdir -j`nproc` install; find appdir/

          #copy missing shared dll to appdir.
          mkdir -p appdir/usr/lib
          cp  $(ldd appdir/usr/bin/goldendict | grep -o '\W/[^ ]*' |grep gobject ) appdir/usr/lib
          cp  $(ldd appdir/usr/bin/goldendict | grep -o '\W/[^ ]*' |grep libpango ) appdir/usr/lib

      - name: Build AppImage
        run: |
          wget -c -nv "https://github.com/linuxdeploy/linuxdeploy-plugin-qt/releases/download/continuous/linuxdeploy-plugin-qt-x86_64.AppImage"
          chmod a+x linuxdeploy-plugin-qt-x86_64.AppImage
          wget -c -nv "https://github.com/linuxdeploy/linuxdeploy/releases/download/continuous/linuxdeploy-x86_64.AppImage"
          chmod a+x linuxdeploy-x86_64.AppImage
          ./linuxdeploy-x86_64.AppImage --appdir appdir --output appimage --plugin qt  -i redist/icons/goldendict.png -d redist/org.goldendict.GoldenDict.desktop 

      - name: Set outputs
        id: vars
        run: |
          echo "::set-output name=sha_short::$(git rev-parse --short=8 HEAD)"    
          echo "::set-output name=release_date::$(date +'%Y%m%d')"    
          echo "::set-output name=release_time::$(date +'%H%M%S')"  
          echo "::set-output name=release_time_clock::$(date +'%H:%M:%S')"    
          echo "::set-output name=appname::$(ls *.AppImage*)"
          echo "::set-output name=release_hm::$(date +'%y%m%d')"  
          previousTag=$(git tag --sort=-creatordate | sed -n 2p)
          echo "previousTag : $previousTag"
          
          CHANGELOG="$(git log --oneline --no-decorate $previousTag..HEAD)"
          CHANGELOG="${CHANGELOG//'%'/'%25'}"
          CHANGELOG="${CHANGELOG//$'\n'/'%0A'}"
          CHANGELOG="${CHANGELOG//$'\r'/'%0D'}"
          echo "::set-output name=COMMIT_SUMMARY::$(echo "$CHANGELOG")"          
      - name: uploadRelease
        # if: startsWith(github.event.ref, 'refs/tags/')
        uses: svenstaro/upload-release-action@v2
        with:
          repo_token: ${{ secrets.GITHUB_TOKEN }}
          file: ${{ steps.vars.outputs.appname }}
          asset_name: ${{ matrix.qt_ver }}-${{ steps.vars.outputs.appname }}
          tag: v${{env.version}}.${{ steps.vars.outputs.release_hm }}.${{ steps.vars.outputs.sha_short }}
          overwrite: true 
          release_name: win-linux-macos-${{steps.vars.outputs.release_date}} 
          prerelease: false
          body: |
            release on date:      ${{steps.vars.outputs.release_date}} time: ${{steps.vars.outputs.release_time_clock}}  
            branch:               ${{ github.ref_name }}
            commit:               ${{ steps.vars.outputs.sha_short }} 
            Qt version:           ${{ matrix.qt_ver }} ${{ matrix.qt_arch }}
            Windows built with:   msvc64  Visual studio 2019
            ## goldendict.exe can not used alone 
            if you have a previous version. replace this maybe ok. if not ,download the whole bundle.
            
            AppImage built with:  Ubuntu-20.04 ,latest gcc
            macos built with:     macos-10.15,macos-11.0,clang_64 x86_64(Intel Kind)
            auto built by github action. use on your on risk:-)  

            CHANGES:
            ${{ steps.vars.outputs.COMMIT_SUMMARY }}             <|MERGE_RESOLUTION|>--- conflicted
+++ resolved
@@ -39,11 +39,7 @@
         qt_ver: [5.15.2]
         qt_arch: [gcc_64]
     env:
-<<<<<<< HEAD
-      version: 22.4.18-Summer
-=======
-      version: 22.4.19-alpha
->>>>>>> e3766751
+      version: 22.4.23-GrainRain
     steps:
       - name: Install Qt
         uses: jurplel/install-qt-action@v3
