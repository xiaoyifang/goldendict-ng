--- conflicted
+++ resolved
@@ -1,144 +1,138 @@
-name: Ubuntu
-# Qt官方没有linux平台的x86包
-concurrency: 
-  group: ${{ github.workflow }}-${{ github.ref }}
-  cancel-in-progress: true
-on: 
-  # workflow_run:
-  #   workflows: [AutoTag]
-  #   types: [completed]
-  workflow_dispatch:
-  push:
-    branches:
-      - dev
-      - master
-      # - staged
-    paths-ignore:
-      - 'docs/**'
-      - ".github/**"
-      - "howto/**"
-      - "*.md"
-      - ".clang-format"
-
-jobs:
-  build:
-    name: Build
-    runs-on: ${{ matrix.os }}
-    strategy:
-      matrix:
-        os: [ubuntu-20.04]
-        qt_ver: [5.15.2]
-        qt_arch: [gcc_64]
-    env:
-<<<<<<< HEAD
-      version: 23.04.02
-      version-suffix: QingmingFestival
-      prerelease: false
-=======
-      version: 23.04.03
-      version-suffix: alpha
-      prerelease: true
->>>>>>> f047cf2b
-    steps:
-      - name: Install Qt
-        uses: jurplel/install-qt-action@v3
-        with:
-          version: ${{ matrix.qt_ver }}
-          cached: 'false'
-          modules: qtwebengine
-      - name: ubuntu install thirdparty dependencies
-        run: |
-          sudo apt-get install git pkg-config build-essential qt5-qmake 
-          sudo apt-get install libvorbis-dev zlib1g-dev libhunspell-dev x11proto-record-dev 
-          sudo apt-get install qtdeclarative5-dev libxtst-dev liblzo2-dev libbz2-dev 
-          sudo apt-get install libao-dev libavutil-dev libavformat-dev libeb16-dev
-          sudo apt-get install libqt5webkit5-dev libqt5svg5-dev libqt5x11extras5-dev qttools5-dev 
-          sudo apt-get install qttools5-dev-tools qtmultimedia5-dev libqt5multimedia5-plugins doxygen libzstd-dev libspeechd-dev #libopencc-dev
-          sudo ln -sf /usr/bin/x86_64-linux-gnu-ld.gold /usr/bin/ld
-          git clone https://github.com/BYVoid/OpenCC
-          pwd
-          cd OpenCC/
-          make PREFIX=/usr -j$(nproc)
-          sudo make install
-          cd ..
-      - uses: actions/checkout@v3
-        with:
-          fetch-depth: 0 
-
-      - name: version-file
-        shell: bash
-        run: |   
-          previousTag=$(git tag --sort=-creatordate | sed -n 1p |cut -c 2-)
-          echo "$previousTag">version.txt
-          
-      - name: build goldendict
-        run: |
-          qmake CONFIG+=release PREFIX=/usr CONFIG+=zim_support CONFIG+=chinese_conversion_support CONFIG+=use_iconv
-          make INSTALL_ROOT=appdir -j`nproc` install; find appdir/
-
-          #copy missing shared dll to appdir.
-          mkdir -p appdir/usr/lib
-          cp  $(ldd appdir/usr/bin/goldendict | grep -o '\W/[^ ]*' |grep gobject ) appdir/usr/lib
-          cp  $(ldd appdir/usr/bin/goldendict | grep -o '\W/[^ ]*' |grep libpango ) appdir/usr/lib
-
-      - name: Build AppImage
-        run: |
-          wget -c -nv "https://github.com/linuxdeploy/linuxdeploy-plugin-qt/releases/download/continuous/linuxdeploy-plugin-qt-x86_64.AppImage"
-          chmod a+x linuxdeploy-plugin-qt-x86_64.AppImage
-          wget -c -nv "https://github.com/linuxdeploy/linuxdeploy/releases/download/continuous/linuxdeploy-x86_64.AppImage"
-          chmod a+x linuxdeploy-x86_64.AppImage
-          ./linuxdeploy-x86_64.AppImage --appdir appdir --output appimage --plugin qt  -i redist/icons/goldendict.png -d redist/org.goldendict.GoldenDict.desktop 
-
-      - name: changelog
-        id: changelog
-        run: |   
-          previousTag=$(git tag --sort=-creatordate | sed -n 2p)
-          echo "previousTag : $previousTag"
-          
-          CHANGELOG="$(git log --oneline --no-decorate $previousTag..HEAD)"
-          CHANGELOG="${CHANGELOG//'%'/'%25'}"
-          CHANGELOG="${CHANGELOG//$'\n'/'%0A'}"
-          CHANGELOG="${CHANGELOG//$'\r'/'%0D'}"
-          CHANGELOG="${CHANGELOG//'\"'/'%22'}"
-          CHANGELOG="${CHANGELOG//"'"/ }"
-          echo "::set-output name=changelog::$(echo "$CHANGELOG")"
-      - name: Set outputs
-        id: vars
-        run: |
-          echo "::set-output name=sha_short::$(git rev-parse --short=8 HEAD)"    
-          echo "::set-output name=release_date::$(date +'%Y%m%d')"    
-          echo "::set-output name=release_time::$(date +'%H%M%S')"  
-          echo "::set-output name=release_time_clock::$(date +'%H:%M:%S')"   
-          echo "::set-output name=release_hm::$(date +'%y%m%d')"  
-          echo "::set-output name=appname::$(ls *.AppImage*)"
-          
-      - name: uploadRelease
-        # if: startsWith(github.event.ref, 'refs/tags/')
-        uses: svenstaro/upload-release-action@v2
-        with:
-          repo_token: ${{ secrets.GITHUB_TOKEN }}
-          file: ${{ steps.vars.outputs.appname }}
-          asset_name: ${{ matrix.qt_ver }}-${{ env.targetName }}_${{ matrix.os }}_${{steps.vars.outputs.release_date}}.AppImage
-          tag: v${{env.version}}-${{env.version-suffix}}.${{ steps.vars.outputs.release_hm }}.${{ steps.vars.outputs.sha_short }}
-          overwrite: true 
-          release_name: GoldenDict-ng-v${{env.version}}-${{env.version-suffix}}.${{ steps.vars.outputs.release_hm }}.${{ steps.vars.outputs.sha_short }}
-          prerelease: ${{env.prerelease}}
-          body: |
-            release on date:      ${{steps.vars.outputs.release_date}} time: ${{steps.vars.outputs.release_time_clock}}  
-            branch:               ${{ github.ref_name }}
-            commit:               ${{ steps.vars.outputs.sha_short }} 
-            Qt version:           Qt5.15.2, Qt6.X  
-            Windows built with:   msvc64,  Visual studio 2019
-            ## goldendict.exe can not be used alone 
-            if you have a previous version. replace this maybe ok. if not ,download the whole bundle.
-            
-            AppImage built with:  Ubuntu-20.04 ,latest gcc
-            macos built with:     macos-10.15,macos-11.0,clang_64 x86_64
-                                  Qt6.X(Universal Build)
-                                  Qt5.15.2(Intel Kind)
-            auto built by github action. use on your on risk:-)
-            **recommend version**:Qt6.X   (with the latest bug fixes and performance enhancements)  
-
-            Filename pattern: **[Qt version]-GoldenDict-[OS]-[release-date].[ext]**
-            CHANGES:
-            ${{ steps.changelog.outputs.changelog }}  
+name: Ubuntu
+# Qt官方没有linux平台的x86包
+concurrency: 
+  group: ${{ github.workflow }}-${{ github.ref }}
+  cancel-in-progress: true
+on: 
+  # workflow_run:
+  #   workflows: [AutoTag]
+  #   types: [completed]
+  workflow_dispatch:
+  push:
+    branches:
+      - dev
+      - master
+      # - staged
+    paths-ignore:
+      - 'docs/**'
+      - ".github/**"
+      - "howto/**"
+      - "*.md"
+      - ".clang-format"
+
+jobs:
+  build:
+    name: Build
+    runs-on: ${{ matrix.os }}
+    strategy:
+      matrix:
+        os: [ubuntu-20.04]
+        qt_ver: [5.15.2]
+        qt_arch: [gcc_64]
+    env:
+      version: 23.04.02
+      version-suffix: QingmingFestival
+      prerelease: false
+    steps:
+      - name: Install Qt
+        uses: jurplel/install-qt-action@v3
+        with:
+          version: ${{ matrix.qt_ver }}
+          cached: 'false'
+          modules: qtwebengine
+      - name: ubuntu install thirdparty dependencies
+        run: |
+          sudo apt-get install git pkg-config build-essential qt5-qmake 
+          sudo apt-get install libvorbis-dev zlib1g-dev libhunspell-dev x11proto-record-dev 
+          sudo apt-get install qtdeclarative5-dev libxtst-dev liblzo2-dev libbz2-dev 
+          sudo apt-get install libao-dev libavutil-dev libavformat-dev libeb16-dev
+          sudo apt-get install libqt5webkit5-dev libqt5svg5-dev libqt5x11extras5-dev qttools5-dev 
+          sudo apt-get install qttools5-dev-tools qtmultimedia5-dev libqt5multimedia5-plugins doxygen libzstd-dev libspeechd-dev #libopencc-dev
+          sudo ln -sf /usr/bin/x86_64-linux-gnu-ld.gold /usr/bin/ld
+          git clone https://github.com/BYVoid/OpenCC
+          pwd
+          cd OpenCC/
+          make PREFIX=/usr -j$(nproc)
+          sudo make install
+          cd ..
+      - uses: actions/checkout@v3
+        with:
+          fetch-depth: 0 
+
+      - name: version-file
+        shell: bash
+        run: |   
+          previousTag=$(git tag --sort=-creatordate | sed -n 1p |cut -c 2-)
+          echo "$previousTag">version.txt
+          
+      - name: build goldendict
+        run: |
+          qmake CONFIG+=release PREFIX=/usr CONFIG+=zim_support CONFIG+=chinese_conversion_support CONFIG+=use_iconv
+          make INSTALL_ROOT=appdir -j`nproc` install; find appdir/
+
+          #copy missing shared dll to appdir.
+          mkdir -p appdir/usr/lib
+          cp  $(ldd appdir/usr/bin/goldendict | grep -o '\W/[^ ]*' |grep gobject ) appdir/usr/lib
+          cp  $(ldd appdir/usr/bin/goldendict | grep -o '\W/[^ ]*' |grep libpango ) appdir/usr/lib
+
+      - name: Build AppImage
+        run: |
+          wget -c -nv "https://github.com/linuxdeploy/linuxdeploy-plugin-qt/releases/download/continuous/linuxdeploy-plugin-qt-x86_64.AppImage"
+          chmod a+x linuxdeploy-plugin-qt-x86_64.AppImage
+          wget -c -nv "https://github.com/linuxdeploy/linuxdeploy/releases/download/continuous/linuxdeploy-x86_64.AppImage"
+          chmod a+x linuxdeploy-x86_64.AppImage
+          ./linuxdeploy-x86_64.AppImage --appdir appdir --output appimage --plugin qt  -i redist/icons/goldendict.png -d redist/org.goldendict.GoldenDict.desktop 
+
+      - name: changelog
+        id: changelog
+        run: |   
+          previousTag=$(git tag --sort=-creatordate | sed -n 2p)
+          echo "previousTag : $previousTag"
+          
+          CHANGELOG="$(git log --oneline --no-decorate $previousTag..HEAD)"
+          CHANGELOG="${CHANGELOG//'%'/'%25'}"
+          CHANGELOG="${CHANGELOG//$'\n'/'%0A'}"
+          CHANGELOG="${CHANGELOG//$'\r'/'%0D'}"
+          CHANGELOG="${CHANGELOG//'\"'/'%22'}"
+          CHANGELOG="${CHANGELOG//"'"/ }"
+          echo "::set-output name=changelog::$(echo "$CHANGELOG")"
+      - name: Set outputs
+        id: vars
+        run: |
+          echo "::set-output name=sha_short::$(git rev-parse --short=8 HEAD)"    
+          echo "::set-output name=release_date::$(date +'%Y%m%d')"    
+          echo "::set-output name=release_time::$(date +'%H%M%S')"  
+          echo "::set-output name=release_time_clock::$(date +'%H:%M:%S')"   
+          echo "::set-output name=release_hm::$(date +'%y%m%d')"  
+          echo "::set-output name=appname::$(ls *.AppImage*)"
+          
+      - name: uploadRelease
+        # if: startsWith(github.event.ref, 'refs/tags/')
+        uses: svenstaro/upload-release-action@v2
+        with:
+          repo_token: ${{ secrets.GITHUB_TOKEN }}
+          file: ${{ steps.vars.outputs.appname }}
+          asset_name: ${{ matrix.qt_ver }}-${{ env.targetName }}_${{ matrix.os }}_${{steps.vars.outputs.release_date}}.AppImage
+          tag: v${{env.version}}-${{env.version-suffix}}.${{ steps.vars.outputs.release_hm }}.${{ steps.vars.outputs.sha_short }}
+          overwrite: true 
+          release_name: GoldenDict-ng-v${{env.version}}-${{env.version-suffix}}.${{ steps.vars.outputs.release_hm }}.${{ steps.vars.outputs.sha_short }}
+          prerelease: ${{env.prerelease}}
+          body: |
+            release on date:      ${{steps.vars.outputs.release_date}} time: ${{steps.vars.outputs.release_time_clock}}  
+            branch:               ${{ github.ref_name }}
+            commit:               ${{ steps.vars.outputs.sha_short }} 
+            Qt version:           Qt5.15.2, Qt6.X  
+            Windows built with:   msvc64,  Visual studio 2019
+            ## goldendict.exe can not be used alone 
+            if you have a previous version. replace this maybe ok. if not ,download the whole bundle.
+            
+            AppImage built with:  Ubuntu-20.04 ,latest gcc
+            macos built with:     macos-10.15,macos-11.0,clang_64 x86_64
+                                  Qt6.X(Universal Build)
+                                  Qt5.15.2(Intel Kind)
+            auto built by github action. use on your on risk:-)
+            **recommend version**:Qt6.X   (with the latest bug fixes and performance enhancements)  
+
+            Filename pattern: **[Qt version]-GoldenDict-[OS]-[release-date].[ext]**
+            CHANGES:
+            ${{ steps.changelog.outputs.changelog }}  