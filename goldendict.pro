--- conflicted
+++ resolved
@@ -1,10 +1,6 @@
 TEMPLATE = app
 TARGET = goldendict
-<<<<<<< HEAD
 VERSION = 23.02.06-LanternFestival
-=======
-VERSION = 23.02.07-alpha
->>>>>>> 5ea4e8dc
 
 # Generate version file. We do this here and in a build rule described later.
 # The build rule is required since qmake isn't run each time the project is
@@ -114,11 +110,7 @@
 
     win32-msvc* {
         # VS does not recognize 22.number.alpha,cause errors during compilation under MSVC++
-<<<<<<< HEAD
         VERSION = 23.02.06 
-=======
-        VERSION = 23.02.07 
->>>>>>> 5ea4e8dc
         DEFINES += __WIN32 _CRT_SECURE_NO_WARNINGS
         contains(QMAKE_TARGET.arch, x86_64) {
             DEFINES += NOMINMAX __WIN64
