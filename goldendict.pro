TEMPLATE = app
TARGET = goldendict
VERSION = 22.5.22-alpha

# Generate version file. We do this here and in a build rule described later.
# The build rule is required since qmake isn't run each time the project is
# rebuilt; and doing it here is required too since any other way the RCC
# compiler would complain if version.txt wouldn't exist (fresh checkouts).

system(git describe --tags --always --dirty): hasGit=1

!isEmpty(hasGit){
    GIT_HASH=$$system(git rev-parse --short=8 HEAD )
}

win32{
# date /T output is locale aware.
    DD=$$system(date /T)
    DATE =$$replace(DD, / , )
}
else{
    DATE=$$system(date '+%y%m%d')
}

system(echo $${VERSION}.$${GIT_HASH} on $${DATE} > version.txt)

!CONFIG( verbose_build_output ) {
  !win32|*-msvc* {
    # Reduce build log verbosity except for MinGW builds (mingw-make cannot
    # execute "@echo ..." commands inserted by qmake).
    CONFIG += silent
  }
}

<<<<<<< HEAD
=======
CONFIG( release, debug|release ) {
  DEFINES += NDEBUG
}
>>>>>>> aa33b8be

# DEPENDPATH += . generators
INCLUDEPATH += .

QT += core \
      gui \
      xml \
      network \
      svg \
      widgets \
      webenginewidgets\
      webchannel\
      printsupport \
      help

greaterThan(QT_MAJOR_VERSION, 5): QT += webenginecore core5compat

DEFINES += QT_DISABLE_DEPRECATED_BEFORE=0x050F00

# QMediaPlayer is not available in Qt4.
!CONFIG( no_qtmultimedia_player ) {
  QT += multimedia
  DEFINES += MAKE_QTMULTIMEDIA_PLAYER
}

!CONFIG( no_ffmpeg_player ) {
  DEFINES += MAKE_FFMPEG_PLAYER
}

CONFIG += exceptions \
    rtti \
    stl  \
    c++17 \
    lrelease \
    embed_translations

mac {
    DEBUG:CONFIG += app_bundle
}

QM_FILES_RESOURCE_PREFIX = /locale/
OBJECTS_DIR = build
UI_DIR = build
MOC_DIR = build
#RCC_DIR = build
LIBS += \
        -lz \
        -lbz2 \
        -llzo2

CONFIG+=utf8_source

CONFIG+=force_debug_info

win32 {
    TARGET = GoldenDict

    win32-msvc* {
        VERSION = 22.5.22 # VS does not recognize 22.number.alpha,cause errors during compilation under MSVC++
        DEFINES += __WIN32 _CRT_SECURE_NO_WARNINGS
        contains(QMAKE_TARGET.arch, x86_64) {
            DEFINES += NOMINMAX __WIN64
        }
        LIBS += -L$${PWD}/winlibs/lib/msvc
        # silence the warning C4290: C++ exception specification ignored
        QMAKE_CXXFLAGS += /wd4290 /Zc:__cplusplus /std:c++17 /permissive- 
        # QMAKE_LFLAGS_RELEASE += /OPT:REF /OPT:ICF

        # QMAKE_CXXFLAGS_RELEASE += /GL # slows down the linking significantly
        LIBS += -lshell32 -luser32 -lsapi -lole32
        Debug: LIBS+= -lhunspelld
        Release: LIBS+= -lhunspell
        HUNSPELL_LIB = hunspell
    }

    LIBS += -lwsock32 \
        -lpsapi \
        -lole32 \
        -loleaut32 \
        -ladvapi32 \
        -lcomdlg32
    LIBS += -lvorbisfile \
        -lvorbis \
        -logg
    !CONFIG( no_ffmpeg_player ) {
        LIBS += -lao \
            -lswresample \
            -lavutil \
            -lavformat \
            -lavcodec
    }

    RC_ICONS += icons/programicon.ico icons/programicon_old.ico
    INCLUDEPATH += winlibs/include

    # Enable console in Debug mode on Windows, with useful logging messages
    Debug:CONFIG += console

    Release:DEFINES += NO_CONSOLE

    gcc48:QMAKE_CXXFLAGS += -Wno-unused-local-typedefs

    !CONFIG( no_chinese_conversion_support ) {
        CONFIG += chinese_conversion_support
    }
}

unix:!mac {
    DEFINES += HAVE_X11

    lessThan(QT_MAJOR_VERSION, 6):     QT += x11extras

    CONFIG += link_pkgconfig

    PKGCONFIG += vorbisfile \
        vorbis \
        ogg \
        hunspell
    !CONFIG( no_ffmpeg_player ) {
        PKGCONFIG += ao \
            libavutil \
            libavformat \
            libavcodec \
            libswresample \
    }
    !arm {
        LIBS += -lX11 -lXtst
    }

    # Install prefix: first try to use qmake's PREFIX variable,
    # then $PREFIX from system environment, and if both fails,
    # use the hardcoded /usr/local.
    PREFIX = $${PREFIX}
    isEmpty( PREFIX ):PREFIX = $$(PREFIX)
    isEmpty( PREFIX ):PREFIX = /usr/local
    message(Install Prefix is: $$PREFIX)

    DEFINES += PROGRAM_DATA_DIR=\\\"$$PREFIX/share/goldendict/\\\"
    target.path = $$PREFIX/bin/
    locale.path = $$PREFIX/share/goldendict/locale/
    locale.files = locale/*.qm
    INSTALLS += target \
        locale
    icons.path = $$PREFIX/share/pixmaps
    icons.files = redist/icons/*.*
    INSTALLS += icons
    desktops.path = $$PREFIX/share/applications
    desktops.files = redist/*.desktop
    INSTALLS += desktops
    metainfo.path = $$PREFIX/share/metainfo
    metainfo.files = redist/*.metainfo.xml
    INSTALLS += metainfo
    helps.path = $$PREFIX/share/goldendict/help/
    helps.files = help/*.qch
    INSTALLS += helps
}
freebsd {
    LIBS +=   -lexecinfo
}
mac {
    TARGET = GoldenDict
    # Uncomment this line to make a universal binary.
    # You will need to use Xcode 3 and Qt Carbon SDK
    # if you want the support for PowerPC and/or Mac OS X 10.4
    # CONFIG += x86 x86_64 ppc
    LIBS = -lz \
        -lbz2 \
        -lvorbisfile \
        -lvorbis \
        -logg \
        -lhunspell \
        -llzo2
    !CONFIG( no_ffmpeg_player ) {
        LIBS += -lao \
            -lswresample \
            -lavutil \
            -lavformat \
            -lavcodec
    }
    QT_CONFIG -= no-pkg-config 
    CONFIG += link_pkgconfig
    INCLUDEPATH = $${PWD}/maclibs/include
    LIBS += -L$${PWD}/maclibs/lib -framework AppKit -framework Carbon
    OBJECTIVE_SOURCES += lionsupport.mm \
                         machotkeywrapper.mm \
                         macmouseover.mm \
                         speechclient_mac.mm
    ICON = icons/macicon.icns
    QMAKE_INFO_PLIST = myInfo.plist
    QMAKE_POST_LINK = mkdir -p GoldenDict.app/Contents/Frameworks && \
                      cp -nR $${PWD}/maclibs/lib/ GoldenDict.app/Contents/Frameworks/ && \
                      mkdir -p GoldenDict.app/Contents/MacOS/help && \
                      cp -R $${PWD}/help/*.qch GoldenDict.app/Contents/MacOS/help/

    CONFIG += zim_support
    !CONFIG( no_chinese_conversion_support ) {
        CONFIG += chinese_conversion_support
        QMAKE_POST_LINK += && mkdir -p GoldenDict.app/Contents/MacOS/opencc && \
                             cp -R $${PWD}/opencc/*.* GoldenDict.app/Contents/MacOS/opencc/
    }
}
DEFINES += PROGRAM_VERSION=\\\"$$VERSION\\\"

# Input
HEADERS += folding.hh \
    ankiconnector.h \
    article_inspect.h \
    articlewebpage.h \
    globalbroadcaster.h \
    iframeschemehandler.h \
    inc_case_folding.hh \
    inc_diacritic_folding.hh \
    mainwindow.hh \
    resourceschemehandler.h \
    sptr.hh \
    dictionary.hh \
    ex.hh \
    config.hh \
    sources.hh \
    utf8.hh \
    file.hh \
    bgl_babylon.hh \
    bgl.hh \
    initializing.hh \
    article_netmgr.hh \
    dictzip.h \
    btreeidx.hh \
    stardict.hh \
    chunkedstorage.hh \
    weburlrequestinterceptor.h \
    xdxf2html.hh \
    iconv.hh \
    lsa.hh \
    htmlescape.hh \
    dsl.hh \
    dsl_details.hh \
    filetype.hh \
    fsencoding.hh \
    groups.hh \
    groups_widgets.hh \
    instances.hh \
    article_maker.hh \
    scanpopup.hh \
    articleview.hh \
    audioplayerinterface.hh \
    audioplayerfactory.hh \
    ffmpegaudioplayer.hh \
    multimediaaudioplayer.hh \
    externalaudioplayer.hh \
    externalviewer.hh \
    wordfinder.hh \
    groupcombobox.hh \
    keyboardstate.hh \
    preferences.hh \
    mutex.hh \
    mediawiki.hh \
    sounddir.hh \
    hunspell.hh \
    dictdfiles.hh \
    audiolink.hh \
    wstring.hh \
    wstring_qt.hh \
    processwrapper.hh \
    hotkeywrapper.hh \
    searchpanewidget.hh \
    hotkeyedit.hh \
    langcoder.hh \
    editdictionaries.hh \
    loaddictionaries.hh \
    transliteration.hh \
    romaji.hh \
    belarusiantranslit.hh \
    russiantranslit.hh \
    german.hh \
    website.hh \
    orderandprops.hh \
    language.hh \
    dictionarybar.hh \
    history.hh \
    atomic_rename.hh \
    articlewebview.hh \
    zipfile.hh \
    indexedzip.hh \
    termination.hh \
    greektranslit.hh \
    webmultimediadownload.hh \
    forvo.hh \
    country.hh \
    about.hh \
    programs.hh \
    parsecmdline.hh \
    dictspanewidget.hh \
    maintabwidget.hh \
    mainstatusbar.hh \
    gdappstyle.hh \
    ufile.hh \
    xdxf.hh \
    sdict.hh \
    decompress.hh \
    aard.hh \
    mruqmenu.hh \
    dictinfo.hh \
    zipsounds.hh \
    stylescombobox.hh \
    extlineedit.hh \
    translatebox.hh \
    historypanewidget.hh \
    wordlist.hh \
    mdictparser.hh \
    mdx.hh \
    voiceengines.hh \
    ffmpegaudio.hh \
    delegate.hh \
    zim.hh \
    gddebug.hh \
    utils.hh \
    gestures.hh \
    tiff.hh \
    dictheadwords.hh \
    fulltextsearch.hh \
    ftshelpers.hh \
    dictserver.hh \
    helpwindow.hh \
    slob.hh \
    ripemd.hh \
    gls.hh \
    splitfile.hh \
    favoritespanewidget.hh \
    treeview.hh

FORMS += groups.ui \
    dictgroupwidget.ui \
    mainwindow.ui \
    sources.ui \
    initializing.ui \
    scanpopup.ui \
    articleview.ui \
    preferences.ui \
    about.ui \
    editdictionaries.ui \
    orderandprops.ui \
    dictinfo.ui \
    dictheadwords.ui \
    authentication.ui \
    fulltextsearch.ui

SOURCES += folding.cc \
    ankiconnector.cpp \
    article_inspect.cpp \
    articlewebpage.cpp \
    globalbroadcaster.cpp \
    iframeschemehandler.cpp \
    main.cc \
    dictionary.cc \
    config.cc \
    resourceschemehandler.cpp \
    sources.cc \
    mainwindow.cc \
    utf8.cc \
    file.cc \
    bgl_babylon.cc \
    bgl.cc \
    initializing.cc \
    article_netmgr.cc \
    dictzip.c \
    btreeidx.cc \
    stardict.cc \
    chunkedstorage.cc \
    weburlrequestinterceptor.cpp \
    xdxf2html.cc \
    iconv.cc \
    lsa.cc \
    htmlescape.cc \
    dsl.cc \
    dsl_details.cc \
    filetype.cc \
    fsencoding.cc \
    groups.cc \
    groups_widgets.cc \
    instances.cc \
    article_maker.cc \
    scanpopup.cc \
    articleview.cc \
    audioplayerfactory.cc \
    multimediaaudioplayer.cc \
    externalaudioplayer.cc \
    externalviewer.cc \
    wordfinder.cc \
    groupcombobox.cc \
    keyboardstate.cc \
    preferences.cc \
    mutex.cc \
    mediawiki.cc \
    sounddir.cc \
    hunspell.cc \
    dictdfiles.cc \
    audiolink.cc \
    wstring_qt.cc \
    processwrapper.cc \
    hotkeywrapper.cc \
    hotkeyedit.cc \
    langcoder.cc \
    editdictionaries.cc \
    loaddictionaries.cc \
    transliteration.cc \
    romaji.cc \
    belarusiantranslit.cc \
    russiantranslit.cc \
    german.cc \
    website.cc \
    orderandprops.cc \
    language.cc \
    dictionarybar.cc \
    history.cc \
    atomic_rename.cc \
    articlewebview.cc \
    zipfile.cc \
    indexedzip.cc \
    termination.cc \
    greektranslit.cc \
    webmultimediadownload.cc \
    forvo.cc \
    country.cc \
    about.cc \
    programs.cc \
    parsecmdline.cc \
    maintabwidget.cc \
    mainstatusbar.cc \
    gdappstyle.cc \
    ufile.cc \
    xdxf.cc \
    sdict.cc \
    decompress.cc \
    aard.cc \
    mruqmenu.cc \
    dictinfo.cc \
    zipsounds.cc \
    stylescombobox.cc \
    extlineedit.cc \
    translatebox.cc \
    historypanewidget.cc \
    wordlist.cc \
    mdictparser.cc \
    mdx.cc \
    voiceengines.cc \
    ffmpegaudio.cc \
    delegate.cc \
    zim.cc \
    gddebug.cc \
    gestures.cc \
    tiff.cc \
    dictheadwords.cc \
    fulltextsearch.cc \
    ftshelpers.cc \
    dictserver.cc \
    helpwindow.cc \
    slob.cc \
    ripemd.cc \
    gls.cc \
    splitfile.cc \
    favoritespanewidget.cc \
    treeview.cc

win32 {
    FORMS   += texttospeechsource.ui
    SOURCES += guids.c \
               speechclient_win.cc \
               texttospeechsource.cc \
               speechhlp.cc
    HEADERS += texttospeechsource.hh \
               sapi.hh \
               sphelper.hh \
               speechclient.hh \
               speechhlp.hh
}

mac {
    HEADERS += macmouseover.hh \
               texttospeechsource.hh \
               speechclient.hh
    FORMS   += texttospeechsource.ui
    SOURCES += texttospeechsource.cc
}

unix:!mac {
    HEADERS += scanflag.hh
    FORMS   += scanflag.ui
    SOURCES += scanflag.cc
}


    HEADERS += wildcard.hh
    SOURCES += wildcard.cc


CONFIG( zim_support ) {
  DEFINES += MAKE_ZIM_SUPPORT
  LIBS += -llzma -lzstd
}

!CONFIG( no_extra_tiff_handler ) {
  DEFINES += MAKE_EXTRA_TIFF_HANDLER
  LIBS += -ltiff
}

CONFIG( no_epwing_support ) {
  DEFINES += NO_EPWING_SUPPORT
}

!CONFIG( no_epwing_support ) {
  HEADERS += epwing.hh \
             epwing_book.hh \
             epwing_charmap.hh
  SOURCES += epwing.cc \
             epwing_book.cc \
             epwing_charmap.cc
  LIBS += -leb
}

CONFIG( chinese_conversion_support ) {
  DEFINES += MAKE_CHINESE_CONVERSION_SUPPORT
  FORMS   += chineseconversion.ui
  HEADERS += chinese.hh \
             chineseconversion.hh
  SOURCES += chinese.cc \
             chineseconversion.cc
  LIBS += -lopencc
}

RESOURCES += resources.qrc \
    flags.qrc
#EXTRA_TRANSLATIONS += thirdparty/qwebengine_ts/qtwebengine_zh_CN.ts
TRANSLATIONS += locale/ru_RU.ts \
    locale/zh_CN.ts \
    locale/cs_CZ.ts \
    locale/de_DE.ts \
    locale/el_GR.ts \
    locale/bg_BG.ts \
    locale/ar_SA.ts \
    locale/lt_LT.ts \
    locale/uk_UA.ts \
    locale/vi_VN.ts \
    locale/it_IT.ts \
    locale/pl_PL.ts \
    locale/ja_JP.ts \
    locale/zh_TW.ts \
    locale/sq_AL.ts \
    locale/pt_BR.ts \
    locale/es_AR.ts \
    locale/es_BO.ts \
    locale/es_ES.ts \
    locale/sk_SK.ts \
    locale/tr_TR.ts \
    locale/qu_WI.ts \
    locale/tg_TJ.ts \
    locale/ay_WI.ts \
    locale/be_BY.ts \
    locale/be_BY@latin.ts \
    locale/fr_FR.ts \
    locale/ko_KR.ts \
    locale/nl_NL.ts \
    locale/sr_SR.ts \
    locale/sv_SE.ts \
    locale/tk_TM.ts \
    locale/fa_IR.ts \
    locale/mk_MK.ts \
    locale/eo_EO.ts \
    locale/fi_FI.ts \
    locale/jb_JB.ts \
    locale/hi_IN.ts \
    locale/ie_001.ts

# Build version file
!isEmpty( hasGit ) {
  PRE_TARGETDEPS      += $$PWD/version.txt
}



include( thirdparty/qtsingleapplication/src/qtsingleapplication.pri )
<|MERGE_RESOLUTION|>--- conflicted
+++ resolved
@@ -32,12 +32,9 @@
   }
 }
 
-<<<<<<< HEAD
-=======
 CONFIG( release, debug|release ) {
   DEFINES += NDEBUG
 }
->>>>>>> aa33b8be
 
 # DEPENDPATH += . generators
 INCLUDEPATH += .
