TEMPLATE = app
TARGET = goldendict
<<<<<<< HEAD
VERSION = 22.7.23-GreatHeat
=======
VERSION = 22.7.24-alpha
>>>>>>> 990fab78

# Generate version file. We do this here and in a build rule described later.
# The build rule is required since qmake isn't run each time the project is
# rebuilt; and doing it here is required too since any other way the RCC
# compiler would complain if version.txt wouldn't exist (fresh checkouts).

system(git describe --tags --always --dirty): hasGit=1

!isEmpty(hasGit){
    GIT_HASH=$$system(git rev-parse --short=8 HEAD )
}

win32{
# date /T output is locale aware.
    DATE=$$system(date /T)
}
else{
    DATE=$$system(date '+%Y/%m/%d')
}

system(echo $${VERSION}.$${GIT_HASH} on $${DATE} > version.txt)

!CONFIG( verbose_build_output ) {
  !win32|*-msvc* {
    # Reduce build log verbosity except for MinGW builds (mingw-make cannot
    # execute "@echo ..." commands inserted by qmake).
    CONFIG += silent
  }
}

CONFIG( release, debug|release ) {
  DEFINES += NDEBUG
}

# DEPENDPATH += . generators
INCLUDEPATH += .

QT += core \
      gui \
      xml \
      network \
      svg \
      widgets \
      webenginewidgets\
      webchannel\
      printsupport \
      help \
      concurrent

greaterThan(QT_MAJOR_VERSION, 5): QT += webenginecore core5compat

DEFINES += QT_DISABLE_DEPRECATED_BEFORE=0x050F00

# QMediaPlayer is not available in Qt4.
!CONFIG( no_qtmultimedia_player ) {
  QT += multimedia
  DEFINES += MAKE_QTMULTIMEDIA_PLAYER
}

!CONFIG( no_ffmpeg_player ) {
  DEFINES += MAKE_FFMPEG_PLAYER
}

CONFIG += exceptions \
    rtti \
    stl  \
    c++17 \
    lrelease \
    embed_translations \
    utf8_source \
    force_debug_info

mac {
    DEBUG:CONFIG += app_bundle
}

QM_FILES_RESOURCE_PREFIX = /locale/
OBJECTS_DIR = build
UI_DIR = build
MOC_DIR = build
#RCC_DIR = build
LIBS += -lz \
        -lbz2 \
        -llzo2

win32 {
    TARGET = GoldenDict

    win32-msvc* {
<<<<<<< HEAD
        VERSION = 22.7.23 # VS does not recognize 22.number.alpha,cause errors during compilation under MSVC++
=======
        VERSION = 22.7.24 # VS does not recognize 22.number.alpha,cause errors during compilation under MSVC++
>>>>>>> 990fab78
        DEFINES += __WIN32 _CRT_SECURE_NO_WARNINGS
        contains(QMAKE_TARGET.arch, x86_64) {
            DEFINES += NOMINMAX __WIN64
        }
        LIBS += -L$${PWD}/winlibs/lib/msvc
        # silence the warning C4290: C++ exception specification ignored
        QMAKE_CXXFLAGS += /wd4290 /Zc:__cplusplus /std:c++17 /permissive- 
        # QMAKE_LFLAGS_RELEASE += /OPT:REF /OPT:ICF

        # QMAKE_CXXFLAGS_RELEASE += /GL # slows down the linking significantly
        LIBS += -lshell32 -luser32 -lsapi -lole32
        Debug: LIBS+= -lhunspelld
        Release: LIBS+= -lhunspell
        HUNSPELL_LIB = hunspell
    }

    LIBS += -lwsock32 \
        -lpsapi \
        -lole32 \
        -loleaut32 \
        -ladvapi32 \
        -lcomdlg32
    LIBS += -lvorbisfile \
        -lvorbis \
        -logg
    !CONFIG( no_ffmpeg_player ) {
        LIBS += -lao \
            -lswresample \
            -lavutil \
            -lavformat \
            -lavcodec
    }

    RC_ICONS += icons/programicon.ico icons/programicon_old.ico
    INCLUDEPATH += winlibs/include

    # Enable console in Debug mode on Windows, with useful logging messages
    Debug:CONFIG += console

    Release:DEFINES += NO_CONSOLE

    gcc48:QMAKE_CXXFLAGS += -Wno-unused-local-typedefs

    !CONFIG( no_chinese_conversion_support ) {
        CONFIG += chinese_conversion_support
    }
}

unix:!mac {
    DEFINES += HAVE_X11

    lessThan(QT_MAJOR_VERSION, 6):     QT += x11extras

    CONFIG += link_pkgconfig

    PKGCONFIG += vorbisfile \
        vorbis \
        ogg \
        hunspell
    !CONFIG( no_ffmpeg_player ) {
        PKGCONFIG += ao \
            libavutil \
            libavformat \
            libavcodec \
            libswresample \
    }
    !arm {
        LIBS += -lX11 -lXtst
    }

    # Install prefix: first try to use qmake's PREFIX variable,
    # then $PREFIX from system environment, and if both fails,
    # use the hardcoded /usr/local.
    PREFIX = $${PREFIX}
    isEmpty( PREFIX ):PREFIX = $$(PREFIX)
    isEmpty( PREFIX ):PREFIX = /usr/local
    message(Install Prefix is: $$PREFIX)

    DEFINES += PROGRAM_DATA_DIR=\\\"$$PREFIX/share/goldendict/\\\"
    target.path = $$PREFIX/bin/
    locale.path = $$PREFIX/share/goldendict/locale/
    locale.files = locale/*.qm
    INSTALLS += target \
        locale
    icons.path = $$PREFIX/share/pixmaps
    icons.files = redist/icons/*.*
    INSTALLS += icons
    desktops.path = $$PREFIX/share/applications
    desktops.files = redist/*.desktop
    INSTALLS += desktops
    metainfo.path = $$PREFIX/share/metainfo
    metainfo.files = redist/*.metainfo.xml
    INSTALLS += metainfo
    helps.path = $$PREFIX/share/goldendict/help/
    helps.files = help/*.qch
    INSTALLS += helps
}
freebsd {
    LIBS +=   -lexecinfo
}
mac {
    TARGET = GoldenDict
    # Uncomment this line to make a universal binary.
    # You will need to use Xcode 3 and Qt Carbon SDK
    # if you want the support for PowerPC and/or Mac OS X 10.4
    # CONFIG += x86 x86_64 ppc
    LIBS = -lz \
        -lbz2 \
        -lvorbisfile \
        -lvorbis \
        -logg \
        -lhunspell \
        -llzo2
    !CONFIG( no_ffmpeg_player ) {
        LIBS += -lao \
            -lswresample \
            -lavutil \
            -lavformat \
            -lavcodec
    }
    QT_CONFIG -= no-pkg-config 
    CONFIG += link_pkgconfig
    INCLUDEPATH = $${PWD}/maclibs/include
    LIBS += -L$${PWD}/maclibs/lib -framework AppKit -framework Carbon
    OBJECTIVE_SOURCES += lionsupport.mm \
                         machotkeywrapper.mm \
                         macmouseover.mm \
                         speechclient_mac.mm
    ICON = icons/macicon.icns
    QMAKE_INFO_PLIST = myInfo.plist
    QMAKE_POST_LINK = mkdir -p GoldenDict.app/Contents/Frameworks && \
                      cp -nR $${PWD}/maclibs/lib/ GoldenDict.app/Contents/Frameworks/ && \
                      mkdir -p GoldenDict.app/Contents/MacOS/help && \
                      cp -R $${PWD}/help/*.qch GoldenDict.app/Contents/MacOS/help/

    !CONFIG( no_chinese_conversion_support ) {
        CONFIG += chinese_conversion_support
        QMAKE_POST_LINK += && mkdir -p GoldenDict.app/Contents/MacOS/opencc && \
                             cp -R $${PWD}/opencc/*.* GoldenDict.app/Contents/MacOS/opencc/
    }
}
DEFINES += PROGRAM_VERSION=\\\"$$VERSION\\\"

# Input
HEADERS += folding.hh \
    ankiconnector.h \
    article_inspect.h \
    articlewebpage.h \
    base/globalregex.hh \
    globalbroadcaster.h \
    iframeschemehandler.h \
    inc_case_folding.hh \
    inc_diacritic_folding.hh \
    mainwindow.hh \
    resourceschemehandler.h \
    sptr.hh \
    dictionary.hh \
    ex.hh \
    config.hh \
    sources.hh \
    utf8.hh \
    file.hh \
    bgl_babylon.hh \
    bgl.hh \
    initializing.hh \
    article_netmgr.hh \
    dictzip.h \
    btreeidx.hh \
    stardict.hh \
    chunkedstorage.hh \
    weburlrequestinterceptor.h \
    xdxf2html.hh \
    iconv.hh \
    lsa.hh \
    htmlescape.hh \
    dsl.hh \
    dsl_details.hh \
    filetype.hh \
    fsencoding.hh \
    groups.hh \
    groups_widgets.hh \
    instances.hh \
    article_maker.hh \
    scanpopup.hh \
    articleview.hh \
    audioplayerinterface.hh \
    audioplayerfactory.hh \
    ffmpegaudioplayer.hh \
    multimediaaudioplayer.hh \
    externalaudioplayer.hh \
    externalviewer.hh \
    wordfinder.hh \
    groupcombobox.hh \
    keyboardstate.hh \
    preferences.hh \
    mutex.hh \
    mediawiki.hh \
    sounddir.hh \
    hunspell.hh \
    dictdfiles.hh \
    audiolink.hh \
    wstring.hh \
    wstring_qt.hh \
    processwrapper.hh \
    hotkeywrapper.hh \
    searchpanewidget.hh \
    hotkeyedit.hh \
    langcoder.hh \
    editdictionaries.hh \
    loaddictionaries.hh \
    transliteration.hh \
    romaji.hh \
    belarusiantranslit.hh \
    russiantranslit.hh \
    german.hh \
    website.hh \
    orderandprops.hh \
    language.hh \
    dictionarybar.hh \
    history.hh \
    atomic_rename.hh \
    articlewebview.hh \
    zipfile.hh \
    indexedzip.hh \
    termination.hh \
    greektranslit.hh \
    webmultimediadownload.hh \
    forvo.hh \
    country.hh \
    about.hh \
    programs.hh \
    parsecmdline.hh \
    dictspanewidget.hh \
    maintabwidget.hh \
    mainstatusbar.hh \
    gdappstyle.hh \
    ufile.hh \
    xdxf.hh \
    sdict.hh \
    decompress.hh \
    aard.hh \
    mruqmenu.hh \
    dictinfo.hh \
    zipsounds.hh \
    stylescombobox.hh \
    extlineedit.hh \
    translatebox.hh \
    historypanewidget.hh \
    wordlist.hh \
    mdictparser.hh \
    mdx.hh \
    voiceengines.hh \
    ffmpegaudio.hh \
    delegate.hh \
    zim.hh \
    gddebug.hh \
    utils.hh \
    gestures.hh \
    tiff.hh \
    dictheadwords.hh \
    fulltextsearch.hh \
    ftshelpers.hh \
    dictserver.hh \
    helpwindow.hh \
    slob.hh \
    ripemd.hh \
    gls.hh \
    splitfile.hh \
    favoritespanewidget.hh \
    treeview.hh

FORMS += groups.ui \
    dictgroupwidget.ui \
    mainwindow.ui \
    sources.ui \
    initializing.ui \
    scanpopup.ui \
    articleview.ui \
    preferences.ui \
    about.ui \
    editdictionaries.ui \
    orderandprops.ui \
    dictinfo.ui \
    dictheadwords.ui \
    authentication.ui \
    fulltextsearch.ui

SOURCES += folding.cc \
    ankiconnector.cpp \
    article_inspect.cpp \
    articlewebpage.cpp \
    base/globalregex.cc \
    globalbroadcaster.cpp \
    iframeschemehandler.cpp \
    main.cc \
    dictionary.cc \
    config.cc \
    resourceschemehandler.cpp \
    sources.cc \
    mainwindow.cc \
    utf8.cc \
    file.cc \
    bgl_babylon.cc \
    bgl.cc \
    initializing.cc \
    article_netmgr.cc \
    dictzip.c \
    btreeidx.cc \
    stardict.cc \
    chunkedstorage.cc \
    weburlrequestinterceptor.cpp \
    xdxf2html.cc \
    iconv.cc \
    lsa.cc \
    htmlescape.cc \
    dsl.cc \
    dsl_details.cc \
    filetype.cc \
    fsencoding.cc \
    groups.cc \
    groups_widgets.cc \
    instances.cc \
    article_maker.cc \
    scanpopup.cc \
    articleview.cc \
    audioplayerfactory.cc \
    multimediaaudioplayer.cc \
    externalaudioplayer.cc \
    externalviewer.cc \
    wordfinder.cc \
    groupcombobox.cc \
    keyboardstate.cc \
    preferences.cc \
    mutex.cc \
    mediawiki.cc \
    sounddir.cc \
    hunspell.cc \
    dictdfiles.cc \
    audiolink.cc \
    wstring_qt.cc \
    processwrapper.cc \
    hotkeywrapper.cc \
    hotkeyedit.cc \
    langcoder.cc \
    editdictionaries.cc \
    loaddictionaries.cc \
    transliteration.cc \
    romaji.cc \
    belarusiantranslit.cc \
    russiantranslit.cc \
    german.cc \
    website.cc \
    orderandprops.cc \
    language.cc \
    dictionarybar.cc \
    history.cc \
    atomic_rename.cc \
    articlewebview.cc \
    zipfile.cc \
    indexedzip.cc \
    termination.cc \
    greektranslit.cc \
    webmultimediadownload.cc \
    forvo.cc \
    country.cc \
    about.cc \
    programs.cc \
    parsecmdline.cc \
    maintabwidget.cc \
    mainstatusbar.cc \
    gdappstyle.cc \
    ufile.cc \
    xdxf.cc \
    sdict.cc \
    decompress.cc \
    aard.cc \
    mruqmenu.cc \
    dictinfo.cc \
    zipsounds.cc \
    stylescombobox.cc \
    extlineedit.cc \
    translatebox.cc \
    historypanewidget.cc \
    wordlist.cc \
    mdictparser.cc \
    mdx.cc \
    voiceengines.cc \
    ffmpegaudio.cc \
    delegate.cc \
    zim.cc \
    gddebug.cc \
    gestures.cc \
    tiff.cc \
    dictheadwords.cc \
    fulltextsearch.cc \
    ftshelpers.cc \
    dictserver.cc \
    helpwindow.cc \
    slob.cc \
    ripemd.cc \
    gls.cc \
    splitfile.cc \
    favoritespanewidget.cc \
    treeview.cc

win32 {
    FORMS   += texttospeechsource.ui
    SOURCES += guids.c \
               speechclient_win.cc \
               texttospeechsource.cc \
               speechhlp.cc
    HEADERS += texttospeechsource.hh \
               sapi.hh \
               sphelper.hh \
               speechclient.hh \
               speechhlp.hh
}

mac {
    HEADERS += macmouseover.hh \
               texttospeechsource.hh \
               speechclient.hh
    FORMS   += texttospeechsource.ui
    SOURCES += texttospeechsource.cc
}

unix:!mac {
    HEADERS += scanflag.hh
    FORMS   += scanflag.ui
    SOURCES += scanflag.cc
}


    HEADERS += wildcard.hh
    SOURCES += wildcard.cc


CONFIG( zim_support ) {
  DEFINES += MAKE_ZIM_SUPPORT
  LIBS += -llzma -lzstd
}

!CONFIG( no_extra_tiff_handler ) {
  DEFINES += MAKE_EXTRA_TIFF_HANDLER
  LIBS += -ltiff
}

CONFIG( no_epwing_support ) {
  DEFINES += NO_EPWING_SUPPORT
}

!CONFIG( no_epwing_support ) {
  HEADERS += epwing.hh \
             epwing_book.hh \
             epwing_charmap.hh
  SOURCES += epwing.cc \
             epwing_book.cc \
             epwing_charmap.cc
  LIBS += -leb
}

CONFIG( chinese_conversion_support ) {
  DEFINES += MAKE_CHINESE_CONVERSION_SUPPORT
  FORMS   += chineseconversion.ui
  HEADERS += chinese.hh \
             chineseconversion.hh
  SOURCES += chinese.cc \
             chineseconversion.cc
  LIBS += -lopencc
}

RESOURCES += resources.qrc \
    flags.qrc
#EXTRA_TRANSLATIONS += thirdparty/qwebengine_ts/qtwebengine_zh_CN.ts
TRANSLATIONS += locale/ru_RU.ts \
    locale/zh_CN.ts \
    locale/cs_CZ.ts \
    locale/de_DE.ts \
    locale/el_GR.ts \
    locale/bg_BG.ts \
    locale/ar_SA.ts \
    locale/lt_LT.ts \
    locale/uk_UA.ts \
    locale/vi_VN.ts \
    locale/it_IT.ts \
    locale/pl_PL.ts \
    locale/ja_JP.ts \
    locale/zh_TW.ts \
    locale/sq_AL.ts \
    locale/pt_BR.ts \
    locale/es_AR.ts \
    locale/es_BO.ts \
    locale/es_ES.ts \
    locale/sk_SK.ts \
    locale/tr_TR.ts \
    locale/qu_WI.ts \
    locale/tg_TJ.ts \
    locale/ay_WI.ts \
    locale/be_BY.ts \
    locale/be_BY@latin.ts \
    locale/fr_FR.ts \
    locale/ko_KR.ts \
    locale/nl_NL.ts \
    locale/sr_SR.ts \
    locale/sv_SE.ts \
    locale/tk_TM.ts \
    locale/fa_IR.ts \
    locale/mk_MK.ts \
    locale/eo_EO.ts \
    locale/fi_FI.ts \
    locale/jb_JB.ts \
    locale/hi_IN.ts \
    locale/ie_001.ts

# Build version file
!isEmpty( hasGit ) {
  PRE_TARGETDEPS      += $$PWD/version.txt
}



include( thirdparty/qtsingleapplication/src/qtsingleapplication.pri )
<|MERGE_RESOLUTION|>--- conflicted
+++ resolved
@@ -1,10 +1,6 @@
 TEMPLATE = app
 TARGET = goldendict
-<<<<<<< HEAD
 VERSION = 22.7.23-GreatHeat
-=======
-VERSION = 22.7.24-alpha
->>>>>>> 990fab78
 
 # Generate version file. We do this here and in a build rule described later.
 # The build rule is required since qmake isn't run each time the project is
@@ -94,11 +90,7 @@
     TARGET = GoldenDict
 
     win32-msvc* {
-<<<<<<< HEAD
         VERSION = 22.7.23 # VS does not recognize 22.number.alpha,cause errors during compilation under MSVC++
-=======
-        VERSION = 22.7.24 # VS does not recognize 22.number.alpha,cause errors during compilation under MSVC++
->>>>>>> 990fab78
         DEFINES += __WIN32 _CRT_SECURE_NO_WARNINGS
         contains(QMAKE_TARGET.arch, x86_64) {
             DEFINES += NOMINMAX __WIN64
