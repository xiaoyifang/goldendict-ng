TEMPLATE = app
TARGET = goldendict
<<<<<<< HEAD
VERSION = 23.05.01-WuYi
=======
VERSION = 23.05.03-alpha
>>>>>>> 4147770f

# Generate version file. We do this here and in a build rule described later.
# The build rule is required since qmake isn't run each time the project is
# rebuilt; and doing it here is required too since any other way the RCC
# compiler would complain if version.txt wouldn't exist (fresh checkouts).

system(git describe --tags --always --dirty): hasGit=1

!isEmpty(hasGit){
    GIT_HASH=$$system(git rev-parse --short=8 HEAD )
}

!exists( version.txt ) {
      message( "generate version.txt...." )
      system(echo $${VERSION}.$${GIT_HASH} on $${_DATE_} > version.txt)
}


!CONFIG( verbose_build_output ) {
  !win32|*-msvc* {
    # Reduce build log verbosity except for MinGW builds (mingw-make cannot
    # execute "@echo ..." commands inserted by qmake).
    CONFIG += silent
  }
}

CONFIG( release, debug|release ) {
  DEFINES += NDEBUG
}

# DEPENDPATH += . generators
INCLUDEPATH += ./src/
INCLUDEPATH += ./src/ui    # for compiled .ui files to find headers
INCLUDEPATH += ./src/common
INCLUDEPATH += ./thirdparty/tomlplusplus
INCLUDEPATH += ./thirdparty/fmt/include

QT += core \
      gui \
      xml \
      network \
      svg \
      widgets \
      webenginewidgets\
      webchannel\
      printsupport \
      concurrent \
      texttospeech

greaterThan(QT_MAJOR_VERSION, 5): QT += webenginecore core5compat

DEFINES += QT_DISABLE_DEPRECATED_BEFORE=0x050F00

!CONFIG( no_qtmultimedia_player ) {
  QT += multimedia
  DEFINES += MAKE_QTMULTIMEDIA_PLAYER
}

!CONFIG( no_ffmpeg_player ) {
  # ffmpeg depended on multimedia now.
  QT += multimedia
  DEFINES += MAKE_FFMPEG_PLAYER
}

contains(DEFINES, MAKE_QTMULTIMEDIA_PLAYER|MAKE_FFMPEG_PLAYER) {
  HEADERS += \
  src/audiooutput.hh
  SOURCES += \
  src/audiooutput.cc
}

#xapian is the must option now.
win32{
  Debug: LIBS+= -L$$PWD/winlibs/lib/xapian/dbg/ -lxapian
  Release: LIBS+= -L$$PWD/winlibs/lib/xapian/rel/ -lxapian
}else{
  LIBS += -lxapian
}

CONFIG( use_breakpad ) {
  DEFINES += USE_BREAKPAD

  win32: LIBS += -L$$PWD/thirdparty/breakpad/lib/ -llibbreakpad -llibbreakpad_client
  else:unix: LIBS += -L$$PWD/thirdparty/breakpad/lib/ -llibbreakpa

  INCLUDEPATH += $$PWD/thirdparty/breakpad/include
  DEPENDPATH += $$PWD/thirdparty/breakpad/include

  CONFIG( release, debug|release ) {
    # create debug symbols for release builds
    CONFIG*=force_debug_info
    QMAKE_CXXFLAGS_RELEASE_WITH_DEBUGINFO -= -O2
  }
}

CONFIG( use_iconv ) {
  DEFINES += USE_ICONV
  unix:!mac{
    #ignore
  }
  else {
      LIBS+= -liconv
  }
}

CONFIG += exceptions \
    rtti \
    stl  \
    c++17 \
    lrelease \
    utf8_source

mac {
    CONFIG += app_bundle
}
    
OBJECTS_DIR = build
UI_DIR = build
MOC_DIR = build
RCC_DIR = build
LIBS += -lbz2 \
        -llzo2

win32{
    Debug: LIBS+= -lzlibd
    Release: LIBS+= -lzlib
}else{
  LIBS += -lz 
}


win32 {
    QM_FILES_INSTALL_PATH = /locale/
    TARGET = GoldenDict

    win32-msvc* {
        # VS does not recognize 22.number.alpha,cause errors during compilation under MSVC++
<<<<<<< HEAD
        VERSION = 23.05.01 
=======
        VERSION = 23.05.03 
>>>>>>> 4147770f
        DEFINES += __WIN32 _CRT_SECURE_NO_WARNINGS
        contains(QMAKE_TARGET.arch, x86_64) {
            DEFINES += NOMINMAX __WIN64
        }
        LIBS += -L$${PWD}/winlibs/lib/msvc
        # silence the warning C4290: C++ exception specification ignored,C4267  size_t to const T , lost data.
        QMAKE_CXXFLAGS += /wd4290 /wd4267 /Zc:__cplusplus /std:c++17 /permissive-
        # QMAKE_LFLAGS_RELEASE += /OPT:REF /OPT:ICF

        # QMAKE_CXXFLAGS_RELEASE += /GL # slows down the linking significantly
        LIBS += -lshell32 -luser32 -lsapi -lole32
        Debug: LIBS+= -lhunspelld
        Release: LIBS+= -lhunspell
        HUNSPELL_LIB = hunspell
    }

    LIBS += -lwsock32 \
        -lpsapi \
        -lole32 \
        -loleaut32 \
        -ladvapi32 \
        -lcomdlg32
    LIBS += -lvorbisfile \
        -lvorbis \
        -logg
    !CONFIG( no_ffmpeg_player ) {
        LIBS += -lswresample \
            -lavutil \
            -lavformat \
            -lavcodec
    }

    RC_ICONS += icons/programicon.ico icons/programicon_old.ico
    INCLUDEPATH += winlibs/include

    # Enable console in Debug mode on Windows, with useful logging messages
    Debug:CONFIG += console

    Release:DEFINES += NO_CONSOLE

    gcc48:QMAKE_CXXFLAGS += -Wno-unused-local-typedefs

    !CONFIG( no_chinese_conversion_support ) {
        CONFIG += chinese_conversion_support
    }
}

!mac {
    DEFINES += INCLUDE_LIBRARY_PATH
}

unix:!mac {
    DEFINES += HAVE_X11

    lessThan(QT_MAJOR_VERSION, 6):     QT += x11extras

    CONFIG += link_pkgconfig

    PKGCONFIG += vorbisfile \
        vorbis \
        ogg \
        hunspell
    !CONFIG( no_ffmpeg_player ) {
        PKGCONFIG += libavutil \
            libavformat \
            libavcodec \
            libswresample \
    }
    !arm {
        LIBS += -lX11 -lXtst
    }

    # Install prefix: first try to use qmake's PREFIX variable,
    # then $PREFIX from system environment, and if both fails,
    # use the hardcoded /usr/local.
    PREFIX = $${PREFIX}
    isEmpty( PREFIX ):PREFIX = $$(PREFIX)
    isEmpty( PREFIX ):PREFIX = /usr/local
    message(Install Prefix is: $$PREFIX)

    DEFINES += PROGRAM_DATA_DIR=\\\"$$PREFIX/share/goldendict/\\\"
    target.path = $$PREFIX/bin/
    locale.path = $$PREFIX/share/goldendict/locale/
    locale.files = locale/*.qm
    INSTALLS += target \
        locale
    icons.path = $$PREFIX/share/pixmaps
    icons.files = redist/icons/*.*
    INSTALLS += icons
    desktops.path = $$PREFIX/share/applications
    desktops.files = redist/*.desktop
    INSTALLS += desktops
    metainfo.path = $$PREFIX/share/metainfo
    metainfo.files = redist/*.metainfo.xml
    INSTALLS += metainfo
}
freebsd {
    LIBS +=   -lexecinfo
}
mac {
    QM_FILES_INSTALL_PATH = /locale/
    TARGET = GoldenDict
    # Uncomment this line to make a universal binary.
    # You will need to use Xcode 3 and Qt Carbon SDK
    # if you want the support for PowerPC and/or Mac OS X 10.4
    # CONFIG += x86 x86_64 ppc
    LIBS += -lz \
        -lbz2 \
        -lvorbisfile \
        -lvorbis \
        -logg \
        -llzo2

    !CONFIG( no_ffmpeg_player ) {
        LIBS += -lswresample \
            -lavutil \
            -lavformat \
            -lavcodec
    }
    QT_CONFIG -= no-pkg-config
    CONFIG += link_pkgconfig

    PKGCONFIG +=   hunspell
    INCLUDEPATH += /opt/homebrew/include /usr/local/include
    LIBS += -L/opt/homebrew/lib -L/usr/local/lib -framework AppKit -framework Carbon
    

    OBJECTIVE_SOURCES += src/macos/machotkeywrapper.mm \
                         src/macos/macmouseover.mm
    ICON = icons/macicon.icns
    QMAKE_INFO_PLIST = redist/myInfo.plist


    QMAKE_POST_LINK = mkdir -p GoldenDict.app/Contents/Frameworks && \
                      mkdir -p GoldenDict.app/Contents/MacOS/locale && \
                      cp -R locale/*.qm GoldenDict.app/Contents/MacOS/locale/
    

    !CONFIG( no_chinese_conversion_support ) {
        CONFIG += chinese_conversion_support
        QMAKE_POST_LINK += && mkdir -p GoldenDict.app/Contents/MacOS/opencc && \
                             cp -R $${PWD}/opencc/*.* GoldenDict.app/Contents/MacOS/opencc/
    }

}
DEFINES += PROGRAM_VERSION=\\\"$$VERSION\\\"

# Input
HEADERS += \
    src/ankiconnector.hh \
    src/article_maker.hh \
    src/article_netmgr.hh \
    src/common/atomic_rename.hh \
    src/audiolink.hh \
    src/audioplayerfactory.hh \
    src/audioplayerinterface.hh \
    src/btreeidx.hh \
    src/chunkedstorage.hh \
    src/common/base_type.hh \
    src/common/ex.hh \
    src/common/file.hh \
    src/common/filetype.hh \
    src/common/gddebug.hh \
    src/common/globalbroadcaster.hh \
    src/common/globalregex.hh \
    src/common/help.hh \
    src/common/htmlescape.hh \
    src/common/iconv.hh \
    src/common/inc_case_folding.hh \
    src/common/sptr.hh \
    src/common/ufile.hh \
    src/common/utf8.hh \
    src/common/utils.hh \
    src/common/wstring.hh \
    src/common/wstring_qt.hh \
    src/config.hh \
    src/decompress.hh \
    src/delegate.hh \
    src/dict/aard.hh \
    src/dict/belarusiantranslit.hh \
    src/dict/bgl.hh \
    src/dict/bgl_babylon.hh \
    src/dict/customtransliteration.hh \
    src/dict/dictdfiles.hh \
    src/dict/dictionary.hh \
    src/dict/dictserver.hh \
    src/dict/dsl.hh \
    src/dict/dsl_details.hh \
    src/dict/forvo.hh \
    src/dict/german.hh \
    src/dict/gls.hh \
    src/dict/greektranslit.hh \
    src/dict/hunspell.hh \
    src/dict/lingualibre.hh \
    src/dict/loaddictionaries.hh \
    src/dict/lsa.hh \
    src/dict/mdictparser.hh \
    src/dict/mdx.hh \
    src/dict/mediawiki.hh \
    src/dict/programs.hh \
    src/dict/ripemd.hh \
    src/dict/romaji.hh \
    src/dict/russiantranslit.hh \
    src/dict/sdict.hh \
    src/dict/slob.hh \
    src/dict/sounddir.hh \
    src/dict/sources.hh \
    src/dict/stardict.hh \
    src/dict/transliteration.hh \
    src/dict/voiceengines.hh \
    src/dict/website.hh \
    src/dict/xdxf.hh \
    src/dict/xdxf2html.hh \
    src/dict/zim.hh \
    src/dict/zipsounds.hh \
    src/dictzip.hh \
    src/externalaudioplayer.hh \
    src/externalviewer.hh \
    src/ffmpegaudio.hh \
    src/ffmpegaudioplayer.hh \
    src/common/folding.hh \
    src/ftshelpers.hh \
    src/fulltextsearch.hh \
    src/gestures.hh \
    src/headwordsmodel.hh \
    src/history.hh \
    src/hotkeywrapper.hh \
    src/iframeschemehandler.hh \
    src/indexedzip.hh \
    src/initializing.hh \
    src/instances.hh \
    src/keyboardstate.hh \
    src/langcoder.hh \
    src/language.hh \
    src/metadata.hh \
    src/multimediaaudioplayer.hh \
    src/parsecmdline.hh \
    src/resourceschemehandler.hh \
    src/splitfile.hh \
    src/termination.hh \
    src/tiff.hh \
    src/ui/about.hh \
    src/ui/article_inspect.hh \
    src/ui/articleview.hh \
    src/ui/articlewebpage.hh \
    src/ui/articlewebview.hh \
    src/ui/dictheadwords.hh \
    src/ui/dictinfo.hh \
    src/ui/dictionarybar.hh \
    src/ui/dictspanewidget.hh \
    src/ui/editdictionaries.hh \
    src/ui/favoritespanewidget.hh \
    src/ui/ftssearchpanel.hh \
    src/ui/groupcombobox.hh \
    src/ui/groups.hh \
    src/ui/groups_widgets.hh \
    src/ui/historypanewidget.hh \
    src/ui/mainstatusbar.hh \
    src/ui/maintabwidget.hh \
    src/ui/mainwindow.hh \
    src/ui/mruqmenu.hh \
    src/ui/orderandprops.hh \
    src/ui/preferences.hh \
    src/ui/scanpopup.hh \
    src/ui/searchpanel.hh \
    src/ui/searchpanewidget.hh \
    src/ui/stylescombobox.hh \
    src/ui/translatebox.hh \
    src/webmultimediadownload.hh \
    src/weburlrequestinterceptor.hh \
    src/wordfinder.hh \
    src/wordlist.hh \
    src/zipfile.hh \
    thirdparty/tomlplusplus/toml.hpp

FORMS += $$files(src/ui/*.ui)

SOURCES += \
    src/ankiconnector.cc \
    src/article_maker.cc \
    src/article_netmgr.cc \
    src/common/atomic_rename.cc \
    src/audiolink.cc \
    src/audioplayerfactory.cc \
    src/btreeidx.cc \
    src/chunkedstorage.cc \
    src/common/file.cc \
    src/common/filetype.cc \
    src/common/gddebug.cc \
    src/common/globalbroadcaster.cc \
    src/common/globalregex.cc \
    src/common/help.cc \
    src/common/htmlescape.cc \
    src/common/iconv.cc \
    src/common/ufile.cc \
    src/common/utf8.cc \
    src/common/utils.cc \
    src/common/wstring_qt.cc \
    src/config.cc \
    src/decompress.cc \
    src/delegate.cc \
    src/dict/aard.cc \
    src/dict/belarusiantranslit.cc \
    src/dict/bgl.cc \
    src/dict/bgl_babylon.cc \
    src/dict/customtransliteration.cc \
    src/dict/dictdfiles.cc \
    src/dict/dictionary.cc \
    src/dict/dictserver.cc \
    src/dict/dsl.cc \
    src/dict/dsl_details.cc \
    src/dict/forvo.cc \
    src/dict/german.cc \
    src/dict/gls.cc \
    src/dict/greektranslit.cc \
    src/dict/hunspell.cc \
    src/dict/lingualibre.cc \
    src/dict/loaddictionaries.cc \
    src/dict/lsa.cc \
    src/dict/mdictparser.cc \
    src/dict/mdx.cc \
    src/dict/mediawiki.cc \
    src/dict/programs.cc \
    src/dict/ripemd.cc \
    src/dict/romaji.cc \
    src/dict/russiantranslit.cc \
    src/dict/sdict.cc \
    src/dict/slob.cc \
    src/dict/sounddir.cc \
    src/dict/sources.cc \
    src/dict/stardict.cc \
    src/dict/transliteration.cc \
    src/dict/voiceengines.cc \
    src/dict/website.cc \
    src/dict/xdxf.cc \
    src/dict/xdxf2html.cc \
    src/dict/zim.cc \
    src/dict/zipsounds.cc \
    src/dictzip.c \
    src/externalaudioplayer.cc \
    src/externalviewer.cc \
    src/ffmpegaudio.cc \
    src/common/folding.cc \
    src/ftshelpers.cc \
    src/fulltextsearch.cc \
    src/gestures.cc \
    src/headwordsmodel.cc \
    src/history.cc \
    src/hotkeywrapper.cc \
    src/iframeschemehandler.cc \
    src/indexedzip.cc \
    src/initializing.cc \
    src/instances.cc \
    src/keyboardstate.cc \
    src/langcoder.cc \
    src/language.cc \
    src/main.cc \
    src/metadata.cc \
    src/multimediaaudioplayer.cc \
    src/parsecmdline.cc \
    src/resourceschemehandler.cc \
    src/splitfile.cc \
    src/termination.cc \
    src/tiff.cc \
    src/ui/about.cc \
    src/ui/article_inspect.cc \
    src/ui/articleview.cc \
    src/ui/articlewebpage.cc \
    src/ui/articlewebview.cc \
    src/ui/dictheadwords.cc \
    src/ui/dictinfo.cc \
    src/ui/dictionarybar.cc \
    src/ui/editdictionaries.cc \
    src/ui/favoritespanewidget.cc \
    src/ui/ftssearchpanel.cc \
    src/ui/groupcombobox.cc \
    src/ui/groups.cc \
    src/ui/groups_widgets.cc \
    src/ui/historypanewidget.cc \
    src/ui/mainstatusbar.cc \
    src/ui/maintabwidget.cc \
    src/ui/mainwindow.cc \
    src/ui/mruqmenu.cc \
    src/ui/orderandprops.cc \
    src/ui/preferences.cc \
    src/ui/scanpopup.cc \
    src/ui/searchpanel.cc \
    src/ui/stylescombobox.cc \
    src/ui/translatebox.cc \
    src/webmultimediadownload.cc \
    src/weburlrequestinterceptor.cc \
    src/wordfinder.cc \
    src/wordlist.cc \
    src/zipfile.cc \
    thirdparty/fmt/format.cc

#speech to text
SOURCES += src/speechclient.cc \
           src/texttospeechsource.cc
HEADERS += src/texttospeechsource.hh \
           src/speechclient.hh

mac {
    HEADERS += src/macos/macmouseover.hh \
               src/macos/gd_clipboard.hh
    SOURCES += src/macos/gd_clipboard.cc
}

unix:!mac {
    HEADERS += src/ui/scanflag.hh
    SOURCES += src/ui/scanflag.cc
}


HEADERS += src/common/wildcard.hh
SOURCES += src/common/wildcard.cc


CONFIG( zim_support ) {
  DEFINES += MAKE_ZIM_SUPPORT
  LIBS += -llzma -lzstd -lzim

    win32{
      Debug: LIBS+= -L$$PWD/winlibs/lib/dbg/
      Release: LIBS+= -L$$PWD/winlibs/lib/
    }
}

CONFIG( no_epwing_support ) {
  DEFINES += NO_EPWING_SUPPORT
}

!CONFIG( no_epwing_support ) {
  HEADERS += src/dict/epwing.hh \
             src/dict/epwing_book.hh \
             src/dict/epwing_charmap.hh
  SOURCES += src/dict/epwing.cc \
             src/dict/epwing_book.cc \
             src/dict/epwing_charmap.cc
  if(win32){
    INCLUDEPATH += thirdparty
    HEADERS += $$files(thirdparty/eb/*.h)
    SOURCES += $$files(thirdparty/eb/*.c)
  }
  else{
    LIBS += -leb
  }
}

CONFIG( chinese_conversion_support ) {
  DEFINES += MAKE_CHINESE_CONVERSION_SUPPORT
  FORMS   += src/ui/chineseconversion.ui
  HEADERS += src/dict/chinese.hh \
             src/ui/chineseconversion.hh
  SOURCES += src/dict/chinese.cc \
             src/ui/chineseconversion.cc
  LIBS += -lopencc
}

RESOURCES += resources.qrc \
    src/scripts/scripts.qrc \
    icons/flags.qrc \
    src/stylesheets/css.qrc
#EXTRA_TRANSLATIONS += thirdparty/qwebengine_ts/qtwebengine_zh_CN.ts
TRANSLATIONS += $$files(locale/*.ts)

# Build version file
!isEmpty( hasGit ) {
  PRE_TARGETDEPS      += $$PWD/version.txt
}

# This makes qmake generate translations


isEmpty(QMAKE_LRELEASE):QMAKE_LRELEASE = $$[QT_INSTALL_BINS]/lrelease


# The *.qm files might not exist when qmake is run for the first time,
# causing the standard install rule to be ignored, and no translations
# will be installed. With this, we create the qm files during qmake run.
!win32 {
  system($${QMAKE_LRELEASE} -silent $${_PRO_FILE_} 2> /dev/null)
}
else{
  system($${QMAKE_LRELEASE} -silent $${_PRO_FILE_})
}

updateqm.input = TRANSLATIONS
updateqm.output = locale/${QMAKE_FILE_BASE}.qm
updateqm.commands = $$QMAKE_LRELEASE \
    ${QMAKE_FILE_IN} \
    -qm \
    ${QMAKE_FILE_OUT}
updateqm.CONFIG += no_link
QMAKE_EXTRA_COMPILERS += updateqm
TS_OUT = $$TRANSLATIONS
TS_OUT ~= s/.ts/.qm/g
PRE_TARGETDEPS += $$TS_OUT

#QTBUG-105984
# avoid qt6.4.0-6.4.2 .  the qtmultimedia module is buggy in all these versions

include( thirdparty/qtsingleapplication/src/qtsingleapplication.pri )
<|MERGE_RESOLUTION|>--- conflicted
+++ resolved
@@ -1,10 +1,6 @@
 TEMPLATE = app
 TARGET = goldendict
-<<<<<<< HEAD
 VERSION = 23.05.01-WuYi
-=======
-VERSION = 23.05.03-alpha
->>>>>>> 4147770f
 
 # Generate version file. We do this here and in a build rule described later.
 # The build rule is required since qmake isn't run each time the project is
@@ -142,11 +138,7 @@
 
     win32-msvc* {
         # VS does not recognize 22.number.alpha,cause errors during compilation under MSVC++
-<<<<<<< HEAD
         VERSION = 23.05.01 
-=======
-        VERSION = 23.05.03 
->>>>>>> 4147770f
         DEFINES += __WIN32 _CRT_SECURE_NO_WARNINGS
         contains(QMAKE_TARGET.arch, x86_64) {
             DEFINES += NOMINMAX __WIN64
