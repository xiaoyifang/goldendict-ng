TEMPLATE = app
TARGET = goldendict
VERSION = 1.5.0+git

# Generate version file. We do this here and in a build rule described later.
# The build rule is required since qmake isn't run each time the project is
# rebuilt; and doing it here is required too since any other way the RCC
# compiler would complain if version.txt wouldn't exist (fresh checkouts).

system(git describe --tags --always --dirty > version.txt): hasGit=1

isEmpty( hasGit ) {
  message(Failed to precisely describe the version via Git -- using the default version string)
  system(echo $$VERSION > version.txt)
}

# DEPENDPATH += . generators
INCLUDEPATH += .

QT += core \
      gui \
      xml \
      network \
      svg

greaterThan(QT_MAJOR_VERSION, 4) {
    QT += widgets \
          webkitwidgets \
          printsupport
} else {
    QT += webkit
}

CONFIG += exceptions \
    rtti \
    stl
OBJECTS_DIR = build
UI_DIR = build
MOC_DIR = build
RCC_DIR = build
LIBS += \
        -lz \
        -lbz2 \
        -llzo2

!isEmpty(DISABLE_INTERNAL_PLAYER): DEFINES += DISABLE_INTERNAL_PLAYER

win32 {
    TARGET = GoldenDict

    win32-msvc* {
        VERSION = 1.5.0 # More complicated things cause errors during compilation under MSVC++
        DEFINES += __WIN32 _CRT_SECURE_NO_WARNINGS
        contains(QMAKE_TARGET.arch, x86_64) {
            DEFINES += NOMINMAX __WIN64
            LIBS += -L$${PWD}/winlibs/lib/msvc/x64
        } else {
            LIBS += -L$${PWD}/winlibs/lib/msvc
        }
        QMAKE_CXXFLAGS += /wd4290 # silence the warning C4290: C++ exception specification ignored
        QMAKE_LFLAGS_RELEASE += /LTCG /OPT:REF /OPT:ICF
        # QMAKE_CXXFLAGS_RELEASE += /GL # slows down the linking significantly
        LIBS += -lshell32 -luser32 -lsapi -lole32 -lhunspell
        HUNSPELL_LIB = hunspell
    } else {
        LIBS += -lhunspell-1.3.2
        LIBS += -L$${PWD}/winlibs/lib
        !x64:QMAKE_LFLAGS += -Wl,--large-address-aware
    }

    LIBS += -liconv \
        -lwsock32 \
        -lpsapi \
        -lole32 \
        -loleaut32 \
        -ladvapi32 \
        -lcomdlg32
    LIBS += -lvorbisfile \
        -lvorbis \
        -logg
<<<<<<< HEAD
=======

>>>>>>> 9ad4fcdb
    isEmpty(DISABLE_INTERNAL_PLAYER) {
        LIBS += -lao \
            -lavutil-gd \
            -lavformat-gd \
            -lavcodec-gd
    }

    isEmpty(HUNSPELL_LIB) {
      greaterThan(QT_MAJOR_VERSION, 4) {
        lessThan(QT_MINOR_VERSION, 1) {
          LIBS += -lhunspell-1.3-sjlj
        } else {
          LIBS += -lhunspell-1.3-dw2
        }
      } else {
        LIBS += -lhunspell-1.3.2
      }
    } else {
      LIBS += -l$$HUNSPELL_LIB
    }

    RC_FILE = goldendict.rc
    INCLUDEPATH += winlibs/include

    # Enable console in Debug mode on Windows, with useful logging messages
    Debug:CONFIG += console

    Release:DEFINES += NO_CONSOLE

    gcc48:QMAKE_CXXFLAGS += -Wno-unused-local-typedefs
}

unix:!mac {
  DEFINES += HAVE_X11
  # This is to keep symbols for backtraces
  QMAKE_CXXFLAGS += -rdynamic
  QMAKE_LFLAGS += -rdynamic

    CONFIG += link_pkgconfig
    PKGCONFIG += vorbisfile \
    	vorbis \
        ogg \
        hunspell
    isEmpty(DISABLE_INTERNAL_PLAYER) {
        PKGCONFIG += ao \
            libavutil \
            libavformat \
            libavcodec
    }
    arm {
        LIBS += -liconv
    } else {
        LIBS += -lX11 -lXtst
    }

    # Install prefix: first try to use qmake's PREFIX variable,
    # then $PREFIX from system environment, and if both fails,
    # use the hardcoded /usr/local.
    PREFIX = $${PREFIX}
    isEmpty( PREFIX ):PREFIX = $$(PREFIX)
    isEmpty( PREFIX ):PREFIX = /usr/local
    message(Install Prefix is: $$PREFIX)

    DEFINES += PROGRAM_DATA_DIR=\\\"$$PREFIX/share/goldendict/\\\"
    target.path = $$PREFIX/bin/
    locale.path = $$PREFIX/share/goldendict/locale/
    locale.files = locale/*.qm
    INSTALLS += target \
        locale
    icons.path = $$PREFIX/share/pixmaps
    icons.files = redist/icons/*.*
    INSTALLS += icons
    desktops.path = $$PREFIX/share/applications
    desktops.files = redist/*.desktop
    INSTALLS += desktops
}
mac {
    TARGET = GoldenDict
    # Uncomment this line to make a universal binary.
    # You will need to use Xcode 3 and Qt Carbon SDK
    # if you want the support for PowerPC and/or Mac OS X 10.4
    # CONFIG += x86 x86_64 ppc
    LIBS = -lz \
        -lbz2 \
        -liconv \
        -lvorbisfile \
        -lvorbis \
        -logg \
        -lhunspell-1.2 \
        -llzo2
    isEmpty(DISABLE_INTERNAL_PLAYER) {
        LIBS += -lao \
            -lavutil-gd \
            -lavformat-gd \
            -lavcodec-gd
    }
    INCLUDEPATH = $${PWD}/maclibs/include
    LIBS += -L$${PWD}/maclibs/lib -framework AppKit -framework Carbon
    OBJECTIVE_SOURCES += lionsupport.mm \
                         machotkeywrapper.mm \
                         macmouseover.mm \
                         speechclient_mac.mm
    ICON = icons/macicon.icns
    QMAKE_POST_LINK = mkdir -p GoldenDict.app/Contents/Frameworks & \
                      cp -nR $${PWD}/maclibs/lib/ GoldenDict.app/Contents/Frameworks/ & \
                      mkdir -p GoldenDict.app/Contents/MacOS/locale & \
                      cp -R locale/*.qm GoldenDict.app/Contents/MacOS/locale/
}
DEFINES += PROGRAM_VERSION=\\\"$$VERSION\\\"

# Input
HEADERS += folding.hh \
    inc_case_folding.hh \
    inc_diacritic_folding.hh \
    mainwindow.hh \
    sptr.hh \
    dictionary.hh \
    ex.hh \
    config.hh \
    sources.hh \
    utf8.hh \
    file.hh \
    bgl_babylon.hh \
    bgl.hh \
    initializing.hh \
    article_netmgr.hh \
    dictzip.h \
    btreeidx.hh \
    stardict.hh \
    chunkedstorage.hh \
    xdxf2html.hh \
    iconv.hh \
    lsa.hh \
    htmlescape.hh \
    dsl.hh \
    dsl_details.hh \
    filetype.hh \
    fsencoding.hh \
    groups.hh \
    groups_widgets.hh \
    instances.hh \
    article_maker.hh \
    scanpopup.hh \
    articleview.hh \
    externalviewer.hh \
    wordfinder.hh \
    groupcombobox.hh \
    keyboardstate.hh \
    mouseover.hh \
    preferences.hh \
    mutex.hh \
    mediawiki.hh \
    sounddir.hh \
    hunspell.hh \
    dictdfiles.hh \
    audiolink.hh \
    wstring.hh \
    wstring_qt.hh \
    processwrapper.hh \
    hotkeywrapper.hh \
    searchpanewidget.hh \
    hotkeyedit.hh \
    langcoder.hh \
    editdictionaries.hh \
    loaddictionaries.hh \
    transliteration.hh \
    romaji.hh \
    belarusiantranslit.hh \
    russiantranslit.hh \
    german.hh \
    website.hh \
    orderandprops.hh \
    language.hh \
    dictionarybar.hh \
    broken_xrecord.hh \
    history.hh \
    atomic_rename.hh \
    articlewebview.hh \
    zipfile.hh \
    indexedzip.hh \
    termination.hh \
    greektranslit.hh \
    webmultimediadownload.hh \
    forvo.hh \
    country.hh \
    about.hh \
    programs.hh \
    parsecmdline.hh \
    dictspanewidget.hh \
    maintabwidget.hh \
    dprintf.hh \
    mainstatusbar.hh \
    gdappstyle.hh \
    ufile.hh \
    xdxf.hh \
    sdict.hh \
    decompress.hh \
    aard.hh \
    mruqmenu.hh \
    dictinfo.hh \
    zipsounds.hh \
    stylescombobox.hh \
    extlineedit.hh \
    translatebox.hh \
    historypanewidget.hh \
    wordlist.hh \
    mdictparser.hh \
    mdx.hh \
    voiceengines.hh \
    ffmpegaudio.hh \
    articleinspector.hh \
    delegate.hh \
    qt4x5.hh

FORMS += groups.ui \
    dictgroupwidget.ui \
    mainwindow.ui \
    sources.ui \
    initializing.ui \
    groupselectorwidget.ui \
    scanpopup.ui \
    articleview.ui \
    preferences.ui \
    about.ui \
    editdictionaries.ui \
    orderandprops.ui \
    dictinfo.ui
SOURCES += folding.cc \
    main.cc \
    dictionary.cc \
    config.cc \
    sources.cc \
    mainwindow.cc \
    utf8.cc \
    file.cc \
    bgl_babylon.cc \
    bgl.cc \
    initializing.cc \
    article_netmgr.cc \
    dictzip.c \
    btreeidx.cc \
    stardict.cc \
    chunkedstorage.cc \
    xdxf2html.cc \
    iconv.cc \
    lsa.cc \
    htmlescape.cc \
    dsl.cc \
    dsl_details.cc \
    filetype.cc \
    fsencoding.cc \
    groups.cc \
    groups_widgets.cc \
    instances.cc \
    article_maker.cc \
    scanpopup.cc \
    articleview.cc \
    externalviewer.cc \
    wordfinder.cc \
    groupcombobox.cc \
    keyboardstate.cc \
    mouseover.cc \
    preferences.cc \
    mutex.cc \
    mediawiki.cc \
    sounddir.cc \
    hunspell.cc \
    dictdfiles.cc \
    audiolink.cc \
    wstring.cc \
    wstring_qt.cc \
    processwrapper.cc \
    hotkeywrapper.cc \
    hotkeyedit.cc \
    langcoder.cc \
    editdictionaries.cc \
    loaddictionaries.cc \
    transliteration.cc \
    romaji.cc \
    belarusiantranslit.cc \
    russiantranslit.cc \
    german.cc \
    website.cc \
    orderandprops.cc \
    language.cc \
    dictionarybar.cc \
    broken_xrecord.cc \
    history.cc \
    atomic_rename.cc \
    articlewebview.cc \
    zipfile.cc \
    indexedzip.cc \
    termination.cc \
    greektranslit.cc \
    webmultimediadownload.cc \
    forvo.cc \
    country.cc \
    about.cc \
    programs.cc \
    parsecmdline.cc \
    maintabwidget.cc \
    mainstatusbar.cc \
    gdappstyle.cc \
    ufile.cc \
    xdxf.cc \
    sdict.cc \
    decompress.cc \
    aard.cc \
    mruqmenu.cc \
    dictinfo.cc \
    zipsounds.cc \
    stylescombobox.cc \
    extlineedit.cc \
    translatebox.cc \
    historypanewidget.cc \
    wordlist.cc \
    mdictparser.cc \
    mdx.cc \
    voiceengines.cc \
    ffmpegaudio.cc \
    articleinspector.cc \
    delegate.cc

win32 {
	FORMS   += texttospeechsource.ui
    SOURCES += mouseover_win32/ThTypes.c \
               wordbyauto.cc \
               guids.c \
               x64.cc \
               speechclient_win.cc \
               texttospeechsource.cc \
               speechhlp.cc
    HEADERS += mouseover_win32/ThTypes.h \
               wordbyauto.hh \
               uiauto.hh \
               x64.hh \
               texttospeechsource.hh \
               sapi.hh \
               sphelper.hh \
               speechclient.hh \
               speechhlp.hh
}

mac {
    HEADERS += macmouseover.hh \
               texttospeechsource.hh \
               speechclient.hh
    FORMS   += texttospeechsource.ui
    SOURCES += texttospeechsource.cc
}

RESOURCES += resources.qrc \
    flags.qrc
TRANSLATIONS += locale/ru_RU.ts \
    locale/zh_CN.ts \
    locale/cs_CZ.ts \
    locale/de_DE.ts \
    locale/el_GR.ts \
    locale/bg_BG.ts \
    locale/ar_SA.ts \
    locale/lt_LT.ts \
    locale/uk_UA.ts \
    locale/vi_VN.ts \
    locale/it_IT.ts \
    locale/pl_PL.ts \
    locale/ja_JP.ts \
    locale/zh_TW.ts \
    locale/sq_AL.ts \
    locale/pt_BR.ts \
    locale/es_AR.ts \
    locale/es_BO.ts \
    locale/es_ES.ts \
    locale/sk_SK.ts \
    locale/tr_TR.ts \
    locale/qu_WI.ts \
    locale/tg_TJ.ts \
    locale/ay_WI.ts \
    locale/be_BY.ts \
    locale/be_BY@latin.ts \
    locale/fr_FR.ts \
    locale/ko_KR.ts \
    locale/nl_NL.ts

# Build version file
!isEmpty( hasGit ) {
  QMAKE_EXTRA_TARGETS += revtarget
  PRE_TARGETDEPS      += $$PWD/version.txt
  revtarget.target     = $$PWD/version.txt

  !win32 {
    revtarget.commands   = cd $$PWD; git describe --tags --always --dirty > $$revtarget.target
  } else {
    revtarget.commands   = git --git-dir=\"$$PWD/.git\" describe --tags --always --dirty > $$revtarget.target
  }

  ALL_SOURCES = $$SOURCES $$HEADERS $$FORMS
  for(src, ALL_SOURCES) {
    QUALIFIED_SOURCES += $${PWD}/$${src}
  }
  revtarget.depends = $$QUALIFIED_SOURCES
}

# This makes qmake generate translations

win32:# Windows doesn't seem to have *-qt4 symlinks
isEmpty(QMAKE_LRELEASE):QMAKE_LRELEASE = $$[QT_INSTALL_BINS]/lrelease
isEmpty(QMAKE_LRELEASE):QMAKE_LRELEASE = $$[QT_INSTALL_BINS]/lrelease-qt4

# The *.qm files might not exist when qmake is run for the first time,
# causing the standard install rule to be ignored, and no translations
# will be installed. With this, we create the qm files during qmake run.
!win32 {
  system($${QMAKE_LRELEASE} -silent $${_PRO_FILE_} 2> /dev/null)
}

updateqm.input = TRANSLATIONS
updateqm.output = locale/${QMAKE_FILE_BASE}.qm
updateqm.commands = $$QMAKE_LRELEASE \
    ${QMAKE_FILE_IN} \
    -qm \
    ${QMAKE_FILE_OUT}
updateqm.CONFIG += no_link
QMAKE_EXTRA_COMPILERS += updateqm
TS_OUT = $$TRANSLATIONS
TS_OUT ~= s/.ts/.qm/g
PRE_TARGETDEPS += $$TS_OUT

include( qtsingleapplication/src/qtsingleapplication.pri )
<|MERGE_RESOLUTION|>--- conflicted
+++ resolved
@@ -63,9 +63,22 @@
         LIBS += -lshell32 -luser32 -lsapi -lole32 -lhunspell
         HUNSPELL_LIB = hunspell
     } else {
-        LIBS += -lhunspell-1.3.2
         LIBS += -L$${PWD}/winlibs/lib
         !x64:QMAKE_LFLAGS += -Wl,--large-address-aware
+	
+	isEmpty(HUNSPELL_LIB) {
+          greaterThan(QT_MAJOR_VERSION, 4) {
+            lessThan(QT_MINOR_VERSION, 1) {
+              LIBS += -lhunspell-1.3-sjlj
+            } else {
+              LIBS += -lhunspell-1.3-dw2
+            }
+          } else {
+            LIBS += -lhunspell-1.3.2
+          }
+        } else {
+          LIBS += -l$$HUNSPELL_LIB
+        }
     }
 
     LIBS += -liconv \
@@ -78,10 +91,6 @@
     LIBS += -lvorbisfile \
         -lvorbis \
         -logg
-<<<<<<< HEAD
-=======
-
->>>>>>> 9ad4fcdb
     isEmpty(DISABLE_INTERNAL_PLAYER) {
         LIBS += -lao \
             -lavutil-gd \
@@ -89,19 +98,6 @@
             -lavcodec-gd
     }
 
-    isEmpty(HUNSPELL_LIB) {
-      greaterThan(QT_MAJOR_VERSION, 4) {
-        lessThan(QT_MINOR_VERSION, 1) {
-          LIBS += -lhunspell-1.3-sjlj
-        } else {
-          LIBS += -lhunspell-1.3-dw2
-        }
-      } else {
-        LIBS += -lhunspell-1.3.2
-      }
-    } else {
-      LIBS += -l$$HUNSPELL_LIB
-    }
 
     RC_FILE = goldendict.rc
     INCLUDEPATH += winlibs/include
