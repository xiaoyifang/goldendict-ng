TEMPLATE = app
TARGET = goldendict
VERSION = 1.5.0+git

# Generate version file. We do this here and in a build rule described later.
# The build rule is required since qmake isn't run each time the project is
# rebuilt; and doing it here is required too since any other way the RCC
# compiler would complain if version.txt wouldn't exist (fresh checkouts).

system(git describe --tags --always --dirty > version.txt): hasGit=1

isEmpty( hasGit ) {
  message(Failed to precisely describe the version via Git -- using the default version string)
  system(echo $$VERSION > version.txt)
}

# DEPENDPATH += . generators
INCLUDEPATH += .

QT += core \
      gui \
      xml \
      network \
      svg

greaterThan(QT_MAJOR_VERSION, 4) {
    QT += widgets \
          webkitwidgets \
          printsupport
} else {
    QT += webkit
}

CONFIG += exceptions \
    rtti \
    stl
OBJECTS_DIR = build
UI_DIR = build
MOC_DIR = build
RCC_DIR = build
LIBS += \
        -lz \
        -lbz2 \
        -llzo2

!isEmpty(DISABLE_INTERNAL_PLAYER): DEFINES += DISABLE_INTERNAL_PLAYER

win32 {
	TARGET = GoldenDict
    LIBS += -liconv \
        -lwsock32 \
        -lpsapi \
        -lole32 \
        -loleaut32 \
        -ladvapi32 \
        -lcomdlg32
    LIBS += -lvorbisfile \
        -lvorbis \
        -logg \
<<<<<<< HEAD
        -lao \
        -lavutil-gd \
        -lavformat-gd \
        -lavcodec-gd

    isEmpty(HUNSPELL_LIB) {
      greaterThan(QT_MAJOR_VERSION, 4) {
        LIBS += -lhunspell-1.3-sjlj
      } else {
        LIBS += -lhunspell-1.3.2
      }
    } else {
      LIBS += -l$$HUNSPELL_LIB
    }

=======
        -lhunspell-1.3.2
    isEmpty(DISABLE_INTERNAL_PLAYER) {
        LIBS += -lao \
            -lavutil-gd \
            -lavformat-gd \
            -lavcodec-gd
    }
>>>>>>> cf714992
    RC_FILE = goldendict.rc
    INCLUDEPATH += winlibs/include
    LIBS += -L$${PWD}/winlibs/lib

    # Enable console in Debug mode on Windows, with useful logging messages
    Debug:CONFIG += console

    Release:DEFINES += NO_CONSOLE

    !x64:QMAKE_LFLAGS += -Wl,--large-address-aware
    gcc48:QMAKE_CXXFLAGS += -Wno-unused-local-typedefs
}

unix:!mac {
  DEFINES += HAVE_X11
  # This is to keep symbols for backtraces
  QMAKE_CXXFLAGS += -rdynamic
  QMAKE_LFLAGS += -rdynamic

    CONFIG += link_pkgconfig
    PKGCONFIG += vorbisfile \
    	vorbis \
        ogg \
        hunspell
    isEmpty(DISABLE_INTERNAL_PLAYER) {
        PKGCONFIG += ao \
            libavutil \
            libavformat \
            libavcodec
    }
    arm {
        LIBS += -liconv
    } else {
        LIBS += -lX11 -lXtst
    }
    PREFIX = $$(PREFIX)
    isEmpty( PREFIX ):PREFIX = /usr/local
    DEFINES += PROGRAM_DATA_DIR=\\\"$$PREFIX/share/apps/goldendict/\\\"
    target.path = $$PREFIX/bin/
    locale.path = $$PREFIX/share/apps/goldendict/locale/
    locale.files = locale/*.qm
    INSTALLS += target \
        locale
    icons.path = $$PREFIX/share/pixmaps
    icons.files = redist/icons/*.*
    INSTALLS += icons
    icons2.path = $$PREFIX/share/app-install/icons
    icons2.files = redist/icons/*.*
    INSTALLS += icons2
    desktops.path = $$PREFIX/share/applications
    desktops.files = redist/*.desktop
    INSTALLS += desktops
    desktops2.path = $$PREFIX/share/app-install/desktop
    desktops2.files = redist/*.desktop
    INSTALLS += desktops2
}
mac {
    TARGET = GoldenDict
    # Uncomment this line to make a universal binary.
    # You will need to use Xcode 3 and Qt Carbon SDK
    # if you want the support for PowerPC and/or Mac OS X 10.4
    # CONFIG += x86 x86_64 ppc
    LIBS = -lz \
        -lbz2 \
        -liconv \
        -lvorbisfile \
        -lvorbis \
        -logg \
        -lhunspell-1.2 \
        -llzo2
    isEmpty(DISABLE_INTERNAL_PLAYER) {
        LIBS += -lao \
            -lavutil-gd \
            -lavformat-gd \
            -lavcodec-gd
    }
    INCLUDEPATH = $${PWD}/maclibs/include
    LIBS += -L$${PWD}/maclibs/lib -framework AppKit -framework Carbon
    OBJECTIVE_SOURCES += lionsupport.mm \
                         machotkeywrapper.mm \
                         macmouseover.mm \
                         speechclient_mac.mm
    ICON = icons/macicon.icns
    QMAKE_POST_LINK = mkdir -p GoldenDict.app/Contents/Frameworks & \
                      cp -nR $${PWD}/maclibs/lib/ GoldenDict.app/Contents/Frameworks/ & \
                      mkdir -p GoldenDict.app/Contents/MacOS/locale & \
                      cp -R locale/*.qm GoldenDict.app/Contents/MacOS/locale/
}
DEFINES += PROGRAM_VERSION=\\\"$$VERSION\\\"

# Input
HEADERS += folding.hh \
    inc_case_folding.hh \
    inc_diacritic_folding.hh \
    mainwindow.hh \
    sptr.hh \
    dictionary.hh \
    ex.hh \
    config.hh \
    sources.hh \
    utf8.hh \
    file.hh \
    bgl_babylon.hh \
    bgl.hh \
    initializing.hh \
    article_netmgr.hh \
    dictzip.h \
    btreeidx.hh \
    stardict.hh \
    chunkedstorage.hh \
    xdxf2html.hh \
    iconv.hh \
    lsa.hh \
    htmlescape.hh \
    dsl.hh \
    dsl_details.hh \
    filetype.hh \
    fsencoding.hh \
    groups.hh \
    groups_widgets.hh \
    instances.hh \
    article_maker.hh \
    scanpopup.hh \
    articleview.hh \
    externalviewer.hh \
    wordfinder.hh \
    groupcombobox.hh \
    keyboardstate.hh \
    mouseover.hh \
    preferences.hh \
    mutex.hh \
    mediawiki.hh \
    sounddir.hh \
    hunspell.hh \
    dictdfiles.hh \
    audiolink.hh \
    wstring.hh \
    wstring_qt.hh \
    processwrapper.hh \
    hotkeywrapper.hh \
    searchpanewidget.hh \
    hotkeyedit.hh \
    langcoder.hh \
    editdictionaries.hh \
    loaddictionaries.hh \
    transliteration.hh \
    romaji.hh \
    belarusiantranslit.hh \
    russiantranslit.hh \
    german.hh \
    website.hh \
    orderandprops.hh \
    language.hh \
    dictionarybar.hh \
    broken_xrecord.hh \
    history.hh \
    atomic_rename.hh \
    articlewebview.hh \
    zipfile.hh \
    indexedzip.hh \
    termination.hh \
    greektranslit.hh \
    webmultimediadownload.hh \
    forvo.hh \
    country.hh \
    about.hh \
    programs.hh \
    parsecmdline.hh \
    dictspanewidget.hh \
    maintabwidget.hh \
    dprintf.hh \
    mainstatusbar.hh \
    gdappstyle.hh \
    ufile.hh \
    xdxf.hh \
    sdict.hh \
    decompress.hh \
    aard.hh \
    mruqmenu.hh \
    dictinfo.hh \
    zipsounds.hh \
    stylescombobox.hh \
    extlineedit.hh \
    translatebox.hh \
    historypanewidget.hh \
    wordlist.hh \
    mdictparser.hh \
    mdx.hh \
    voiceengines.hh \
    ffmpegaudio.hh \
    articleinspector.hh \
    qt4x5.hh

FORMS += groups.ui \
    dictgroupwidget.ui \
    mainwindow.ui \
    sources.ui \
    initializing.ui \
    groupselectorwidget.ui \
    scanpopup.ui \
    articleview.ui \
    preferences.ui \
    about.ui \
    editdictionaries.ui \
    orderandprops.ui \
    dictinfo.ui
SOURCES += folding.cc \
    main.cc \
    dictionary.cc \
    config.cc \
    sources.cc \
    mainwindow.cc \
    utf8.cc \
    file.cc \
    bgl_babylon.cc \
    bgl.cc \
    initializing.cc \
    article_netmgr.cc \
    dictzip.c \
    btreeidx.cc \
    stardict.cc \
    chunkedstorage.cc \
    xdxf2html.cc \
    iconv.cc \
    lsa.cc \
    htmlescape.cc \
    dsl.cc \
    dsl_details.cc \
    filetype.cc \
    fsencoding.cc \
    groups.cc \
    groups_widgets.cc \
    instances.cc \
    article_maker.cc \
    scanpopup.cc \
    articleview.cc \
    externalviewer.cc \
    wordfinder.cc \
    groupcombobox.cc \
    keyboardstate.cc \
    mouseover.cc \
    preferences.cc \
    mutex.cc \
    mediawiki.cc \
    sounddir.cc \
    hunspell.cc \
    dictdfiles.cc \
    audiolink.cc \
    wstring.cc \
    wstring_qt.cc \
    processwrapper.cc \
    hotkeywrapper.cc \
    hotkeyedit.cc \
    langcoder.cc \
    editdictionaries.cc \
    loaddictionaries.cc \
    transliteration.cc \
    romaji.cc \
    belarusiantranslit.cc \
    russiantranslit.cc \
    german.cc \
    website.cc \
    orderandprops.cc \
    language.cc \
    dictionarybar.cc \
    broken_xrecord.cc \
    history.cc \
    atomic_rename.cc \
    articlewebview.cc \
    zipfile.cc \
    indexedzip.cc \
    termination.cc \
    greektranslit.cc \
    webmultimediadownload.cc \
    forvo.cc \
    country.cc \
    about.cc \
    programs.cc \
    parsecmdline.cc \
    maintabwidget.cc \
    mainstatusbar.cc \
    gdappstyle.cc \
    ufile.cc \
    xdxf.cc \
    sdict.cc \
    decompress.cc \
    aard.cc \
    mruqmenu.cc \
    dictinfo.cc \
    zipsounds.cc \
    stylescombobox.cc \
    extlineedit.cc \
    translatebox.cc \
    historypanewidget.cc \
    wordlist.cc \
    mdictparser.cc \
    mdx.cc \
    voiceengines.cc \
    ffmpegaudio.cc \
    articleinspector.cc

win32 {
	FORMS   += texttospeechsource.ui
    SOURCES += mouseover_win32/ThTypes.c \
               wordbyauto.cc \
               guids.c \
               x64.cc \
               speechclient_win.cc \
               texttospeechsource.cc \
               speechhlp.cc
    HEADERS += mouseover_win32/ThTypes.h \
               wordbyauto.hh \
               uiauto.hh \
               x64.hh \
               texttospeechsource.hh \
               sapi.hh \
               sphelper.hh \
               speechclient.hh \
               speechhlp.hh
}

mac {
    HEADERS += macmouseover.hh \
               texttospeechsource.hh \
               speechclient.hh
    FORMS   += texttospeechsource.ui
    SOURCES += texttospeechsource.cc
}

RESOURCES += resources.qrc \
    flags.qrc
TRANSLATIONS += locale/ru_RU.ts \
    locale/zh_CN.ts \
    locale/cs_CZ.ts \
    locale/de_DE.ts \
    locale/el_GR.ts \
    locale/bg_BG.ts \
    locale/ar_SA.ts \
    locale/lt_LT.ts \
    locale/uk_UA.ts \
    locale/vi_VN.ts \
    locale/it_IT.ts \
    locale/pl_PL.ts \
    locale/ja_JP.ts \
    locale/zh_TW.ts \
    locale/sq_AL.ts \
    locale/pt_BR.ts \
    locale/es_AR.ts \
    locale/es_BO.ts \
    locale/es_ES.ts \
    locale/sk_SK.ts \
    locale/tr_TR.ts \
    locale/qu_WI.ts \
    locale/tg_TJ.ts \
    locale/ay_WI.ts \
    locale/be_BY.ts \
    locale/be_BY@latin.ts \
    locale/fr_FR.ts \
    locale/ko_KR.ts \
    locale/nl_NL.ts

# Build version file
!isEmpty( hasGit ) {
  QMAKE_EXTRA_TARGETS += revtarget
  PRE_TARGETDEPS      += $$PWD/version.txt
  revtarget.target     = $$PWD/version.txt

  !win32 {
    revtarget.commands   = cd $$PWD; git describe --tags --always --dirty > $$revtarget.target
  } else {
    revtarget.commands   = git --git-dir=\"$$PWD/.git\" describe --tags --always --dirty > $$revtarget.target
  }

  ALL_SOURCES = $$SOURCES $$HEADERS $$FORMS
  for(src, ALL_SOURCES) {
    QUALIFIED_SOURCES += $${PWD}/$${src}
  }
  revtarget.depends = $$QUALIFIED_SOURCES
}

# This makes qmake generate translations

win32:# Windows doesn't seem to have *-qt4 symlinks
isEmpty(QMAKE_LRELEASE):QMAKE_LRELEASE = $$[QT_INSTALL_BINS]/lrelease
isEmpty(QMAKE_LRELEASE):QMAKE_LRELEASE = $$[QT_INSTALL_BINS]/lrelease-qt4
updateqm.input = TRANSLATIONS
updateqm.output = locale/${QMAKE_FILE_BASE}.qm
updateqm.commands = $$QMAKE_LRELEASE \
    ${QMAKE_FILE_IN} \
    -qm \
    ${QMAKE_FILE_OUT}
updateqm.CONFIG += no_link
QMAKE_EXTRA_COMPILERS += updateqm
TS_OUT = $$TRANSLATIONS
TS_OUT ~= s/.ts/.qm/g
PRE_TARGETDEPS += $$TS_OUT

include( qtsingleapplication/src/qtsingleapplication.pri )
<|MERGE_RESOLUTION|>--- conflicted
+++ resolved
@@ -56,12 +56,13 @@
         -lcomdlg32
     LIBS += -lvorbisfile \
         -lvorbis \
-        -logg \
-<<<<<<< HEAD
-        -lao \
-        -lavutil-gd \
-        -lavformat-gd \
-        -lavcodec-gd
+        -logg
+    isEmpty(DISABLE_INTERNAL_PLAYER) {
+        LIBS += -lao \
+            -lavutil-gd \
+            -lavformat-gd \
+            -lavcodec-gd
+    }
 
     isEmpty(HUNSPELL_LIB) {
       greaterThan(QT_MAJOR_VERSION, 4) {
@@ -73,15 +74,6 @@
       LIBS += -l$$HUNSPELL_LIB
     }
 
-=======
-        -lhunspell-1.3.2
-    isEmpty(DISABLE_INTERNAL_PLAYER) {
-        LIBS += -lao \
-            -lavutil-gd \
-            -lavformat-gd \
-            -lavcodec-gd
-    }
->>>>>>> cf714992
     RC_FILE = goldendict.rc
     INCLUDEPATH += winlibs/include
     LIBS += -L$${PWD}/winlibs/lib
