--- conflicted
+++ resolved
@@ -76,11 +76,7 @@
     dictActions.append( action );
   }
 
-<<<<<<< HEAD
-=======
-  setDictionaryIconSize( 200 );
-
->>>>>>> 0638d3dd
+
   setUpdatesEnabled( true );
 }
 
