--- conflicted
+++ resolved
@@ -134,11 +134,7 @@
   ui.displayStyle->addItem( QIcon( ":/icons/icon32_lingoes.png" ), tr( "Lingoes" ), QString( "lingoes" ) );
   ui.displayStyle->addItem( QIcon( ":/icons/icon32_lingoes.png" ), tr( "Lingoes-Blue" ), QString( "lingoes-blue" ) );
 
-<<<<<<< HEAD
   for ( int x = 0; x < ui.displayStyle->count(); ++x ) {
-=======
-  for ( int x = 0; x < ui.displayStyle->count(); ++x )
->>>>>>> dc3df92a
     if ( ui.displayStyle->itemData( x ).toString() == p.displayStyle ) {
       ui.displayStyle->setCurrentIndex( x );
       break;
@@ -402,17 +398,13 @@
   p.customFonts = c;
 
 
-<<<<<<< HEAD
   p.displayStyle =
     ui.displayStyle->itemData(
       ui.displayStyle->currentIndex() ).toString();
 #if !defined( Q_OS_WIN )
   p.interfaceStyle = ui.InterfaceStyle->itemData( ui.InterfaceStyle->currentIndex() ).toString();
 #endif
-=======
-  p.displayStyle = ui.displayStyle->itemData( ui.displayStyle->currentIndex() ).toString();
-
->>>>>>> dc3df92a
+
   p.newTabsOpenAfterCurrentOne = ui.newTabsOpenAfterCurrentOne->isChecked();
   p.newTabsOpenInBackground    = ui.newTabsOpenInBackground->isChecked();
   p.hideSingleTab              = ui.hideSingleTab->isChecked();
