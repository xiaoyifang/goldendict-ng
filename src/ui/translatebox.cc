/* This file is (c) 2012 Tvangeste <i.4m.l33t@yandex.ru>
 * Part of GoldenDict. Licensed under GPLv3 or later, see the LICENSE file */

#include "translatebox.hh"

#include <QAction>
#include <QHBoxLayout>
#include <QEvent>
#include <QKeyEvent>
#include <QApplication>
#include <QModelIndex>
#include <QScrollBar>
#include <QStyle>
#include <QStringListModel>
#include <QTimer>

TranslateBox::TranslateBox( QWidget * parent ):
  QWidget( parent ),
  translate_line( new QLineEdit( this ) ),
  m_popupEnabled( false )
{
  completer = new QCompleter( words, this );
  resize( 200, 90 );
  QSizePolicy sizePolicy( QSizePolicy::Fixed, QSizePolicy::Preferred );
  sizePolicy.setHorizontalStretch( 0 );
  sizePolicy.setVerticalStretch( 0 );
  setSizePolicy( sizePolicy );

  setFocusProxy( translate_line );
  translate_line->setObjectName( "translateLine" );
  translate_line->setPlaceholderText( tr( "Type a word or phrase to search dictionaries" ) );

  auto layout = new QHBoxLayout( this );
  setLayout( layout );
  layout->setContentsMargins( 0, 0, 0, 0 );
  layout->addWidget( translate_line );

  auto dropdown = new QAction( QIcon( ":/icons/1downarrow.svg" ), tr( "Drop-down" ), this );
  connect( dropdown, &QAction::triggered, this, &TranslateBox::rightButtonClicked );

  translate_line->addAction( dropdown, QLineEdit::TrailingPosition );
  translate_line->addAction( new QAction( QIcon( ":/icons/system-search.svg" ), "", this ),
                             QLineEdit::LeadingPosition );

  translate_line->setFocusPolicy( Qt::ClickFocus );

  translate_line->installEventFilter( this );

  translate_line->setCompleter( completer );
  completer->setCompletionMode( QCompleter::UnfilteredPopupCompletion );
  completer->setMaxVisibleItems( 16 );
  completer->popup()->setMinimumHeight( 256 );

<<<<<<< HEAD
  connect( completer,
           QOverload< const QString & >::of( &QCompleter::activated ),
           translate_line,
           [ & ]( const QString & text ) {
             translate_line->setText( text );
             emit returnPressed();
           } );


  connect( completer,
           QOverload< const QString & >::of( &QCompleter::highlighted ),
           translate_line,
           [ & ]( const QString & text ) {
             selectedItem = true;
           } );

  connect( translate_line,
           &QLineEdit::returnPressed,
           [ this ]() {
             if ( selectedItem )
               return;
             emit returnPressed();
           } );
=======
  connect( translate_line, &QLineEdit::returnPressed, [ this ]() {
    emit returnPressed();
  } );
>>>>>>> 6ae6ad80
}

void TranslateBox::setText( const QString & text, bool showPopup )
{
  setPopupEnabled( showPopup );
  translate_line->setText( text );
}

void TranslateBox::setPopupEnabled( bool enable )
{
  m_popupEnabled = enable;
  showPopup();
}

void TranslateBox::setSizePolicy( QSizePolicy policy )
{
  QWidget::setSizePolicy( policy );
  if ( translate_line )
    translate_line->setSizePolicy( policy );
}

void TranslateBox::setModel( QStringList & _words )
{
  disconnect( completer, QOverload< const QString & >::of( &QCompleter::activated ), translate_line, nullptr );
  const auto model = static_cast< QStringListModel * >( completer->model() );

  model->setStringList( _words );

  completer->popup()->scrollToTop();

  connect( completer,
           QOverload< const QString & >::of( &QCompleter::activated ),
           translate_line,
           [ & ]( const QString & text ) {
             translate_line->setText( text );
             emit returnPressed();
           } );
  connect( completer,
           QOverload< const QString & >::of( &QCompleter::highlighted ),
           translate_line,
           [ & ]( const QString & text ) {
             selectedItem = true;
           } );
}

void TranslateBox::showPopup()
{
  selectedItem = false;
  if ( m_popupEnabled ) {
    completer->popup()->show();
    completer->complete();
  }
  else {
    completer->popup()->hide();
  }
}

QLineEdit * TranslateBox::translateLine()
{
  return translate_line;
}

QWidget * TranslateBox::completerWidget()
{
  return completer->widget();
}

void TranslateBox::rightButtonClicked()
{
  setPopupEnabled( !m_popupEnabled );
}
void TranslateBox::setSizePolicy( QSizePolicy::Policy hor, QSizePolicy::Policy ver )
{
  setSizePolicy( QSizePolicy( hor, ver ) );
}<|MERGE_RESOLUTION|>--- conflicted
+++ resolved
@@ -51,35 +51,9 @@
   completer->setMaxVisibleItems( 16 );
   completer->popup()->setMinimumHeight( 256 );
 
-<<<<<<< HEAD
-  connect( completer,
-           QOverload< const QString & >::of( &QCompleter::activated ),
-           translate_line,
-           [ & ]( const QString & text ) {
-             translate_line->setText( text );
-             emit returnPressed();
-           } );
-
-
-  connect( completer,
-           QOverload< const QString & >::of( &QCompleter::highlighted ),
-           translate_line,
-           [ & ]( const QString & text ) {
-             selectedItem = true;
-           } );
-
-  connect( translate_line,
-           &QLineEdit::returnPressed,
-           [ this ]() {
-             if ( selectedItem )
-               return;
-             emit returnPressed();
-           } );
-=======
   connect( translate_line, &QLineEdit::returnPressed, [ this ]() {
     emit returnPressed();
   } );
->>>>>>> 6ae6ad80
 }
 
 void TranslateBox::setText( const QString & text, bool showPopup )
@@ -117,17 +91,10 @@
              translate_line->setText( text );
              emit returnPressed();
            } );
-  connect( completer,
-           QOverload< const QString & >::of( &QCompleter::highlighted ),
-           translate_line,
-           [ & ]( const QString & text ) {
-             selectedItem = true;
-           } );
 }
 
 void TranslateBox::showPopup()
 {
-  selectedItem = false;
   if ( m_popupEnabled ) {
     completer->popup()->show();
     completer->complete();
