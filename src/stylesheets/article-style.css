--- conflicted
+++ resolved
@@ -3066,21 +3066,12 @@
 
 /********** Slob dictionaries ***********/
 
-<<<<<<< HEAD
-.slobdict_headword{
-	display:none;
-}
-
-.slobdict img.imgtex {
-	vertical-align: baseline !important;
-=======
 .slobdict_headword {
   display: none;
 }
 
 .slobdict img.imgtex {
   vertical-align: baseline !important;
->>>>>>> d25e054a
 }
 
 /************* GLS dictionaries **************/
