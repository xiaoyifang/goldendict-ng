--- conflicted
+++ resolved
@@ -3893,17 +3893,7 @@
 
 #ifdef Q_OS_WIN32
 
-<<<<<<< HEAD
-bool MainWindow::nativeEvent( const QByteArray & eventType, void * message, long * result )
-{
-  Q_UNUSED( eventType );
-  return winEvent( reinterpret_cast<MSG *>( message ), result );
-}
-
-bool MainWindow::winEvent( MSG * message, long * result )
-=======
 bool MainWindow::handleGDMessage( MSG * message, long * result )
->>>>>>> 75ed1947
 {
   if( message->message != gdAskMessage )
     return false;
