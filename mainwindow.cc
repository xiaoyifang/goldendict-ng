--- conflicted
+++ resolved
@@ -2813,98 +2813,6 @@
 
   view->showDefinition( phrase, group, scrollTo );
 
-<<<<<<< HEAD
-  updatePronounceAvailability();
-  updateFoundInDictsList();
-
-  updateBackForwardButtons();
-=======
-  #if 0
-  QUrl req;
-
-  req.setScheme( "gdlookup" );
-  req.setHost( "localhost" );
-  req.addQueryItem( "word", inWord );
-  req.addQueryItem( "group",
-                    cfg.groups.empty() ? "" :
-                      groupInstances[ groupList->currentIndex() ].name );
-
-  ui.definition->load( req );
-
-  return;
-#endif
-
-  #if 0
-  wstring word = inWord.trimmed().toStdWString();
-
-  // Where to look?
-
-  vector< sptr< Dictionary::Class > > const & activeDicts = getActiveDicts();
-
-  // Accumulate main forms
-
-  vector< wstring > alts;
-
-  {
-    set< wstring > altsSet;
-
-    for( unsigned x = 0; x < activeDicts.size(); ++x )
-    {
-      vector< wstring > found = activeDicts[ x ]->findHeadwordsForSynonym( word );
-
-      altsSet.insert( found.begin(), found.end() );
-    }
-
-    alts.insert( alts.begin(), altsSet.begin(), altsSet.end() );
-  }
-
-  for( unsigned x = 0; x < alts.size(); ++x )
-  {
-    DPRINTF( "Alt: %ls\n", alts[ x ].c_str() );
-  }
-
-
-  string result =
-    "<html><head>"
-    "<meta http-equiv=\"Content-Type\" content=\"text/html; charset=utf-8\">";
-
-  QFile cssFile( Config::getUserCssFileName() );
-
-  if ( cssFile.open( QFile::ReadOnly ) )
-  {
-    result += "<style type=\"text/css\">\n";
-    result += cssFile.readAll().data();
-    result += "</style>\n";
-  }
-
-  result += "</head><body>";
-
-  for( unsigned x = 0; x < activeDicts.size(); ++x )
-  {
-    try
-    {
-      string body = activeDicts[ x ]->getArticle( word, alts );
-
-      DPRINTF( "From %s: %s\n", activeDicts[ x ]->getName().c_str(), body.c_str() );
-
-      result += "<div class=\"gddictname\">From " + activeDicts[ x ]->getName() + "</div>" + body;
-    }
-    catch( Dictionary::exNoSuchWord & )
-    {
-      continue;
-    }
-  }
-
-  result += "</body></html>";
-
-  ArticleMaker am( dictionaries, groupInstances );
-
-  string result = am.makeDefinitionFor( inWord, "En" );
-
-  ui.definition->setContent( result.c_str(), QString() );
-
-  #endif
->>>>>>> c770e968
 
   //ui.tabWidget->setTabText( ui.tabWidget->indexOf(ui.tab), inWord.trimmed() );
 }
