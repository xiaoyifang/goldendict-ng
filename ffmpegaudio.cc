#ifdef MAKE_FFMPEG_PLAYER

#include "ffmpegaudio.hh"

#include <math.h>
#include <errno.h>

#ifndef INT64_C
#define INT64_C(c) (c ## LL)
#endif

#ifndef UINT64_C
#define UINT64_C(c) (c ## ULL)
#endif

#include <ao/ao.h>

extern "C" {
#include <libavcodec/avcodec.h>
#include <libavformat/avformat.h>
#include <libavutil/avutil.h>
#include "libswresample/swresample.h"
}

#include <QString>
#include <QDataStream>
#include <QDebug>

#include <vector>

<<<<<<< HEAD
#include "utils.hh"
=======
#include "gddebug.hh"
#include "qt4x5.hh"
>>>>>>> 7fa7ad6e

using std::vector;

namespace Ffmpeg
{

QMutex DecoderThread::deviceMutex_;

static inline QString avErrorString( int errnum )
{
  char buf[64];
  av_strerror( errnum, buf, 64 );
  return QString::fromLatin1( buf );
}

AudioService & AudioService::instance()
{
  static AudioService a;
  return a;
}

AudioService::AudioService()
{
  ao_initialize();
}

AudioService::~AudioService()
{
  emit cancelPlaying( true );
  ao_shutdown();
}

void AudioService::playMemory( const char * ptr, int size )
{
  emit cancelPlaying( false );
  QByteArray audioData( ptr, size );
  DecoderThread * thread = new DecoderThread( audioData, this );

  connect( thread, SIGNAL( error( QString ) ), this, SIGNAL( error( QString ) ) );
  connect( this, SIGNAL( cancelPlaying( bool ) ), thread, SLOT( cancel( bool ) ), Qt::DirectConnection );
  connect( thread, SIGNAL( finished() ), thread, SLOT( deleteLater() ) );

  thread->start();
}

void AudioService::stop()
{
  emit cancelPlaying( false );
}

struct DecoderContext
{
  enum
  {
    kBufferSize = 32768
  };

  static QMutex deviceMutex_;
  QAtomicInt & isCancelled_;
  QByteArray audioData_;
  QDataStream audioDataStream_;
  AVFormatContext * formatContext_;
#if LIBAVCODEC_VERSION_MAJOR < 59
  AVCodec * codec_;
#else
  const AVCodec * codec_;
#endif
  AVCodecContext * codecContext_;
  AVIOContext * avioContext_;
  AVStream * audioStream_;
  ao_device * aoDevice_;
  bool avformatOpened_;

  SwrContext *swr_;

  DecoderContext( QByteArray const & audioData, QAtomicInt & isCancelled );
  ~DecoderContext();

  bool openCodec( QString & errorString );
  void closeCodec();
  bool openOutputDevice( QString & errorString );
  void closeOutputDevice();
  bool play( QString & errorString );
  bool normalizeAudio( AVFrame * frame, vector<char> & samples );
  void playFrame( AVFrame * frame );
};

DecoderContext::DecoderContext( QByteArray const & audioData, QAtomicInt & isCancelled ):
  isCancelled_( isCancelled ),
  audioData_( audioData ),
  audioDataStream_( audioData_ ),
  formatContext_( NULL ),
  codec_( NULL ),
  codecContext_( NULL ),
  avioContext_( NULL ),
  audioStream_( NULL ),
  aoDevice_( NULL ),
  avformatOpened_( false ),
  swr_( NULL )
{
}

DecoderContext::~DecoderContext()
{
  closeOutputDevice();
  closeCodec();
}

static int readAudioData( void * opaque, unsigned char * buffer, int bufferSize )
{
  QDataStream * pStream = ( QDataStream * )opaque;
  // This function is passed as the read_packet callback into avio_alloc_context().
  // The documentation for this callback parameter states:
  // For stream protocols, must never return 0 but rather a proper AVERROR code.
  if( pStream->atEnd() )
    return AVERROR_EOF;
  const int bytesRead = pStream->readRawData( ( char * )buffer, bufferSize );
  // QDataStream::readRawData() returns 0 at EOF => return AVERROR_EOF in this case.
  // An error is unlikely here, so just print a warning and return AVERROR_EOF too.
  if( bytesRead < 0 )
    gdWarning( "readAudioData: error while reading raw data." );
  return bytesRead > 0 ? bytesRead : AVERROR_EOF;
}

bool DecoderContext::openCodec( QString & errorString )
{
  formatContext_ = avformat_alloc_context();
  if ( !formatContext_ )
  {
    errorString = QObject::tr( "avformat_alloc_context() failed." );
    return false;
  }

  unsigned char * avioBuffer = ( unsigned char * )av_malloc( kBufferSize + AV_INPUT_BUFFER_PADDING_SIZE );

  if ( !avioBuffer )
  {
    errorString = QObject::tr( "av_malloc() failed." );
    return false;
  }

  // Don't free buffer allocated here (if succeeded), it will be cleaned up automatically.
  avioContext_ = avio_alloc_context( avioBuffer, kBufferSize, 0, &audioDataStream_, readAudioData, NULL, NULL );
  if ( !avioContext_ )
  {
    av_free( avioBuffer );
    errorString = QObject::tr( "avio_alloc_context() failed." );
    return false;
  }

  avioContext_->seekable = 0;
  avioContext_->write_flag = 0;

  // If pb not set, avformat_open_input() simply crash.
  formatContext_->pb = avioContext_;
  formatContext_->flags |= AVFMT_FLAG_CUSTOM_IO;

  int ret = 0;
  avformatOpened_ = true;

  ret = avformat_open_input( &formatContext_, "_STREAM_", NULL, NULL );
  if ( ret < 0 )
  {
    errorString = QObject::tr( "avformat_open_input() failed: %1." ).arg( avErrorString( ret ) );
    return false;
  }

  ret = avformat_find_stream_info( formatContext_, NULL );
  if ( ret < 0 )
  {
    errorString = QObject::tr( "avformat_find_stream_info() failed: %1." ).arg( avErrorString( ret ) );
    return false;
  }

  // Find audio stream, use the first audio stream if available
  for ( unsigned i = 0; i < formatContext_->nb_streams; i++ )
  {
    if ( formatContext_->streams[i]->codecpar->codec_type == AVMEDIA_TYPE_AUDIO )
    {
      audioStream_ = formatContext_->streams[i];
      break;
    }
  }
  if ( !audioStream_ )
  {
    errorString = QObject::tr( "Could not find audio stream." );
    return false;
  }

  codec_ = avcodec_find_decoder( audioStream_->codecpar->codec_id );
  if ( !codec_ )
  {
    errorString = QObject::tr( "Codec [id: %1] not found." ).arg( audioStream_->codecpar->codec_id );
    return false;
  }
  codecContext_ = avcodec_alloc_context3( codec_ );
  if ( !codecContext_ )
  {
    errorString = QObject::tr( "avcodec_alloc_context3() failed." );
    return false;
  }
  avcodec_parameters_to_context( codecContext_, audioStream_->codecpar );

  ret = avcodec_open2( codecContext_, codec_, NULL );
  if ( ret < 0 )
  {
    errorString = QObject::tr( "avcodec_open2() failed: %1." ).arg( avErrorString( ret ) );
    return false;
  }

  av_log( NULL, AV_LOG_INFO, "Codec open: %s: channels: %d, rate: %d, format: %s\n", codec_->long_name,
          codecContext_->channels, codecContext_->sample_rate, av_get_sample_fmt_name( codecContext_->sample_fmt ) );

  if ( codecContext_->sample_fmt == AV_SAMPLE_FMT_S32  ||
       codecContext_->sample_fmt == AV_SAMPLE_FMT_S32P ||
       codecContext_->sample_fmt == AV_SAMPLE_FMT_FLT  ||
       codecContext_->sample_fmt == AV_SAMPLE_FMT_FLTP ||
       codecContext_->sample_fmt == AV_SAMPLE_FMT_DBL  ||
       codecContext_->sample_fmt == AV_SAMPLE_FMT_DBLP )
  {
    swr_ = swr_alloc_set_opts( NULL,
        codecContext_->channel_layout,
        AV_SAMPLE_FMT_S16,
        codecContext_->sample_rate,
        codecContext_->channel_layout,
        codecContext_->sample_fmt,
        codecContext_->sample_rate,
        0,
        NULL );
    swr_init( swr_ );
  }

  return true;
}

void DecoderContext::closeCodec()
{
  if ( swr_ )
  {
    swr_free( &swr_ );
  }

  if ( !formatContext_ )
  {
    if ( avioContext_ )
    {
      av_free( avioContext_->buffer );
      avioContext_ = NULL;
    }
    return;
  }

  // avformat_open_input() is not called, just free the buffer associated with
  // the AVIOContext, and the AVFormatContext
  if ( !avformatOpened_ )
  {
    if ( formatContext_ )
    {
      avformat_free_context( formatContext_ );
      formatContext_ = NULL;
    }

    if ( avioContext_ )
    {
      av_free( avioContext_->buffer );
      avioContext_ = NULL;
    }
    return;
  }

  avformatOpened_ = false;

  // Closing a codec context without prior avcodec_open2() will result in
  // a crash in ffmpeg
  if ( audioStream_ && codecContext_ && codec_ )
  {
    audioStream_->discard = AVDISCARD_ALL;
    avcodec_close( codecContext_ );
    avcodec_free_context( &codecContext_ );
  }

  avformat_close_input( &formatContext_ );
  av_free( avioContext_->buffer );
}

bool DecoderContext::openOutputDevice( QString & errorString )
{
  // Prepare for audio output
  int aoDriverId = ao_default_driver_id();
  ao_info * aoDrvInfo = ao_driver_info( aoDriverId );

  if ( aoDriverId < 0 || !aoDrvInfo )
  {
    errorString = QObject::tr( "Cannot find usable audio output device." );
    return false;
  }

  ao_sample_format aoSampleFormat;
  memset (&aoSampleFormat, 0, sizeof(aoSampleFormat) );
  aoSampleFormat.channels = codecContext_->channels;
  aoSampleFormat.rate = codecContext_->sample_rate;
  aoSampleFormat.byte_format = AO_FMT_NATIVE;
  aoSampleFormat.matrix = 0;
  aoSampleFormat.bits = qMin( 16, av_get_bytes_per_sample( codecContext_->sample_fmt ) << 3 );

  if ( aoSampleFormat.bits == 0 )
  {
    errorString = QObject::tr( "Unsupported sample format." );
    return false;
  }

  av_log( NULL, AV_LOG_INFO, "ao_open_live(): %s: channels: %d, rate: %d, bits: %d\n",
          aoDrvInfo->name, aoSampleFormat.channels, aoSampleFormat.rate, aoSampleFormat.bits );

  aoDevice_ = ao_open_live( aoDriverId, &aoSampleFormat, NULL );
  if ( !aoDevice_ )
  {
    errorString = QObject::tr( "ao_open_live() failed: " );

    switch ( errno )
    {
      case AO_ENODRIVER:
        errorString += QObject::tr( "No driver." );
        break;
      case AO_ENOTLIVE:
        errorString += QObject::tr( "This driver is not a live output device." );
        break;
      case AO_EBADOPTION:
        errorString += QObject::tr( "A valid option key has an invalid value." );
        break;
      case AO_EOPENDEVICE:
        errorString += QObject::tr( "Cannot open the device: %1, channels: %2, rate: %3, bits: %4." )
                       .arg( aoDrvInfo->short_name )
                       .arg( aoSampleFormat.channels )
                       .arg( aoSampleFormat.rate )
                       .arg( aoSampleFormat.bits );
        break;
      default:
        errorString += QObject::tr( "Unknown error." );
        break;
    }

    return false;
  }

  return true;
}

void DecoderContext::closeOutputDevice()
{
  // ao_close() is synchronous, it will wait until all audio streams flushed
  if ( aoDevice_ )
  {
    ao_close( aoDevice_ );
    aoDevice_ = NULL;
  }
}

bool DecoderContext::play( QString & errorString )
{
  AVFrame * frame = av_frame_alloc();
  if ( !frame )
  {
    errorString = QObject::tr( "avcodec_alloc_frame() failed." );
    return false;
  }

  AVPacket packet;
  av_init_packet( &packet );

  while ( !Utils::AtomicInt::loadAcquire( isCancelled_ ) &&
          av_read_frame( formatContext_, &packet ) >= 0 )
  {
    if ( packet.stream_index == audioStream_->index )
    {
      AVPacket pack = packet;
      int ret = avcodec_send_packet( codecContext_, &pack );
      /* read all the output frames (in general there may be any number of them) */
      while( ret >= 0 )
      {
        ret = avcodec_receive_frame( codecContext_, frame);

        if ( Utils::AtomicInt::loadAcquire( isCancelled_ ) || ret < 0 )
          break;

        playFrame( frame );
      }

    }

    av_packet_unref( &packet );

  }

  /* flush the decoder */
  av_init_packet( &packet );
  packet.data = NULL;
  packet.size = 0;
  int ret = avcodec_send_packet(codecContext_, &packet );
  while( ret >= 0 )
  {
    ret = avcodec_receive_frame(codecContext_, frame);
    if ( Utils::AtomicInt::loadAcquire( isCancelled_ ) || ret < 0 )
      break;
    playFrame( frame );
  }
  av_frame_free( &frame );
  return true;
}

bool DecoderContext::normalizeAudio( AVFrame * frame, vector<char> & samples )
{
  int lineSize = 0;
  int dataSize = av_samples_get_buffer_size( &lineSize, codecContext_->channels,
                                             frame->nb_samples, codecContext_->sample_fmt, 1 );

  // Portions from: https://code.google.com/p/lavfilters/source/browse/decoder/LAVAudio/LAVAudio.cpp
  // But this one use 8, 16, 32 bits integer, respectively.
  switch ( codecContext_->sample_fmt )
  {
    case AV_SAMPLE_FMT_U8:
    case AV_SAMPLE_FMT_S16:
    {
      samples.resize( dataSize );
      memcpy( &samples.front(), frame->data[0], lineSize );
    }
    break;
    // Planar
    case AV_SAMPLE_FMT_U8P:
    {
      samples.resize( dataSize );

      uint8_t * out = ( uint8_t * )&samples.front();
      for ( int i = 0; i < frame->nb_samples; i++ )
      {
        for ( int ch = 0; ch < codecContext_->channels; ch++ )
        {
          *out++ = ( ( uint8_t * )frame->extended_data[ch] )[i];
        }
      }
    }
    break;
    case AV_SAMPLE_FMT_S16P:
    {
      samples.resize( dataSize );

      int16_t * out = ( int16_t * )&samples.front();
      for ( int i = 0; i < frame->nb_samples; i++ )
      {
        for ( int ch = 0; ch < codecContext_->channels; ch++ )
        {
          *out++ = ( ( int16_t * )frame->extended_data[ch] )[i];
        }
      }
    }
    break;
    case AV_SAMPLE_FMT_S32:
    /* Pass through */
    case AV_SAMPLE_FMT_S32P:
    /* Pass through */
    case AV_SAMPLE_FMT_FLT:
    /* Pass through */
    case AV_SAMPLE_FMT_FLTP:
    /* Pass through */
    {
      samples.resize( dataSize / 2 );

      uint8_t *out = ( uint8_t * )&samples.front();
      swr_convert( swr_, &out, frame->nb_samples, (const uint8_t**)frame->extended_data, frame->nb_samples );
    }
    break;
    case AV_SAMPLE_FMT_DBL:
    case AV_SAMPLE_FMT_DBLP:
    {
      samples.resize( dataSize / 4 );

      uint8_t *out = ( uint8_t * )&samples.front();
      swr_convert( swr_, &out, frame->nb_samples, (const uint8_t**)frame->extended_data, frame->nb_samples );
    }
    break;
    default:
      return false;
  }

  return true;
}

void DecoderContext::playFrame( AVFrame * frame )
{
  if ( !frame )
    return;

  vector<char> samples;
  if ( normalizeAudio( frame, samples ) )
    ao_play( aoDevice_, &samples.front(), samples.size() );
}

DecoderThread::DecoderThread( QByteArray const & audioData, QObject * parent ) :
  QThread( parent ),
  isCancelled_( 0 ),
  audioData_( audioData )
{
}

DecoderThread::~DecoderThread()
{
  isCancelled_.ref();
}

void DecoderThread::run()
{
  QString errorString;
  DecoderContext d( audioData_, isCancelled_ );

  if ( !d.openCodec( errorString ) )
  {
    emit error( errorString );
    return;
  }

  while ( !deviceMutex_.tryLock( 100 ) )
  {
    if ( Utils::AtomicInt::loadAcquire( isCancelled_ ) )
      return;
  }

  if ( !d.openOutputDevice( errorString ) )
    emit error( errorString );
  else if ( !d.play( errorString ) )
    emit error( errorString );

  d.closeOutputDevice();
  deviceMutex_.unlock();
}

void DecoderThread::cancel( bool waitUntilFinished )
{
  isCancelled_.ref();
  if ( waitUntilFinished )
    this->wait();
}

}

#endif // MAKE_FFMPEG_PLAYER<|MERGE_RESOLUTION|>--- conflicted
+++ resolved
@@ -28,12 +28,8 @@
 
 #include <vector>
 
-<<<<<<< HEAD
+#include "gddebug.hh"
 #include "utils.hh"
-=======
-#include "gddebug.hh"
-#include "qt4x5.hh"
->>>>>>> 7fa7ad6e
 
 using std::vector;
 
