--- conflicted
+++ resolved
@@ -19,10 +19,6 @@
 #include <libavcodec/avcodec.h>
 #include <libavformat/avformat.h>
 #include <libavutil/avutil.h>
-<<<<<<< HEAD
-#include "libavutil/opt.h"
-=======
->>>>>>> 2d2db3b2
 #include "libswresample/swresample.h"
 }
 
@@ -339,11 +335,7 @@
   }
 
   ao_sample_format aoSampleFormat;
-<<<<<<< HEAD
-  memset(&aoSampleFormat, 0, sizeof(aoSampleFormat));
-=======
   memset (&aoSampleFormat, 0, sizeof(aoSampleFormat) );
->>>>>>> 2d2db3b2
   aoSampleFormat.channels = codecContext_->channels;
   aoSampleFormat.rate = codecContext_->sample_rate;
   aoSampleFormat.byte_format = AO_FMT_NATIVE;
