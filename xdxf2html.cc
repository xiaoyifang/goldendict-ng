--- conflicted
+++ resolved
@@ -3,7 +3,6 @@
 
 #include "xdxf2html.hh"
 #include <QtXml>
-#include <Qurl>
 #include "dprintf.hh"
 #include "utf8.hh"
 #include "wstring_qt.hh"
@@ -13,11 +12,7 @@
 #include "file.hh"
 #include "filetype.hh"
 #include "htmlescape.hh"
-<<<<<<< HEAD
 #include "qt4x5.hh"
-=======
-#include <QRegExp>
->>>>>>> a2d14842
 
 namespace Xdxf2Html {
 
