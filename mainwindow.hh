/* This file is (c) 2008-2012 Konstantin Isakov <ikm@goldendict.org>
 * Part of GoldenDict. Licensed under GPLv3 or later, see the LICENSE file */

#ifndef __MAINWINDOW_HH_INCLUDED__
#define __MAINWINDOW_HH_INCLUDED__

#include <QMainWindow>
#include <QThread>
#include <QToolButton>
#include <QSystemTrayIcon>
#include <QNetworkAccessManager>
#include <QProgressDialog>
#include "ui_mainwindow.h"
#include "folding.hh"
#include "config.hh"
#include "dictionary.hh"
#include "article_netmgr.hh"
#include "instances.hh"
#include "article_maker.hh"
#include "scanpopup.hh"
#include "articleview.hh"
#include "wordfinder.hh"
#include "dictionarybar.hh"
#include "history.hh"
#include "hotkeywrapper.hh"
#include "mainstatusbar.hh"
#include "mruqmenu.hh"
#include "translatebox.hh"
#include "wordlist.hh"
#include "dictheadwords.hh"

#ifdef HAVE_X11
#include <fixx11h.h>
#endif

using std::string;
using std::vector;

class ExpandableToolBar : public QToolBar
{
  Q_OBJECT

public:
  explicit ExpandableToolBar(QString const & title, QWidget * parent = 0)
    : QToolBar(title, parent) {}
  virtual QSize sizeHint() const
  {
    if ( !isFloating() && parentWidget() )
    {
      return QSize( parentWidget()->width(), QToolBar::sizeHint().height() );
    }
    else
    {
      return QToolBar::sizeHint();
    }
  }
};

class MainWindow: public QMainWindow, public DataCommitter
{
  Q_OBJECT

public:

  MainWindow( Config::Class & cfg );
  ~MainWindow();

  virtual void commitData( QSessionManager & );

public slots:

  void messageFromAnotherInstanceReceived( QString const & );
  void showStatusBarMessage ( QString const &, int, QPixmap const & );
  void wordReceived( QString const & );
  void setExpandMode( bool expand );

private:

  void commitData();
  bool commitDataCompleted;

  QSystemTrayIcon * trayIcon;

  Ui::MainWindow ui;

  /// This widget is used as a title bar for the searchPane dock, and
  /// incorporates the next three objects inside
  QWidget searchPaneTitleBar;
  QHBoxLayout searchPaneTitleBarLayout;
  QLabel groupLabel;
  GroupComboBox * groupList, * groupListInToolbar, * groupListInDock;

  // Needed to be able to show/hide the translate box in the toolbar, since hiding
  // the list expilictily doesn't work, see docs for QToolBar::addWidget().
  QAction * translateBoxToolBarAction;

  QWidget dictsPaneTitleBar;
  QHBoxLayout dictsPaneTitleBarLayout;
  QLabel foundInDictsLabel;

  TranslateBox * translateBox;

  /// Fonts saved before words zooming is in effect, so it could be reset back.
  QFont wordListDefaultFont, translateLineDefaultFont;

  QAction escAction, focusTranslateLineAction, addTabAction, closeCurrentTabAction,
          closeAllTabAction, closeRestTabAction,
          switchToNextTabAction, switchToPrevTabAction,
          showDictBarNamesAction, useSmallIconsInToolbarsAction, toggleMenuBarAction,
          switchExpandModeAction, focusHeadwordsDlgAction;
  QToolBar * navToolbar;
  MainStatusBar * mainStatusBar;
  QAction * navBack, * navForward, * navPronounce, * enableScanPopup;
  QAction * beforeScanPopupSeparator, * afterScanPopupSeparator, * beforeOptionsSeparator;
  QAction * zoomIn, * zoomOut, * zoomBase;
  QAction * wordsZoomIn, * wordsZoomOut, * wordsZoomBase;
  QMenu trayIconMenu;
  QMenu * tabMenu;
  QAction * menuButtonAction;
  QToolButton * menuButton;
  MRUQMenu *tabListMenu;
  //List that contains indexes of tabs arranged in a most-recently-used order
  QList<QWidget*> mruList;
  QToolButton addTab, *tabListButton;
  Config::Class & cfg;
  Config::Events configEvents;
  History history;
  DictionaryBar dictionaryBar;
  vector< sptr< Dictionary::Class > > dictionaries;
  /// Here we store unmuted dictionaries when the dictionary bar is active
  vector< sptr< Dictionary::Class > > dictionariesUnmuted;
  Instances::Groups groupInstances;
  ArticleMaker articleMaker;
  ArticleNetworkAccessManager articleNetMgr;
  QNetworkAccessManager dictNetMgr; // We give dictionaries a separate manager,
                                    // since their requests can be destroyed
                                    // in a separate thread

  WordList * wordList;
  QLineEdit * translateLine;

  WordFinder wordFinder;

  sptr< ScanPopup > scanPopup;

  sptr< HotkeyWrapper > hotkeyWrapper;

  QTimer newReleaseCheckTimer; // Countdown to a check for the new program
                               // release, if enabled
  QNetworkReply *latestReleaseReply;

  sptr< QPrinter > printer; // The printer we use for all printing operations

  bool wordListSelChanged;

  bool wasMaximized; // Window state before minimization

  bool blockUpdateWindowTitle;

  QPrinter & getPrinter(); // Creates a printer if it's not there and returns it

  DictHeadwords * headwordsDlg;

  /// Applies the qt's stylesheet, given the style's name.
  void applyQtStyleSheet( QString const & displayStyle, QString const & addonStyle );

  /// Creates, destroys or otherwise updates tray icon, according to the
  /// current configuration and situation.
  void updateTrayIcon();

  void wheelEvent( QWheelEvent * );
  void closeEvent( QCloseEvent * );

  void applyProxySettings();
  void applyWebSettings();
  void makeDictionaries();
  void updateStatusLine();
  void updateGroupList();
  void updateDictionaryBar();
  void makeScanPopup();

  void updatePronounceAvailability();

  void updateFoundInDictsList();

  void updateBackForwardButtons();

  void updateWindowTitle();

  /// Updates word search request and active article view in response to
  /// muting or unmuting dictionaries, or showing/hiding dictionary bar.
  void applyMutedDictionariesState();

  virtual bool eventFilter( QObject *, QEvent * );

  /// Returns the reference to dictionaries stored in the currently active
  /// group, or to all dictionaries if there are no groups.
  vector< sptr< Dictionary::Class > > const & getActiveDicts();

  /// Brings the main window to front if it's not currently, or hides it
  /// otherwise. The hiding part is omitted if onlyShow is true.
#ifdef HAVE_X11
  void toggleMainWindow( bool onlyShow = false, bool byIconClick = false );
#else
  void toggleMainWindow( bool onlyShow = false );
#endif

  /// Creates hotkeyWrapper and hooks the currently set keys for it
  void installHotKeys();

  void applyZoomFactor();

  void mousePressEvent ( QMouseEvent * event );

  void updateCurrentGroupProperty();

  /// Handles backward and forward mouse buttons and
  /// returns true if the event is handled.
  bool handleBackForwardMouseButtons(QMouseEvent *ev);

  ArticleView * getCurrentArticleView();
  void ctrlTabPressed();

  void fillWordListFromHistory();

  void showDictionaryHeadwords( Dictionary::Class * dict );

private slots:

  void hotKeyActivated( int );

  /// If new release checks are on, santizies the next check time and starts
  /// the timer. Does nothing otherwise.
  void prepareNewReleaseChecks();

private slots:

  /// Does the new release check.
  void checkForNewRelease();

  /// Signalled when the lastestReleaseReply is finished()
  void latestReleaseReplyReady();

  /// Receive click on "Found in:" pane
  void foundDictsPaneClicked( QListWidgetItem * item );

  /// Receive right click on "Found in:" pane
  void foundDictsContextMenuRequested( const QPoint & pos );

  void showDictionaryInfo( QString const & id );

  void showDictionaryHeadwords( QString const & id );

  void openDictionaryFolder( QString const & id );

  void editDictionary ( Dictionary::Class * dict );

private slots:

  // Executed in response to a user click on an 'add tab' tool button
  void addNewTab();
  // Executed in response to a user click on an 'close' button on a tab
  void tabCloseRequested( int );
  // Closes current tab.
  void closeCurrentTab();
  void closeAllTabs();
  void closeRestTabs();
  void switchToNextTab();
  void switchToPrevTab();
  void ctrlReleased();

  // Switch optional parts expand mode for current tab
  void switchExpandOptionalPartsMode();

  // Handling of active tab list
  void createTabList();
  void fillWindowsMenu();
  void switchToWindow(QAction *act);

  /// Triggered by the actions in the nav toolbar
  void backClicked();
  void forwardClicked();

  /// ArticleView's title has changed
  void titleChanged( ArticleView *, QString const & );
  /// ArticleView's icon has changed
  void iconChanged( ArticleView *, QIcon const & );

  void pageLoaded( ArticleView * );
  void tabSwitched( int );
  void tabMenuRequested(QPoint pos);

  void dictionaryBarToggled( bool checked );

  /// Pronounces the currently displayed word by playing its first audio
  /// reference, if it has any.
  /// If view is 0, the operation is done for the currently open tab.
  void pronounce( ArticleView * view = 0 );

  void zoomin();
  void zoomout();
  void unzoom();

  void doWordsZoomIn();
  void doWordsZoomOut();
  void doWordsZoomBase();

  void applyWordsZoomLevel();

  /// If editDictionaryGroup is specified, the dialog positions on that group
  /// initially.
  void editDictionaries( unsigned editDictionaryGroup = Instances::Group::NoGroupId );
  /// Edits current group when triggered from the dictionary bar.
  void editCurrentGroup();
  void editPreferences();

  void currentGroupChanged( QString const & );
  void translateInputChanged( QString const & );
  void translateInputFinished( bool checkModifiers = true );

  /// Closes any opened search in the article view, and focuses the translateLine/close main window to tray.
  void handleEsc();

  /// Gives the keyboard focus to the translateLine and selects all the text
  /// it has.
  void focusTranslateLine();

  void wordListItemActivated( QListWidgetItem * );
  void wordListSelectionChanged();

  void dictsListItemActivated( QListWidgetItem * );
  void dictsListSelectionChanged();

  void jumpToDictionary( QListWidgetItem *, bool force = false );

  void showDictsPane( );
  void dictsPaneVisibilityChanged ( bool );

  /// Creates a new tab, which is to be populated then with some content.
  ArticleView * createNewTab( bool switchToIt,
                              QString const & name );

  void openLinkInNewTab( QUrl const &, QUrl const &, QString const &,
                         ArticleView::Contexts const & contexts );
  void showDefinitionInNewTab( QString const & word, unsigned group,
                               QString const & fromArticle,
                               ArticleView::Contexts const & contexts );
  void typingEvent( QString const & );

  void activeArticleChanged( ArticleView const *, QString const & id );

  void mutedDictionariesChanged();

  void showTranslationFor( QString const &, unsigned inGroup = 0 );

  void showHistoryItem( QString const & );

  void trayIconActivated( QSystemTrayIcon::ActivationReason );

  void scanEnableToggled( bool );

  void setAutostart( bool );

  void showMainWindow();

  void visitHomepage();
  void visitForum();
  void openConfigFolder();
  void showAbout();

  void showDictBarNamesTriggered();
  void useSmallIconsInToolbarsTriggered();
  void toggleMenuBarTriggered( bool announce = true );

  void on_clearHistory_triggered();

  void on_newTab_triggered();

  void on_actionCloseToTray_triggered();

  void on_pageSetup_triggered();
  void on_printPreview_triggered();
  void on_print_triggered();
  void printPreviewPaintRequested( QPrinter * );

  void on_saveArticle_triggered();

  void on_rescanFiles_triggered();

  void on_showHideHistory_triggered();
  void on_exportHistory_triggered();
  void on_importHistory_triggered();
  void on_alwaysOnTop_triggered( bool checked );
  void focusWordList();

  void updateSearchPaneAndBar( bool searchInDock );

  void updateHistoryMenu();

  /// Add word to history
  void addWordToHistory( const QString & word );
  /// Add word to history even if history is disabled in options
  void forceAddWordToHistory( const QString & word);

  void sendWordToInputLine( QString const & word );

  void storeResourceSavePath( QString const & );

  void closeHeadwordsDialog();

  void focusHeadwordsDialog();

  void proxyAuthentication( const QNetworkProxy & proxy, QAuthenticator * authenticator );

signals:
  /// Set optional parts expand mode for all tabs
  void setExpandOptionalParts( bool expand );

  /// Retranslate Ctrl(Shift) + Click on dictionary pane to dictionary toolbar
  void clickOnDictPane( QString const & id );

#ifdef Q_OS_WIN32
  /// For receiving message from scan libraries
protected:
  unsigned gdAskMessage;
<<<<<<< HEAD

  // Qt4: winEvent
  // Qt5: nativeEvent
  bool nativeEvent( const QByteArray & eventType, void * message, long * result );
  bool winEvent( MSG * message, long * result );
=======
public:
  bool handleGDMessage( MSG * message, long * result );
>>>>>>> 75ed1947

private slots:
  /// Return true while scanning GoldenDict window
  bool isGoldenDictWindow( HWND hwnd );
#endif
};

class ArticleSaveProgressDialog : public QProgressDialog
{
Q_OBJECT

public:
  explicit ArticleSaveProgressDialog( QWidget * parent = 0,  Qt::WindowFlags f = 0 ):
    QProgressDialog( parent, f )
  {
    setAutoReset( false );
    setAutoClose( false );
  }

public slots:
  void perform()
  {
    int progress = value() + 1;
    if ( progress == maximum() )
    {
      emit close();
      deleteLater();
    }
    setValue( progress );
  }
};

#endif<|MERGE_RESOLUTION|>--- conflicted
+++ resolved
@@ -423,16 +423,8 @@
   /// For receiving message from scan libraries
 protected:
   unsigned gdAskMessage;
-<<<<<<< HEAD
-
-  // Qt4: winEvent
-  // Qt5: nativeEvent
-  bool nativeEvent( const QByteArray & eventType, void * message, long * result );
-  bool winEvent( MSG * message, long * result );
-=======
 public:
   bool handleGDMessage( MSG * message, long * result );
->>>>>>> 75ed1947
 
 private slots:
   /// Return true while scanning GoldenDict window
