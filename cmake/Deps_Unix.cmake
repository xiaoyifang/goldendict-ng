--- conflicted
+++ resolved
@@ -2,14 +2,6 @@
 if (APPLE)
     # old & new homebrew's include paths
     target_include_directories(${GOLDENDICT} PRIVATE /usr/local/include /opt/homebrew/include)
-<<<<<<< HEAD
-
-    # libzim depends on ICU, but the ICU from homebrew is "key-only", we need to manually prioritize it
-    # See `brew info icu4c` if this no longer works
-    # Note: Remove icu4c@75 if it fails again
-    set(ENV{PKG_CONFIG_PATH} "$ENV{PKG_CONFIG_PATH}:/usr/local/opt/icu4c@75/lib/pkgconfig:/opt/homebrew/opt/icu4c@75/lib/pkgconfig:/usr/local/opt/icu4c/lib/pkgconfig:/opt/homebrew/opt/icu4c/lib/pkgconfig")
-=======
->>>>>>> be14086c
 endif ()
 
 target_include_directories(${GOLDENDICT} PRIVATE
