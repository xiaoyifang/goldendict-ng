--- conflicted
+++ resolved
@@ -13,12 +13,8 @@
 #include "language.hh"
 #include "langcoder.hh"
 #include "utf8.hh"
-<<<<<<< HEAD
-#include "dprintf.hh"
+#include "gddebug.hh"
 #include "qt4x5.hh"
-=======
-#include "gddebug.hh"
->>>>>>> 023f30a9
 
 namespace Forvo {
 
