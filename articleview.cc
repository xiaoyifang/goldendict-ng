/* This file is (c) 2008-2012 Konstantin Isakov <ikm@goldendict.org>
 * Part of GoldenDict. Licensed under GPLv3 or later, see the LICENSE file */

#include "articleview.hh"
#include "QtCore/qvariant.h"
#include "folding.hh"
#include "fulltextsearch.hh"
#include "gddebug.hh"
#include "gestures.hh"
#include "programs.hh"
#include "utils.hh"
#include "webmultimediadownload.hh"
#include "weburlrequestinterceptor.h"
#include "wildcard.hh"
#include "wstring_qt.hh"
#include <QClipboard>
#include <QCryptographicHash>
#include <QDebug>
#include <QDesktopServices>
#include <QFileDialog>
#include <QKeyEvent>
#include <QMenu>
#include <QMessageBox>
#include <QRegularExpression>
#include <QWebChannel>
#include <QWebEngineHistory>
#include <QWebEngineScript>
#include <QWebEngineScriptCollection>
#include <QWebEngineSettings>
#include <assert.h>
#include <map>
#if (QT_VERSION >= QT_VERSION_CHECK(5,0,0) && QT_VERSION < QT_VERSION_CHECK(6,0,0))
#include <QWebEngineContextMenuData>
#endif
#if (QT_VERSION >= QT_VERSION_CHECK(6,0,0))
#include <QtCore5Compat/QRegExp>
#include <QWebEngineContextMenuRequest>
#include <QWebEngineFindTextResult>
#endif
#ifdef Q_OS_WIN32
#include <windows.h>
#include <QPainter>
#endif

#include <QBuffer>

#if defined( Q_OS_WIN32 ) || defined( Q_OS_MAC )
#include "speechclient.hh"
#endif

#include "globalbroadcaster.h"
using std::map;
using std::list;

/// AccentMarkHandler class
///
/// Remove accent marks from text
/// and mirror position in normalized text to original text

class AccentMarkHandler
{
protected:
  QString normalizedString;
  QVector< int > accentMarkPos;
public:
  AccentMarkHandler()
  {}
  virtual ~AccentMarkHandler()
  {}
  static QChar accentMark()
  { return QChar( 0x301 ); }

  /// Create text without accent marks
  /// and store mark positions
  virtual void setText( QString const & baseString )
  {
    accentMarkPos.clear();
    normalizedString.clear();
    int pos = 0;
    QChar mark = accentMark();

    for( int x = 0; x < baseString.length(); x++ )
    {
      if( baseString.at( x ) == mark )
      {
        accentMarkPos.append( pos );
        continue;
      }
      normalizedString.append( baseString.at( x ) );
      pos++;
    }
  }

  /// Return text without accent marks
  QString const & normalizedText() const
  { return normalizedString; }

  /// Convert position into position in original text
  int mirrorPosition( int const & pos ) const
  {
    int newPos = pos;
    for( int x = 0; x < accentMarkPos.size(); x++ )
    {
      if( accentMarkPos.at( x ) < pos )
        newPos++;
      else
        break;
    }
    return newPos;
  }
};

/// End of DslAccentMark class

/// DiacriticsHandler class
///
/// Remove diacritics from text
/// and mirror position in normalized text to original text

class DiacriticsHandler : public AccentMarkHandler
{
public:
  DiacriticsHandler()
  {}
  ~DiacriticsHandler()
  {}

  /// Create text without diacriticss
  /// and store diacritic marks positions
  virtual void setText( QString const & baseString )
  {
    accentMarkPos.clear();
    normalizedString.clear();

    gd::wstring baseText = gd::toWString( baseString );
    gd::wstring normText;

    int pos = 0;
    normText.reserve( baseText.size() );

    gd::wchar const * nextChar = baseText.data();
    size_t consumed;

    for( size_t left = baseText.size(); left; )
    {
      if( *nextChar >= 0x10000U )
      {
        // Will be translated into surrogate pair
        normText.push_back( *nextChar );
        pos += 2;
        nextChar++; left--;
        continue;
      }

      gd::wchar ch = Folding::foldedDiacritic( nextChar, left, consumed );

      if( Folding::isCombiningMark( ch ) )
      {
        accentMarkPos.append( pos );
        nextChar++; left--;
        continue;
      }

      if( consumed > 1 )
      {
        for( size_t i = 1; i < consumed; i++ )
          accentMarkPos.append( pos );
      }

      normText.push_back( ch );
      pos += 1;
      nextChar += consumed;
      left -= consumed;
    }
    normalizedString = gd::toQString( normText );
  }
};
/// End of DiacriticsHandler class

void ArticleView::emitJavascriptFinished(){
    emit notifyJavascriptFinished();
}

namespace {

char const * const scrollToPrefix = "gdfrom-";

bool isScrollTo( QString const & id )
{
  return id.startsWith( scrollToPrefix );
}

QString dictionaryIdFromScrollTo( QString const & scrollTo )
{
  Q_ASSERT( isScrollTo( scrollTo ) );
  const int scrollToPrefixLength = 7;
  return scrollTo.mid( scrollToPrefixLength );
}

} // unnamed namespace

QString ArticleView::scrollToFromDictionaryId( QString const & dictionaryId )
{
  Q_ASSERT( !isScrollTo( dictionaryId ) );
  return scrollToPrefix + dictionaryId;
}

ArticleView::ArticleView( QWidget * parent, ArticleNetworkAccessManager & nm, AudioPlayerPtr const & audioPlayer_,
                          std::vector< sptr< Dictionary::Class > > const & allDictionaries_,
                          Instances::Groups const & groups_, bool popupView_, Config::Class const & cfg_,
                          QAction & openSearchAction_, QAction * dictionaryBarToggled_,
                          GroupComboBox const * groupComboBox_ ) :
  QFrame( parent ),
  articleNetMgr( nm ),
  audioPlayer( audioPlayer_ ),
  allDictionaries( allDictionaries_ ),
  groups( groups_ ),
  popupView( popupView_ ),
  cfg( cfg_ ),
  pasteAction( this ),
  articleUpAction( this ),
  articleDownAction( this ),
  goBackAction( this ),
  goForwardAction( this ),
  selectCurrentArticleAction( this ),
  copyAsTextAction( this ),
  inspectAction( this ),
  openSearchAction( openSearchAction_ ),
  searchIsOpened( false ),
  dictionaryBarToggled( dictionaryBarToggled_ ),
  groupComboBox( groupComboBox_ ),
  ftsSearchIsOpened( false ),
  ftsSearchMatchCase( false ),
  ftsPosition( 0 )
{
  ui.setupUi( this );

  ui.definition->setUp( const_cast< Config::Class * >( &cfg ) );

  goBackAction.setShortcut( QKeySequence( "Alt+Left" ) );
  ui.definition->addAction( &goBackAction );
  connect( &goBackAction, SIGNAL( triggered() ),
           this, SLOT( back() ) );

  goForwardAction.setShortcut( QKeySequence( "Alt+Right" ) );
  ui.definition->addAction( &goForwardAction );
  connect( &goForwardAction, SIGNAL( triggered() ),
           this, SLOT( forward() ) );

  ui.definition->pageAction( QWebEnginePage::Copy )->setShortcut( QKeySequence::Copy );
  ui.definition->addAction( ui.definition->pageAction( QWebEnginePage::Copy ) );

  QAction * selectAll = ui.definition->pageAction( QWebEnginePage::SelectAll );
  selectAll->setShortcut( QKeySequence::SelectAll );
  selectAll->setShortcutContext( Qt::WidgetWithChildrenShortcut );
  ui.definition->addAction( selectAll );

  ui.definition->setContextMenuPolicy( Qt::CustomContextMenu );

  connect(ui.definition, SIGNAL(loadFinished(bool)), this,
          SLOT(loadFinished(bool)));

  connect(ui.definition, SIGNAL(loadProgress(int)), this,
          SLOT(loadProgress(int)));
  connect( ui.definition, SIGNAL( linkClicked( QUrl ) ), this, SLOT( linkClicked( QUrl ) ) );

  connect( ui.definition->page(), SIGNAL( titleChanged( QString  ) ),
           this, SLOT( handleTitleChanged( QString  ) ) );

  connect( ui.definition->page(), SIGNAL( urlChanged(QUrl) ),
           this, SLOT( handleUrlChanged(QUrl) ) );

  connect( ui.definition, SIGNAL( customContextMenuRequested( QPoint const & ) ),
           this, SLOT( contextMenuRequested( QPoint const & ) ) );

  connect( ui.definition->page(), SIGNAL( linkHovered ( const QString &) ),
           this, SLOT( linkHovered ( const QString & ) ) );

  connect( ui.definition, SIGNAL( doubleClicked( QPoint ) ),this,SLOT( doubleClicked( QPoint ) ) );

  pasteAction.setShortcut( QKeySequence::Paste  );
  ui.definition->addAction( &pasteAction );
  connect( &pasteAction, SIGNAL( triggered() ), this, SLOT( pasteTriggered() ) );

  articleUpAction.setShortcut( QKeySequence( "Alt+Up" ) );
  ui.definition->addAction( &articleUpAction );
  connect( &articleUpAction, SIGNAL( triggered() ), this, SLOT( moveOneArticleUp() ) );

  articleDownAction.setShortcut( QKeySequence( "Alt+Down" ) );
  ui.definition->addAction( &articleDownAction );
  connect( &articleDownAction, SIGNAL( triggered() ), this, SLOT( moveOneArticleDown() ) );

  ui.definition->addAction( &openSearchAction );
  connect( &openSearchAction, SIGNAL( triggered() ), this, SLOT( openSearch() ) );

  selectCurrentArticleAction.setShortcut( QKeySequence( "Ctrl+Shift+A" ));
  selectCurrentArticleAction.setText( tr( "Select Current Article" ) );
  ui.definition->addAction( &selectCurrentArticleAction );
  connect( &selectCurrentArticleAction, SIGNAL( triggered() ),
           this, SLOT( selectCurrentArticle() ) );

  copyAsTextAction.setShortcut( QKeySequence( "Ctrl+Shift+C" ) );
  copyAsTextAction.setText( tr( "Copy as text" ) );
  ui.definition->addAction( &copyAsTextAction );
  connect( &copyAsTextAction, SIGNAL( triggered() ),
           this, SLOT( copyAsText() ) );

  inspectAction.setShortcut( QKeySequence( Qt::Key_F12 ) );
  inspectAction.setText( tr( "Inspect" ) );
  ui.definition->addAction( &inspectAction );


  connect(&inspectAction, &QAction::triggered, this, &ArticleView::inspectElement);

  ui.definition->installEventFilter( this );
  ui.searchFrame->installEventFilter( this );
  ui.ftsSearchFrame->installEventFilter( this );

  QWebEngineSettings * settings = ui.definition->settings();
  settings->setUnknownUrlSchemePolicy(QWebEngineSettings::UnknownUrlSchemePolicy::DisallowUnknownUrlSchemes);
#if( QT_VERSION < QT_VERSION_CHECK( 6, 0, 0 ) )
  settings->defaultSettings()->setAttribute( QWebEngineSettings::LocalContentCanAccessRemoteUrls, true );
  settings->defaultSettings()->setAttribute( QWebEngineSettings::LocalContentCanAccessFileUrls, true );
  settings->defaultSettings()->setAttribute( QWebEngineSettings::ErrorPageEnabled, false );
  settings->defaultSettings()->setAttribute( QWebEngineSettings::PluginsEnabled, cfg.preferences.enableWebPlugins );
  settings->defaultSettings()->setAttribute( QWebEngineSettings::PlaybackRequiresUserGesture, false );
  settings->defaultSettings()->setAttribute( QWebEngineSettings::JavascriptCanAccessClipboard, true );
  settings->defaultSettings()->setAttribute( QWebEngineSettings::PrintElementBackgrounds, false );
#else
  settings->setAttribute( QWebEngineSettings::LocalContentCanAccessRemoteUrls, true );
  settings->setAttribute( QWebEngineSettings::LocalContentCanAccessFileUrls, true );
  settings->setAttribute( QWebEngineSettings::ErrorPageEnabled, false );
  settings->setAttribute( QWebEngineSettings::PluginsEnabled, cfg.preferences.enableWebPlugins );
  settings->setAttribute( QWebEngineSettings::PlaybackRequiresUserGesture, false );
  settings->setAttribute( QWebEngineSettings::JavascriptCanAccessClipboard, true );
  settings->setAttribute( QWebEngineSettings::PrintElementBackgrounds, false );
#endif

  expandOptionalParts = cfg.preferences.alwaysExpandOptionalParts;

  ui.definition->grabGesture( Gestures::GDPinchGestureType );
  ui.definition->grabGesture( Gestures::GDSwipeGestureType );

  // Variable name for store current selection range
  rangeVarName = QString( "sr_%1" ).arg( QString::number( (quint64)this, 16 ) );

  connect(GlobalBroadcaster::instance(), SIGNAL( dictionaryChanges(ActiveDictIds)), this,
          SLOT(setActiveDictIds(ActiveDictIds)));

  channel = new QWebChannel(ui.definition->page());
  agent = new ArticleViewAgent(this);
  attachWebChannelToHtml();
  ankiConnector = new AnkiConnector( this, cfg );
  connect( ankiConnector,
           &AnkiConnector::errorText,
           this,
           [ this ]( QString const & errorText ) { emit statusBarMessage( errorText ); } );
}

// explicitly report the minimum size, to avoid
// sidebar widgets' improper resize during restore
QSize ArticleView::minimumSizeHint() const
{
  return ui.searchFrame->minimumSizeHint();
}

void ArticleView::setGroupComboBox( GroupComboBox const * g )
{
  groupComboBox = g;
}

ArticleView::~ArticleView()
{
  cleanupTemp();
  audioPlayer->stop();
  //channel->deregisterObject(this);
  ui.definition->ungrabGesture( Gestures::GDPinchGestureType );
  ui.definition->ungrabGesture( Gestures::GDSwipeGestureType );
}

void ArticleView::showDefinition( Config::InputPhrase const & phrase, unsigned group,
                                  QString const & scrollTo,
                                  Contexts const & contexts_ )
{
  currentWord = phrase.phrase.trimmed();
  currentActiveDictIds.clear();
  // first, let's stop the player
  audioPlayer->stop();

  QUrl req;
  Contexts contexts( contexts_ );

  req.setScheme( "gdlookup" );
  req.setHost( "localhost" );
  Utils::Url::addQueryItem( req, "word", phrase.phrase );
  if ( !phrase.punctuationSuffix.isEmpty() )
    Utils::Url::addQueryItem( req, "punctuation_suffix", phrase.punctuationSuffix );
  Utils::Url::addQueryItem( req, "group", QString::number( group ) );
  if( cfg.preferences.ignoreDiacritics )
    Utils::Url::addQueryItem( req, "ignore_diacritics", "1" );

  if ( scrollTo.size() )
    Utils::Url::addQueryItem( req, "scrollto", scrollTo );

  if( delayedHighlightText.size() )
  {
    Utils::Url::addQueryItem( req, "regexp", delayedHighlightText );
    delayedHighlightText.clear();
  }

  Contexts::Iterator pos = contexts.find( "gdanchor" );
  if( pos != contexts.end() )
  {
    Utils::Url::addQueryItem( req, "gdanchor", contexts[ "gdanchor" ] );
    contexts.erase( pos );
  }

  if ( contexts.size() )
  {
    QBuffer buf;

    buf.open( QIODevice::WriteOnly );

    QDataStream stream( &buf );

    stream << contexts;

    buf.close();

    Utils::Url::addQueryItem( req,  "contexts", QString::fromLatin1( buf.buffer().toBase64() ) );
  }

  QString mutedDicts = getMutedForGroup( group );

  if ( mutedDicts.size() )
    Utils::Url::addQueryItem( req,  "muted", mutedDicts );

  // Update headwords history
  emit sendWordToHistory( phrase.phrase );

  // Any search opened is probably irrelevant now
  closeSearch();

  // Clear highlight all button selection
  ui.highlightAllButton->setChecked(false);

  emit setExpandMode( expandOptionalParts );

  load( req );

  //QApplication::setOverrideCursor( Qt::WaitCursor );
  ui.definition->setCursor( Qt::WaitCursor );
}

void ArticleView::showDefinition( QString const & word, unsigned group,
                                  QString const & scrollTo,
                                  Contexts const & contexts_ )
{
  showDefinition( Config::InputPhrase::fromPhrase( word ), group, scrollTo, contexts_ );
}

void ArticleView::showDefinition( QString const & word, QStringList const & dictIDs,
                                  QRegExp const & searchRegExp, unsigned group,
                                  bool ignoreDiacritics )
{
  if( dictIDs.isEmpty() )
    return;
  currentWord = word.trimmed();
  // first, let's stop the player
  audioPlayer->stop();

  QUrl req;

  req.setScheme( "gdlookup" );
  req.setHost( "localhost" );
  Utils::Url::addQueryItem( req, "word", word );
  Utils::Url::addQueryItem( req, "dictionaries", dictIDs.join( ",") );
  Utils::Url::addQueryItem( req, "regexp", searchRegExp.pattern() );
  if( searchRegExp.caseSensitivity() == Qt::CaseSensitive )
    Utils::Url::addQueryItem( req, "matchcase", "1" );
  if( searchRegExp.patternSyntax() == QRegExp::WildcardUnix )
    Utils::Url::addQueryItem( req, "wildcards", "1" );
  Utils::Url::addQueryItem( req, "group", QString::number( group ) );
  if( ignoreDiacritics )
    Utils::Url::addQueryItem( req, "ignore_diacritics", "1" );

  // Update headwords history
  emit sendWordToHistory( word );

  // Any search opened is probably irrelevant now
  closeSearch();

  // Clear highlight all button selection
  ui.highlightAllButton->setChecked(false);

  emit setExpandMode( expandOptionalParts );

  load( req );

  ui.definition->setCursor( Qt::WaitCursor );
}

void ArticleView::sendToAnki(QString const & word, QString const & text ){
  ankiConnector->sendToAnki(word,text);
}

void ArticleView::showAnticipation()
{
  ui.definition->setHtml( "" );
  ui.definition->setCursor( Qt::WaitCursor );
}

void ArticleView::inspectElement()
{
  emit inspectSignal( ui.definition );
}

void ArticleView::loadFinished( bool result )
{
  setZoomFactor( cfg.preferences.zoomFactor );
  QUrl url = ui.definition->url();
  qDebug() << "article view loaded url:" << url.url().left( 200 );

  if( cfg.preferences.autoScrollToTargetArticle )
  {
    QString const scrollTo = Utils::Url::queryItemValue( url, "scrollto" );
    if( isScrollTo( scrollTo ) )
    {
      setCurrentArticle( scrollTo, true );
    }
  }

  ui.definition->unsetCursor();

  // Expand collapsed article if only one loaded
  ui.definition->page()->runJavaScript( QString( "gdCheckArticlesNumber();" ) );

<<<<<<< HEAD
  // Jump to current article after page reloading
  if( !articleToJump.isEmpty() )
  {
    setCurrentArticle( articleToJump, true );
    articleToJump.clear();
  }

  if( !Utils::Url::queryItemValue( url, "gdanchor" ).isEmpty() )
=======
  QVariant userDataVariant = ui.definition->history()->currentItem().userData();
  if ( userDataVariant.type() == QVariant::Map )
  {
    QMap< QString, QVariant > userData = userDataVariant.toMap();

    double sx = 0, sy = 0;
    bool moveToCurrentArticle = true;

    if ( userData.value( "sx" ).type() == QVariant::Double )
    {
      sx = userData.value( "sx" ).toDouble();
      moveToCurrentArticle = false;
    }

    if ( userData.value( "sy" ).type() == QVariant::Double )
    {
      sy = userData.value( "sy" ).toDouble();
      moveToCurrentArticle = false;
    }

    const QString currentArticle = userData.value( "currentArticle" ).toString();
    if( !currentArticle.isEmpty() )
    {
      // There's a current article saved, so set it to be current.
      // If a scroll position was stored - even (0, 0) - don't move to the
      // current article.
      setCurrentArticle( currentArticle, moveToCurrentArticle );
    }

    if ( sx != 0 || sy != 0 )
    {
      // Restore scroll position if at least one non-zero coordinate was stored.
      // Moving to (0, 0) is a no-op, so don't restore it.
      ui.definition->page()->mainFrame()->evaluateJavaScript(
          QString( "window.scroll( %1, %2 );" ).arg( sx ).arg( sy ) );
    }
  }
  else
  {
    QString const scrollTo = Qt4x5::Url::queryItemValue( url, "scrollto" );
    if( isScrollTo( scrollTo ) )
    {
      // There is no active article saved in history, but we have it as a parameter.
      // setCurrentArticle will save it and scroll there.
      setCurrentArticle( scrollTo, true );
    }
  }

  ui.definition->unsetCursor();
  //QApplication::restoreOverrideCursor();

#if QT_VERSION >= QT_VERSION_CHECK(4, 6, 0)
  if( !Qt4x5::Url::queryItemValue( url, "gdanchor" ).isEmpty() )
>>>>>>> 9b5756d5
  {
    QString anchor = QUrl::fromPercentEncoding( Utils::Url::encodedQueryItemValue( url, "gdanchor" ) );

    // Find GD anchor on page

    int n = anchor.indexOf( '_' );
    if( n == 33 )
      // MDict pattern: ("g" + dictionary ID (33 chars total))_(articleID(quint64, hex))_(original anchor)
      n = anchor.indexOf( '_', n + 1 );
    else
      n = 0;

    if( n > 0 )
    {
      QString originalAnchor = anchor.mid( n + 1 );

      int end = originalAnchor.indexOf('_');
      QString hash=originalAnchor.left(end);
      url.clear();
      url.setFragment(hash);
      ui.definition->page()->runJavaScript(
          QString("window.location.hash = \"%1\"").arg(QString::fromUtf8(url.toEncoded())));
      
    }
    else
    {
      url.clear();
      url.setFragment( anchor );
      ui.definition->page()->runJavaScript(
         QString( "window.location.hash = \"%1\"" ).arg( QString::fromUtf8( url.toEncoded() ) ) );
    }
  }

  //the click audio url such as gdau://xxxx ,webview also emit a pageLoaded signal but with the result is false.need future investigation.
  //the audio link click ,no need to emit pageLoaded signal
  if(result){
    emit pageLoaded( this );
  }
  if( Utils::Url::hasQueryItem( ui.definition->url(), "regexp" ) )
    highlightFTSResults();
}

void ArticleView::loadProgress(int ){
    setZoomFactor(cfg.preferences.zoomFactor);
}

void ArticleView::handleTitleChanged( QString const & title )
{
  if( !title.isEmpty() ) // Qt 5.x WebKit raise signal titleChanges(QString()) while navigation within page
    emit titleChanged( this, title );
}

void ArticleView::handleUrlChanged( QUrl const & url )
{
  QIcon icon;

  unsigned group = getGroup( url );

  if ( group )
  {
    // Find the group's instance corresponding to the fragment value
    for( unsigned x = 0; x < groups.size(); ++x )
      if ( groups[ x ].id == group )
      {
        // Found it

        icon = groups[ x ].makeIcon();
        break;
      }
  }

  emit iconChanged( this, icon );
}

unsigned ArticleView::getGroup( QUrl const & url )
{
  if ( url.scheme() == "gdlookup" && Utils::Url::hasQueryItem( url, "group" ) )
    return Utils::Url::queryItemValue( url, "group" ).toUInt();

  return 0;
}

QStringList ArticleView::getArticlesList()
{
  return currentActiveDictIds;
}

QString ArticleView::getActiveArticleId()
{
    return activeDictId;
}

void ArticleView::setActiveArticleId(QString const & dictId){
    this->activeDictId=dictId;
}

QString ArticleView::getCurrentArticle()
{
  QString dictId=getActiveArticleId();
  return scrollToFromDictionaryId( dictId );
}

void ArticleView::jumpToDictionary( QString const & id, bool force )
{
  QString targetArticle = scrollToFromDictionaryId( id );

  // jump only if neceessary, or when forced
  if ( force || targetArticle != getCurrentArticle() )
  {
    setCurrentArticle( targetArticle, true );
  }
}

bool ArticleView::setCurrentArticle( QString const & id, bool moveToIt )
{
  if ( !isScrollTo( id ) )
    return false; // Incorrect id

  if ( !ui.definition->isVisible() )
    return false; // No action on background page, scrollIntoView there don't work

<<<<<<< HEAD
  if(moveToIt){
    QString dictId = id.mid( 7 );
    if( dictId.isEmpty() )
      return false;
    QString script = QString( "var elem=document.getElementById('%1'); "
                              "if(elem!=undefined){elem.scrollIntoView(true);} gdMakeArticleActive('%2',true);" )
                       .arg( id, dictId );
    onJsActiveArticleChanged( id );
    ui.definition->page()->runJavaScript( script );
    setActiveArticleId( dictId );
  }
=======
  QString const dictionaryId = dictionaryIdFromScrollTo( id );
  if( !getArticlesList().contains( dictionaryId ) )
    return false;

  if ( moveToIt )
    ui.definition->page()->mainFrame()->evaluateJavaScript( QString( "document.getElementById('%1').scrollIntoView(true);" ).arg( id ) );

  ui.definition->page()->mainFrame()->evaluateJavaScript(
    QString( "gdMakeArticleActive( '%1' );" ).arg( dictionaryId ) );

>>>>>>> 9b5756d5
  return true;
}

void ArticleView::selectCurrentArticle()
{
  ui.definition->page()->runJavaScript(
        QString( "gdSelectArticle( '%1' );var elem=document.getElementById('%2'); if(elem!=undefined){elem.scrollIntoView(true);}" ).arg( getActiveArticleId() ,getCurrentArticle()) );
}

void ArticleView::isFramedArticle( QString const & ca, const std::function< void( bool ) > & callback )
{
  if( ca.isEmpty() )
    callback( false );

  ui.definition->page()->runJavaScript( QString( "!!document.getElementById('gdexpandframe-%1');" ).arg( ca.mid( 7 ) ),
                                        [ callback ]( const QVariant & res ) { callback( res.toBool() ); } );
}

bool ArticleView::isExternalLink( QUrl const & url )
{
  return Utils::isExternalLink(url);
}

void ArticleView::tryMangleWebsiteClickedUrl( QUrl & url, Contexts & contexts )
{
  // Don't try mangling audio urls, even if they are from the framed websites

  if( ( url.scheme() == "http" || url.scheme() == "https" ) && !Dictionary::WebMultimediaDownload::isAudioUrl( url ) )
  {
    // Maybe a link inside a website was clicked?

    QString ca = getCurrentArticle();
    isFramedArticle( ca,
                     [ &url, &contexts, &ca ]( bool framed )
                     {
                       if( framed )
                       {
                         // no need to translate website internal url to gd builtin url
                         // and lack the formulation to convert them.
                         qDebug() << "in the website with url:" << url;
                       }
                     } );
  }
}

void ArticleView::saveHistoryUserData()
{
  ui.definition->setProperty("sx", ui.definition->page()->scrollPosition().x());
  ui.definition->setProperty("sy", ui.definition->page()->scrollPosition().y());
}

void ArticleView::load( QUrl const & url )
{
  saveHistoryUserData();
  ui.definition->load( url );
}

void ArticleView::cleanupTemp()
{
  QSet< QString >::iterator it = desktopOpenedTempFiles.begin();
  while( it != desktopOpenedTempFiles.end() )
  {
    if( QFile::remove( *it ) )
      it = desktopOpenedTempFiles.erase( it );
    else
      ++it;
  }
}

bool ArticleView::handleF3( QObject * /*obj*/, QEvent * ev )
{
  if ( ev->type() == QEvent::ShortcutOverride
       || ev->type() == QEvent::KeyPress )
  {
    QKeyEvent * ke = static_cast<QKeyEvent *>( ev );
    if ( ke->key() == Qt::Key_F3 && isSearchOpened() ) {
      if ( !ke->modifiers() )
      {
        if( ev->type() == QEvent::KeyPress )
          on_searchNext_clicked();

        ev->accept();
        return true;
      }

      if ( ke->modifiers() == Qt::ShiftModifier )
      {
        if( ev->type() == QEvent::KeyPress )
          on_searchPrevious_clicked();

        ev->accept();
        return true;
      }
    }
    if ( ke->key() == Qt::Key_F3 && ftsSearchIsOpened )
    {
      if ( !ke->modifiers() )
      {
        if( ev->type() == QEvent::KeyPress )
          on_ftsSearchNext_clicked();

        ev->accept();
        return true;
      }

      if ( ke->modifiers() == Qt::ShiftModifier )
      {
        if( ev->type() == QEvent::KeyPress )
          on_ftsSearchPrevious_clicked();

        ev->accept();
        return true;
      }
    }
  }

  return false;
}

bool ArticleView::eventFilter( QObject * obj, QEvent * ev )
{
#ifdef Q_OS_MAC

  if( ev->type() == QEvent::NativeGesture )
  {
    qDebug() << "it's a Native Gesture!";
    // handle Qt::ZoomNativeGesture Qt::SmartZoomNativeGesture here
    // ignore swipe left/right.
    // QWebEngine can handle Qt::SmartZoomNativeGesture.
  }

#else
  if( ev->type() == QEvent::Gesture )
  {
    Gestures::GestureResult result;
    QPoint pt;

    bool handled = Gestures::handleGestureEvent( obj, ev, result, pt );

    if( handled )
    {
      if( result == Gestures::ZOOM_IN )
        zoomIn();
      else
      if( result == Gestures::ZOOM_OUT )
        zoomOut();
      else
      if( result == Gestures::SWIPE_LEFT )
        back();
      else
      if( result == Gestures::SWIPE_RIGHT )
        forward();
      else
      if( result == Gestures::SWIPE_UP || result == Gestures::SWIPE_DOWN )
      {
        int delta = result == Gestures::SWIPE_UP ? -120 : 120;
        QWidget *widget = static_cast< QWidget * >( obj );

        QPoint angleDelta(0, delta);
        QPoint pixelDetal;
        QWidget *child = widget->childAt( widget->mapFromGlobal( pt ) );
        if( child )
        {
          QWheelEvent whev( child->mapFromGlobal( pt ), pt,  pixelDetal,angleDelta, Qt::NoButton, Qt::NoModifier,Qt::NoScrollPhase,false);
          qApp->sendEvent( child, &whev );
        }
        else
        {
          QWheelEvent whev( widget->mapFromGlobal( pt ), pt,pixelDetal, angleDelta,Qt::NoButton, Qt::NoModifier,Qt::NoScrollPhase,false );
          qApp->sendEvent( widget, &whev );
        }
      }
    }

    return handled;
  }
#endif

  if( ev->type() == QEvent::MouseMove )
  {
    if( Gestures::isFewTouchPointsPresented() )
    {
      ev->accept();
      return true;
    }
  }

  if ( handleF3( obj, ev ) )
  {
    return true;
  }

  if ( obj == ui.definition )
  {
    if ( ev->type() == QEvent::MouseButtonPress ) {
      QMouseEvent * event = static_cast< QMouseEvent * >( ev );
      if ( event->button() == Qt::XButton1 ) {
        back();
        return true;
      }
      if ( event->button() == Qt::XButton2 ) {
        forward();
        return true;
      }
    }
    else
    if ( ev->type() == QEvent::KeyPress || ev->type ()==QEvent::ShortcutOverride)
    {
      QKeyEvent * keyEvent = static_cast< QKeyEvent * >( ev );

      if ( keyEvent->modifiers() &
           ( Qt::ControlModifier | Qt::AltModifier | Qt::MetaModifier ) )
        return false; // A non-typing modifier is pressed

      if ( Utils::ignoreKeyEvent(keyEvent)||
           keyEvent->key() == Qt::Key_Return ||
           keyEvent->key() == Qt::Key_Enter )
        return false; // Those key have other uses than to start typing

      QString text = keyEvent->text();

      if ( text.size() )
      {
        emit typingEvent( text );
        return true;
      }
    }
    else if( ev->type() == QEvent::Wheel )
    {
      QWheelEvent * pe = static_cast< QWheelEvent * >( ev );
      if( pe->modifiers().testFlag( Qt::ControlModifier ) )
      {
        if( pe->angleDelta().y() > 0 )
        {
          zoomIn();
        }
        else
        {
          zoomOut();
        }
      }
    }
  }
  else
    return QFrame::eventFilter( obj, ev );

  return false;
}

QString ArticleView::getMutedForGroup( unsigned group )
{
  if ( dictionaryBarToggled && dictionaryBarToggled->isChecked() )
  {
    // Dictionary bar is active -- mute the muted dictionaries
    Instances::Group const * groupInstance = groups.findGroup( group );

    // Find muted dictionaries for current group
    Config::Group const * grp = cfg.getGroup( group );
    Config::MutedDictionaries const * mutedDictionaries;
    if( group == Instances::Group::AllGroupId )
      mutedDictionaries = popupView ? &cfg.popupMutedDictionaries : &cfg.mutedDictionaries;
    else
        mutedDictionaries = grp ? ( popupView ? &grp->popupMutedDictionaries : &grp->mutedDictionaries ) : 0;
    if( !mutedDictionaries )
      return QString();

    QStringList mutedDicts;

    if ( groupInstance )
    {
      for( unsigned x = 0; x < groupInstance->dictionaries.size(); ++x )
      {
        QString id = QString::fromStdString(
                       groupInstance->dictionaries[ x ]->getId() );

        if ( mutedDictionaries->contains( id ) )
          mutedDicts.append( id );
      }
    }

    if ( mutedDicts.size() )
      return mutedDicts.join( "," );
  }

  return QString();
}

QStringList ArticleView::getMutedDictionaries(unsigned group) {
  if (dictionaryBarToggled && dictionaryBarToggled->isChecked()) {
    // Dictionary bar is active -- mute the muted dictionaries
    Instances::Group const *groupInstance = groups.findGroup(group);

    // Find muted dictionaries for current group
    Config::Group const *grp = cfg.getGroup(group);
    Config::MutedDictionaries const *mutedDictionaries;
    if (group == Instances::Group::AllGroupId)
      mutedDictionaries = popupView ? &cfg.popupMutedDictionaries : &cfg.mutedDictionaries;
    else
      mutedDictionaries = grp ? (popupView ? &grp->popupMutedDictionaries : &grp->mutedDictionaries) : 0;
    if (!mutedDictionaries)
      return QStringList();

    QStringList mutedDicts;

    if (groupInstance) {
      for (unsigned x = 0; x < groupInstance->dictionaries.size(); ++x) {
        QString id = QString::fromStdString(groupInstance->dictionaries[x]->getId());

        if (mutedDictionaries->contains(id))
          mutedDicts.append(id);
      }
    }

    return mutedDicts;
  }

  return QStringList();
}

void ArticleView::linkHovered ( const QString & link )
{
  QString msg;
  QUrl url(link);

  if ( url.scheme() == "bres" )
  {
    msg = tr( "Resource" );
  }
  else
  if ( url.scheme() == "gdau" || Dictionary::WebMultimediaDownload::isAudioUrl( url ) )
  {
    msg = tr( "Audio" );
  }
  else
  if ( url.scheme() == "gdtts" )
  {
    msg = tr( "TTS Voice" );
  }
  else
  if ( url.scheme() == "gdpicture" )
  {
    msg = tr( "Picture" );
  }
  else
  if ( url.scheme() == "gdvideo" )
  {
    if ( url.path().isEmpty() )
    {
      msg = tr( "Video" );
    }
    else
    {
      QString path = url.path();
      if ( path.startsWith( '/' ) )
      {
        path = path.mid( 1 );
      }
      msg = tr( "Video: %1" ).arg( path );
    }
  }
  else
  if (url.scheme() == "gdlookup" || url.scheme().compare( "bword" ) == 0)
  {
    QString def = url.path();
    if (def.startsWith("/"))
    {
      def = def.mid( 1 );
    }

    if( Utils::Url::hasQueryItem( url, "dict" ) )
    {
      // Link to other dictionary
      QString dictName( Utils::Url::queryItemValue( url, "dict" ) );
      if( !dictName.isEmpty() )
        msg = tr( "Definition from dictionary \"%1\": %2" ).arg( dictName , def );
    }

    if( msg.isEmpty() )
    {
      if( def.isEmpty() && url.hasFragment() )
        msg = '#' + url.fragment(); // this must be a citation, footnote or backlink
      else
        msg = tr( "Definition: %1").arg( def );
    }
  }
  else
  {
    msg = link;
  }

  emit statusBarMessage( msg );
}

void ArticleView::attachWebChannelToHtml() {
  // set the web channel to be used by the page
  // see http://doc.qt.io/qt-5/qwebenginepage.html#setWebChannel
  ui.definition->page()->setWebChannel(channel, QWebEngineScript::MainWorld);

  // register QObjects to be exposed to JavaScript
  channel->registerObject(QStringLiteral("articleview"), agent);
}

void ArticleView::linkClicked( QUrl const & url_ )
{
  Qt::KeyboardModifiers kmod = QApplication::keyboardModifiers();

  // Lock jump on links while Alt key is pressed
  if( kmod & Qt::AltModifier )
    return;

  QUrl url( url_ );
  Contexts contexts;

  tryMangleWebsiteClickedUrl( url, contexts );

  if ( !popupView &&
       ( ui.definition->isMidButtonPressed() ||
         ( kmod & ( Qt::ControlModifier | Qt::ShiftModifier ) ) ) )
  {
    // Mid button or Control/Shift is currently pressed - open the link in new tab
    ui.definition->resetMidButtonPressed();
    emit openLinkInNewTab( url, ui.definition->url(), getCurrentArticle(), contexts );
  }
  else
    openLink( url, ui.definition->url(), getCurrentArticle(), contexts );
}

void ArticleView::linkClickedInHtml( QUrl const & url_ )
{
  emit ui.definition->linkClickedInHtml(url_);
  if(!url_.isEmpty())
  {
    linkClicked( url_ );
  }
}
void ArticleView::openLink( QUrl const & url, QUrl const & ref,
                            QString const & scrollTo,
                            Contexts const & contexts_ )
{
  audioPlayer->stop();
  qDebug() << "open link url:" << url;

  auto [valid, word] = Utils::Url::getQueryWord( url );
  if( valid && word.isEmpty() )
  {
    // invalid gdlookup url.
    return;
  }

  Contexts contexts( contexts_ );

  if( url.scheme().compare( "gdpicture" ) == 0 )
    load( url );
  else
  if ( url.scheme().compare( "bword" ) == 0 || url.scheme().compare( "entry" ) == 0 )
  {
    if( Utils::Url::hasQueryItem( ref, "dictionaries" ) )
    {
      QStringList dictsList = Utils::Url::queryItemValue( ref, "dictionaries" )
                                          .split( ",", Qt::SkipEmptyParts );

      showDefinition( word, dictsList, QRegExp(), getGroup( ref ), false );
    }
    else
      showDefinition( word,
                      getGroup( ref ), scrollTo, contexts );
  }
  else
  if ( url.scheme() == "gdlookup" ) // Plain html links inherit gdlookup scheme
  {
    if ( url.hasFragment() )
    {
      ui.definition->page()->runJavaScript(
        QString( "window.location = \"%1\"" ).arg( QString::fromUtf8( url.toEncoded() ) ) );
    }
    else
    {
      if( Utils::Url::hasQueryItem( ref, "dictionaries" ) )
      {
        // Specific dictionary group from full-text search
        QStringList dictsList = Utils::Url::queryItemValue( ref, "dictionaries" )
                                            .split( ",", Qt::SkipEmptyParts );

        showDefinition( url.path().mid( 1 ), dictsList, QRegExp(), getGroup( ref ), false );
        return;
      }

      QString newScrollTo( scrollTo );
      if( Utils::Url::hasQueryItem( url, "dict" ) )
      {
        // Link to other dictionary
        QString dictName( Utils::Url::queryItemValue( url, "dict" ) );
        for( unsigned i = 0; i < allDictionaries.size(); i++ )
        {
          if( dictName.compare( QString::fromUtf8( allDictionaries[ i ]->getName().c_str() ) ) == 0 )
          {
            newScrollTo = scrollToFromDictionaryId( QString::fromUtf8( allDictionaries[ i ]->getId().c_str() ) );
            break;
          }
        }
      }

      if( Utils::Url::hasQueryItem( url, "gdanchor" ) )
        contexts[ "gdanchor" ] = Utils::Url::queryItemValue( url, "gdanchor" );

      showDefinition( word,
                      getGroup( ref ), newScrollTo, contexts );
    }
  }
  else
  if ( url.scheme() == "bres" || url.scheme() == "gdau" || url.scheme() == "gdvideo" ||
       Dictionary::WebMultimediaDownload::isAudioUrl( url ) )
  {
    // Download it

    // Clear any pending ones

    resourceDownloadRequests.clear();

    resourceDownloadUrl = url;

    if ( Dictionary::WebMultimediaDownload::isAudioUrl( url ) )
    {
      sptr< Dictionary::DataRequest > req =
        new Dictionary::WebMultimediaDownload( url, articleNetMgr );

      resourceDownloadRequests.push_back( req );

      connect( req.get(), SIGNAL( finished() ),
               this, SLOT( resourceDownloadFinished() ) );
    }
    else
    if ( url.scheme() == "gdau" && url.host() == "search" )
    {
      // Since searches should be limited to current group, we just do them
      // here ourselves since otherwise we'd need to pass group id to netmgr
      // and it should've been having knowledge of the current groups, too.

      unsigned currentGroup = getGroup( ref );

      std::vector< sptr< Dictionary::Class > > const * activeDicts = 0;

      if ( groups.size() )
      {
        for( unsigned x = 0; x < groups.size(); ++x )
          if ( groups[ x ].id == currentGroup )
          {
            activeDicts = &( groups[ x ].dictionaries );
            break;
          }
      }
      else
        activeDicts = &allDictionaries;

      if ( activeDicts )
      {
        unsigned preferred = UINT_MAX;
        if( url.hasFragment() )
        {
          // Find sound in the preferred dictionary
          QString preferredName = Utils::Url::fragment( url );
          try
          {
            for( unsigned x = 0; x < activeDicts->size(); ++x )
            {
              if( preferredName.compare( QString::fromUtf8( (*activeDicts)[ x ]->getName().c_str() ) ) == 0 )
              {
                preferred = x;
                sptr< Dictionary::DataRequest > req =
                  (*activeDicts)[ x ]->getResource(
                    url.path().mid( 1 ).toUtf8().data() );

                resourceDownloadRequests.push_back( req );

                if ( !req->isFinished() )
                {
                  // Queued loading
                  connect( req.get(), SIGNAL( finished() ),
                           this, SLOT( resourceDownloadFinished() ) );
                }
                else
                {
                  // Immediate loading
                  if( req->dataSize() > 0 )
                  {
                    // Resource already found, stop next search
                    resourceDownloadFinished();
                    return;
                  }
                }
                break;
              }
            }
          }
          catch( std::exception & e )
          {
            emit statusBarMessage(
                tr("ERROR: %1").arg(e.what()),
                10000, QPixmap(":/icons/error.svg"));
          }
        }
        for( unsigned x = 0; x < activeDicts->size(); ++x )
        {
          try
          {
            if( x == preferred )
              continue;

            sptr< Dictionary::DataRequest > req =
              (*activeDicts)[ x ]->getResource(
                url.path().mid( 1 ).toUtf8().data() );

            resourceDownloadRequests.push_back( req );

            if ( !req->isFinished() )
            {
              // Queued loading
              connect( req.get(), SIGNAL( finished() ),
                       this, SLOT( resourceDownloadFinished() ) );
            }
            else
            {
              // Immediate loading
              if( req->dataSize() > 0 )
              {
                // Resource already found, stop next search
                break;
              }
            }
          }
          catch( std::exception & e )
          {
            emit statusBarMessage(
                tr("ERROR: %1").arg(e.what()),
                10000, QPixmap(":/icons/error.svg"));
          }
        }
      }
    }
    else
    {
      // Normal resource download
      QString contentType;

      sptr< Dictionary::DataRequest > req =
        articleNetMgr.getResource( url, contentType );

      if ( !req.get() )
      {
        // Request failed, fail
      }
      else
      if ( req->isFinished() && req->dataSize() >= 0 )
      {
        // Have data ready, handle it
        resourceDownloadRequests.push_back( req );
        resourceDownloadFinished();

        return;
      }
      else
      if ( !req->isFinished() )
      {
        // Queue to be handled when done

        resourceDownloadRequests.push_back( req );

        connect( req.get(), SIGNAL( finished() ),
                 this, SLOT( resourceDownloadFinished() ) );
      }
    }

    if ( resourceDownloadRequests.empty() ) // No requests were queued
    {
      QMessageBox::critical( this, "GoldenDict", tr( "The referenced resource doesn't exist." ) );
      return;
    }
    else
      resourceDownloadFinished(); // Check any requests finished already
  }
  else
  if ( url.scheme() == "gdprg" )
  {
    // Program. Run it.
    QString id( url.host() );

    for( Config::Programs::const_iterator i = cfg.programs.begin();
         i != cfg.programs.end(); ++i )
    {
      if ( i->id == id )
      {
        // Found the corresponding program.
        Programs::RunInstance * req = new Programs::RunInstance;

        connect( req, SIGNAL(finished(QByteArray,QString)),
                 req, SLOT( deleteLater() ) );

        QString error;

        // Delete the request if it fails to start
        if ( !req->start( *i, url.path().mid( 1 ), error ) )
        {
          delete req;

          QMessageBox::critical( this, "GoldenDict",
                                 error );
        }

        return;
      }
    }

    // Still here? No such program exists.
    QMessageBox::critical( this, "GoldenDict",
                           tr( "The referenced audio program doesn't exist." ) );
  }
  else
  if ( url.scheme() == "gdtts" )
  {
// TODO: Port TTS
#if defined( Q_OS_WIN32 ) || defined( Q_OS_MAC )
    // Text to speech
    QString md5Id = Utils::Url::queryItemValue( url, "engine" );
    QString text( url.path().mid( 1 ) );

    for ( Config::VoiceEngines::const_iterator i = cfg.voiceEngines.begin();
          i != cfg.voiceEngines.end(); ++i )
    {
      QString itemMd5Id = QString( QCryptographicHash::hash(
                                     i->id.toUtf8(),
                                     QCryptographicHash::Md5 ).toHex() );

      if ( itemMd5Id == md5Id )
      {
        SpeechClient * speechClient = new SpeechClient( *i, this );
        connect( speechClient, SIGNAL( finished() ), speechClient, SLOT( deleteLater() ) );
        speechClient->tell( text );
        break;
      }
    }
#endif
  }
  else
  if ( isExternalLink( url ) )
  {
    // Use the system handler for the conventional external links
    QDesktopServices::openUrl( url );
  }
}

ResourceToSaveHandler * ArticleView::saveResource( const QUrl & url, const QString & fileName )
{
  return saveResource( url, ui.definition->url(), fileName );
}

ResourceToSaveHandler * ArticleView::saveResource( const QUrl & url, const QUrl & ref, const QString & fileName )
{
  ResourceToSaveHandler * handler = new ResourceToSaveHandler( this, fileName );
  sptr< Dictionary::DataRequest > req;

  if( url.scheme() == "bres" || url.scheme() == "gico" || url.scheme() == "gdau" || url.scheme() == "gdvideo" )
  {
    if ( url.host() == "search" )
    {
      // Since searches should be limited to current group, we just do them
      // here ourselves since otherwise we'd need to pass group id to netmgr
      // and it should've been having knowledge of the current groups, too.

      unsigned currentGroup = getGroup( ref );

      std::vector< sptr< Dictionary::Class > > const * activeDicts = 0;

      if ( groups.size() )
      {
        for( unsigned x = 0; x < groups.size(); ++x )
          if ( groups[ x ].id == currentGroup )
          {
            activeDicts = &( groups[ x ].dictionaries );
            break;
          }
      }
      else
        activeDicts = &allDictionaries;

      if ( activeDicts )
      {
        unsigned preferred = UINT_MAX;
        if( url.hasFragment() && url.scheme() == "gdau" )
        {
          // Find sound in the preferred dictionary
          QString preferredName = Utils::Url::fragment( url );
          for( unsigned x = 0; x < activeDicts->size(); ++x )
          {
            try
            {
              if( preferredName.compare( QString::fromUtf8( (*activeDicts)[ x ]->getName().c_str() ) ) == 0 )
              {
                preferred = x;
                sptr< Dictionary::DataRequest > req =
                  (*activeDicts)[ x ]->getResource(
                    url.path().mid( 1 ).toUtf8().data() );

                handler->addRequest( req );

                if( req->isFinished() && req->dataSize() > 0 )
                {
                  handler->downloadFinished();
                  return handler;
                }
                break;
              }
            }
            catch( std::exception & e )
            {
              gdWarning( "getResource request error (%s) in \"%s\"\n", e.what(),
                         (*activeDicts)[ x ]->getName().c_str() );
            }
          }
        }
        for( unsigned x = 0; x < activeDicts->size(); ++x )
        {
          try
          {
            if( x == preferred )
              continue;

            req = (*activeDicts)[ x ]->getResource(
                    Utils::Url::path( url ).mid( 1 ).toUtf8().data() );

            handler->addRequest( req );

            if( req->isFinished() && req->dataSize() > 0 )
            {
              // Resource already found, stop next search
              break;
            }
          }
          catch( std::exception & e )
          {
            gdWarning( "getResource request error (%s) in \"%s\"\n", e.what(),
                       (*activeDicts)[ x ]->getName().c_str() );
          }
        }
      }
    }
    else
    {
      // Normal resource download
      QString contentType;
      req = articleNetMgr.getResource( url, contentType );

      if( req.get() )
      {
        handler->addRequest( req );
      }
    }
  }
  else
  {
    req = new Dictionary::WebMultimediaDownload( url, articleNetMgr );

    handler->addRequest( req );
  }

  if ( handler->isEmpty() ) // No requests were queued
  {
    emit statusBarMessage(
        tr("ERROR: %1").arg(tr("The referenced resource doesn't exist.")),
        10000, QPixmap(":/icons/error.svg"));
  }

  // Check already finished downloads
  handler->downloadFinished();

  return handler;
}

void ArticleView::updateMutedContents()
{
  QUrl currentUrl = ui.definition->url();

  if ( currentUrl.scheme() != "gdlookup" )
    return; // Weird url -- do nothing

  unsigned group = getGroup( currentUrl );

  if ( !group )
    return; // No group in url -- do nothing

  QString mutedDicts = getMutedForGroup( group );

  if ( Utils::Url::queryItemValue( currentUrl, "muted" ) != mutedDicts )
  {
    // The list has changed -- update the url

    Utils::Url::removeQueryItem( currentUrl, "muted" );

    if ( mutedDicts.size() )
    Utils::Url::addQueryItem( currentUrl, "muted", mutedDicts );

    load( currentUrl );

    //QApplication::setOverrideCursor( Qt::WaitCursor );
    ui.definition->setCursor( Qt::WaitCursor );
  }
}

bool ArticleView::canGoBack()
{
  // First entry in a history is always an empty page,
  // so we skip it.
  return ui.definition->history()->currentItemIndex() > 1;
}

bool ArticleView::canGoForward()
{
  return ui.definition->history()->canGoForward();
}

void ArticleView::setSelectionBySingleClick( bool set )
{
  ui.definition->setSelectionBySingleClick( set );
}

void ArticleView::setDelayedHighlightText(QString const & text)
{
  delayedHighlightText = text;
}

void ArticleView::back()
{
  // Don't allow navigating back to page 0, which is usually the initial
  // empty page
  if ( canGoBack() )
  {
    saveHistoryUserData();
    ui.definition->back();
  }
}

void ArticleView::forward()
{
  saveHistoryUserData();
  ui.definition->forward();
}

<<<<<<< HEAD
void ArticleView::hasSound( const std::function< void( bool ) > & callback )
=======
void ArticleView::reload()
{
  QMap< QString, QVariant > userData = ui.definition->history()->currentItem().userData().toMap();

  // Save current article, which can be empty
  userData[ "currentArticle" ] = getCurrentArticle();

  // Remove saved window position. Reloading occurs in response to changes that
  // may affect content height, so restoring the current window position can cause
  // uncontrolled jumps. Scrolling to the current article (i.e. jumping to the top
  // of it) is simple, reliable and predictable, if not ideal.
  userData[ "sx" ].clear();
  userData[ "sy" ].clear();

  ui.definition->history()->currentItem().setUserData( userData );

  ui.definition->reload();
}

bool ArticleView::hasSound()
>>>>>>> 9b5756d5
{
  ui.definition->page()->runJavaScript( "gdAudioLinks.first",
                                        [ callback ]( const QVariant & v )
                                        {
                                          bool has = false;
                                          if( v.type() == QVariant::String )
                                            has = !v.toString().isEmpty();
                                          callback( has );
                                        } );
}

//use webengine javascript to playsound
void ArticleView::playSound()
{
  QString variable = " (function(){  var link=gdAudioLinks[gdAudioLinks.current];           "
    "   if(link==undefined){           "
    "       link=gdAudioLinks.first;           "
    "   }          "
    "    return link;})();         ";

  ui.definition->page()->runJavaScript(variable,[this](const QVariant & result){
      if (result.type() == QVariant::String) {
          QString soundScript = result.toString();
          if (!soundScript.isEmpty())
            openLink(QUrl::fromEncoded(soundScript.toUtf8()), ui.definition->url());
      }
  });
}

// use eventloop to turn the async callback to sync execution.
void ArticleView::toHtml( const std::function< void( QString & ) > & callback )
{
  ui.definition->page()->toHtml(
    [ = ]( const QString & content )
    {
      QString html = content;
      callback( html );
    } );
}

void ArticleView::setHtml(const QString& content,const QUrl& baseUrl){
    ui.definition->page()->setHtml(content,baseUrl);
}

void ArticleView::setContent(const QByteArray &data, const QString &mimeType, const QUrl &baseUrl ){
    ui.definition->page()->setContent(data,mimeType,baseUrl);
}

QString ArticleView::getTitle()
{
  return ui.definition->page()->title();
}

Config::InputPhrase ArticleView::getPhrase() const
{
  const QUrl url = ui.definition->url();
  return Config::InputPhrase( Utils::Url::queryItemValue( url, "word" ),
                              Utils::Url::queryItemValue( url, "punctuation_suffix" ) );
}

void ArticleView::print( QPrinter * printer ) const
{
  QEventLoop loop;
  bool result;
  auto printPreview = [ & ]( bool success )
  {
    result = success;
    loop.quit();
  };
#if( QT_VERSION < QT_VERSION_CHECK( 6, 0, 0 ) )
  ui.definition->page()->print( printer, std::move( printPreview ) );
#else
  connect( ui.definition, &QWebEngineView::printFinished, &loop, std::move( printPreview ) );
  ui.definition->print( printer );
#endif
  loop.exec();
  if( !result )
  {
    qDebug() << "print failed";
  }
}

void ArticleView::contextMenuRequested( QPoint const & pos )
{
  // Is that a link? Is there a selection?
  QWebEnginePage* r=ui.definition->page();
  QMenu menu( this );

  QAction * followLink = 0;
  QAction * followLinkExternal = 0;
  QAction * followLinkNewTab = 0;
  QAction * lookupSelection = 0;
  QAction * sendToAnkiAction = 0 ;
  QAction * lookupSelectionGr = 0;
  QAction * lookupSelectionNewTab = 0;
  QAction * lookupSelectionNewTabGr = 0;
  QAction * maxDictionaryRefsAction = 0;
  QAction * addWordToHistoryAction = 0;
  QAction * addHeaderToHistoryAction = 0;
  QAction * sendWordToInputLineAction = 0;
  QAction * saveImageAction = 0;
  QAction * saveSoundAction           = 0;
  QAction * saveBookmark = 0;

#if( QT_VERSION < QT_VERSION_CHECK( 6, 0, 0 ) )
  const QWebEngineContextMenuData * menuData = &(r->contextMenuData());
#else
  QWebEngineContextMenuRequest * menuData = ui.definition->lastContextMenuRequest();
#endif
  QUrl targetUrl(menuData->linkUrl());
  Contexts contexts;

  tryMangleWebsiteClickedUrl( targetUrl, contexts );

  if ( !targetUrl.isEmpty() )
  {
    if ( !isExternalLink( targetUrl ) )
    {
      followLink = new QAction( tr( "&Open Link" ), &menu );
      menu.addAction( followLink );

      if ( !popupView )
      {
        followLinkNewTab = new QAction( QIcon( ":/icons/addtab.svg" ),
                                        tr( "Open Link in New &Tab" ), &menu );
        menu.addAction( followLinkNewTab );
      }
    }

    if ( isExternalLink( targetUrl ) )
    {
      followLinkExternal = new QAction( tr( "Open Link in &External Browser" ), &menu );
      menu.addAction( followLinkExternal );
      menu.addAction( ui.definition->pageAction( QWebEnginePage::CopyLinkToClipboard ) );
    }
  }

  QUrl imageUrl;
#if( QT_VERSION < QT_VERSION_CHECK( 6, 0, 0 ) )
  if( !popupView && menuData->mediaType ()==QWebEngineContextMenuData::MediaTypeImage)
#else
  if( !popupView && menuData->mediaType ()==QWebEngineContextMenuRequest::MediaType::MediaTypeImage)
#endif
  {
    imageUrl = menuData->mediaUrl ();
      if( !imageUrl.isEmpty() )
      {
          menu.addAction( ui.definition->pageAction( QWebEnginePage::CopyImageToClipboard ) );
          saveImageAction = new QAction( tr( "Save &image..." ), &menu );
          menu.addAction( saveImageAction );
      }
  }

  if( !popupView && ( targetUrl.scheme() == "gdau"
                      || Dictionary::WebMultimediaDownload::isAudioUrl( targetUrl ) ) )
  {
      saveSoundAction = new QAction( tr( "Save s&ound..." ), &menu );
      menu.addAction( saveSoundAction );
  }

  QString selectedText = ui.definition->selectedText();
  QString text         = Utils::trimNonChar( selectedText );

  if ( text.size() && text.size() < 60 )
  {
    // We don't prompt for selections larger or equal to 60 chars, since
    // it ruins the menu and it's hardly a single word anyway.

    if( text.isRightToLeft() )
    {
      text.insert( 0, (ushort)0x202E ); // RLE, Right-to-Left Embedding
      text.append( (ushort)0x202C ); // PDF, POP DIRECTIONAL FORMATTING
    }

    lookupSelection = new QAction( tr( "&Look up \"%1\"" ).
                                   arg( text ),
                                   &menu );
    menu.addAction( lookupSelection );

    if ( !popupView )
    {
      lookupSelectionNewTab = new QAction( QIcon( ":/icons/addtab.svg" ),
                                           tr( "Look up \"%1\" in &New Tab" ).
                                           arg( text ),
                                           &menu );
      menu.addAction( lookupSelectionNewTab );

      sendWordToInputLineAction = new QAction( tr( "Send \"%1\" to input line" ).
                                               arg( text ),
                                               &menu );
      menu.addAction( sendWordToInputLineAction );
    }

    addWordToHistoryAction = new QAction( tr( "&Add \"%1\" to history" ).
                                          arg( text ),
                                          &menu );
    menu.addAction( addWordToHistoryAction );

    Instances::Group const * altGroup =
      ( groupComboBox && groupComboBox->getCurrentGroup() !=  getGroup( ui.definition->url() )  ) ?
        groups.findGroup( groupComboBox->getCurrentGroup() ) : 0;

    if ( altGroup )
    {
      QIcon icon = altGroup->icon.size() ? QIcon( ":/flags/" + altGroup->icon ) :
                   QIcon();

      lookupSelectionGr = new QAction( icon, tr( "Look up \"%1\" in %2" ).
                                       arg( text ).
                                       arg( altGroup->name ), &menu );
      menu.addAction( lookupSelectionGr );

      if ( !popupView )
      {
        lookupSelectionNewTabGr = new QAction( QIcon( ":/icons/addtab.svg" ),
                                               tr( "Look up \"%1\" in %2 in &New Tab" ).
                                               arg( text ).
                                               arg( altGroup->name ), &menu );
        menu.addAction( lookupSelectionNewTabGr );
      }
    }
  }

  if(text.size())
  {
    // avoid too long in the menu ,use left 30 characters.
    saveBookmark = new QAction( tr( "Save &Bookmark \"%1...\"" ).arg( text.left( 30 ) ), &menu );
    menu.addAction( saveBookmark );
  }

  // add anki menu
  if( !text.isEmpty() && cfg.preferences.ankiConnectServer.enabled )
  {
    QString txt      = ui.definition->title();
    sendToAnkiAction = new QAction( tr( "&Send \"%1\" to anki with selected text." ).arg( txt ), &menu );
    menu.addAction( sendToAnkiAction );
  }

  if( text.isEmpty() && !cfg.preferences.storeHistory)
  {
    QString txt = ui.definition->title();
    if( txt.size() > 60 )
      txt = txt.left( 60 ) + "...";

    addHeaderToHistoryAction = new QAction( tr( "&Add \"%1\" to history" ).
                                            arg( txt ),
                                            &menu );
    menu.addAction( addHeaderToHistoryAction );
  }

  if ( selectedText.size() )
  {
    menu.addAction( ui.definition->pageAction( QWebEnginePage::Copy ) );
    menu.addAction( &copyAsTextAction );
  }
  else
  {
    menu.addAction( &selectCurrentArticleAction );
    menu.addAction( ui.definition->pageAction( QWebEnginePage::SelectAll ) );
  }

  map< QAction *, QString > tableOfContents;

  // Add table of contents
  QStringList ids = getArticlesList();

  if ( !menu.isEmpty() && ids.size() )
    menu.addSeparator();

  unsigned refsAdded = 0;
  bool maxDictionaryRefsReached = false;

  for( QStringList::const_iterator i = ids.constBegin(); i != ids.constEnd();
       ++i, ++refsAdded )
  {
    // Find this dictionary

    for( unsigned x = allDictionaries.size(); x--; )
    {
      if ( allDictionaries[ x ]->getId() == i->toUtf8().data() )
      {
        QAction * action = 0;
        if ( refsAdded == cfg.preferences.maxDictionaryRefsInContextMenu )
        {
          // Enough! Or the menu would become too large.
          maxDictionaryRefsAction = new QAction( ".........", &menu );
          action = maxDictionaryRefsAction;
          maxDictionaryRefsReached = true;
        }
        else
        {
          action = new QAction(
                  allDictionaries[ x ]->getIcon(),
                  QString::fromUtf8( allDictionaries[ x ]->getName().c_str() ),
                  &menu );
          // Force icons in menu on all platforms,
          // since without them it will be much harder
          // to find things.
          action->setIconVisibleInMenu( true );
        }
        menu.addAction( action );

        tableOfContents[ action ] = *i;

        break;
      }
    }
    if( maxDictionaryRefsReached )
      break;
  }

  menu.addSeparator();
  menu.addAction( &inspectAction );

  if ( !menu.isEmpty() )
  {
    connect( this, SIGNAL( closePopupMenu() ), &menu, SLOT( close() ) );
    QAction * result = menu.exec( ui.definition->mapToGlobal( pos ) );

    if ( !result )
      return;

    if ( result == followLink )
      openLink( targetUrl, ui.definition->url(), getCurrentArticle(), contexts );
    else
    if ( result == followLinkExternal )
      QDesktopServices::openUrl( targetUrl );
    else
    if ( result == lookupSelection )
      showDefinition( text, getGroup( ui.definition->url() ), getCurrentArticle() );
    else if( result == saveBookmark )
    {
      emit saveBookmarkSignal( text.left( 60 ) );
    }
    else if( result == sendToAnkiAction )
    {
      sendToAnki( ui.definition->title(), ui.definition->selectedText() );
    }
    else
    if ( result == lookupSelectionGr && groupComboBox )
      showDefinition( selectedText, groupComboBox->getCurrentGroup(), QString() );
    else
    if ( result == addWordToHistoryAction )
      emit forceAddWordToHistory( selectedText );
    if ( result == addHeaderToHistoryAction )
      emit forceAddWordToHistory( ui.definition->title() );
    else
    if( result == sendWordToInputLineAction )
      emit sendWordToInputLine( selectedText );
    else
    if ( !popupView && result == followLinkNewTab )
      emit openLinkInNewTab( targetUrl, ui.definition->url(), getCurrentArticle(), contexts );
    else
    if ( !popupView && result == lookupSelectionNewTab )
      emit showDefinitionInNewTab( selectedText, getGroup( ui.definition->url() ),
                                   getCurrentArticle(), Contexts() );
    else
    if ( !popupView && result == lookupSelectionNewTabGr && groupComboBox )
      emit showDefinitionInNewTab( selectedText, groupComboBox->getCurrentGroup(),
                                   QString(), Contexts() );
    else
    if( result == saveImageAction || result == saveSoundAction )
    {
      QUrl url = ( result == saveImageAction ) ? imageUrl : targetUrl;
      QString savePath;
      QString fileName;

      if ( cfg.resourceSavePath.isEmpty() )
        savePath = QDir::homePath();
      else
      {
        savePath = QDir::fromNativeSeparators( cfg.resourceSavePath );
        if ( !QDir( savePath ).exists() )
          savePath = QDir::homePath();
      }

      QString name = Utils::Url::path( url ).section( '/', -1 );

      if ( result == saveSoundAction )
      {
        // Audio data
        if ( name.indexOf( '.' ) < 0 )
          name += ".wav";

        fileName = savePath + "/" + name;
        fileName = QFileDialog::getSaveFileName( parentWidget(), tr( "Save sound" ),
                                                 fileName,
                                                 tr( "Sound files (*.wav *.ogg *.oga *.mp3 *.mp4 *.aac *.flac *.mid *.wv *.ape);;All files (*.*)" ) );
      }
      else
      {
        // Image data

        // Check for babylon image name
        if ( name[ 0 ] == '\x1E' )
          name.remove( 0, 1 );
        if ( name.length() && name[ name.length() - 1 ] == '\x1F' )
          name.chop( 1 );

        fileName = savePath + "/" + name;
        fileName = QFileDialog::getSaveFileName( parentWidget(), tr( "Save image" ),
                                                 fileName,
                                                 tr( "Image files (*.bmp *.jpg *.png *.tif);;All files (*.*)" ) );
      }

      if ( !fileName.isEmpty() )
      {
        QFileInfo fileInfo( fileName );
        emit storeResourceSavePath( QDir::toNativeSeparators( fileInfo.absoluteDir().absolutePath() ) );
        saveResource( url, ui.definition->url(), fileName );
      }
    }
    else
    {
      if ( !popupView && result == maxDictionaryRefsAction )
        emit showDictsPane();

      // Match against table of contents
      QString id = tableOfContents[ result ];

      if ( id.size() )
        setCurrentArticle( scrollToFromDictionaryId( id ), true );
    }
  }

  qDebug()<< "title = "<< r->title();

}

void ArticleView::resourceDownloadFinished()
{
  if ( resourceDownloadRequests.empty() )
    return; // Stray signal

  // Find any finished resources
  for( list< sptr< Dictionary::DataRequest > >::iterator i =
       resourceDownloadRequests.begin(); i != resourceDownloadRequests.end(); )
  {
    if ( (*i)->isFinished() )
    {
      if ( (*i)->dataSize() >= 0 )
      {
        // Ok, got one finished, all others are irrelevant now

        vector< char > const & data = (*i)->getFullData();

        if ( resourceDownloadUrl.scheme() == "gdau" ||
             Dictionary::WebMultimediaDownload::isAudioUrl( resourceDownloadUrl ) )
        {
          // Audio data
          connect( audioPlayer.data(), SIGNAL( error( QString ) ), this, SLOT( audioPlayerError( QString ) ), Qt::UniqueConnection );
          QString errorMessage = audioPlayer->play( data.data(), data.size() );
          if( !errorMessage.isEmpty() )
            QMessageBox::critical( this, "GoldenDict", tr( "Failed to play sound file: %1" ).arg( errorMessage ) );
        }
        else
        {
          // Create a temporary file
          // Remove the ones previously used, if any
          cleanupTemp();
          QString fileName;

          {
            QTemporaryFile tmp(
              QDir::temp().filePath( "XXXXXX-" + resourceDownloadUrl.path().section( '/', -1 ) ), this );

            if ( !tmp.open() || (size_t) tmp.write( &data.front(), data.size() ) != data.size() )
            {
              QMessageBox::critical( this, "GoldenDict", tr( "Failed to create temporary file." ) );
              return;
            }

            tmp.setAutoRemove( false );

            desktopOpenedTempFiles.insert( fileName = tmp.fileName() );
          }

          if ( !QDesktopServices::openUrl( QUrl::fromLocalFile( fileName ) ) )
            QMessageBox::critical( this, "GoldenDict",
                                   tr( "Failed to auto-open resource file, try opening manually: %1." ).arg( fileName ) );
        }

        // Ok, whatever it was, it's finished. Remove this and any other
        // requests and finish.

        resourceDownloadRequests.clear();

        return;
      }
      else
      {
        // This one had no data. Erase it.
        resourceDownloadRequests.erase( i++ );
      }
    }
    else // Unfinished, wait.
      break;
  }

  if ( resourceDownloadRequests.empty() )
  {
    emit statusBarMessage(
        tr("WARNING: %1").arg(tr("The referenced resource failed to download.")),
        10000, QPixmap(":/icons/error.svg"));
  }
}

void ArticleView::audioPlayerError( QString const & message )
{
  emit statusBarMessage(tr("WARNING: Audio Player: %1").arg(message),
                        10000, QPixmap(":/icons/error.svg"));
}

void ArticleView::pasteTriggered()
{
  Config::InputPhrase phrase = cfg.preferences.sanitizeInputPhrase( QApplication::clipboard()->text() );

  if ( phrase.isValid() )
  {
    unsigned groupId = getGroup( ui.definition->url() );
    if ( groupId == 0 )
    {
      // We couldn't figure out the group out of the URL,
      // so let's try the currently selected group.
      groupId = groupComboBox->getCurrentGroup();
    }
    showDefinition( phrase, groupId, getCurrentArticle() );
  }
}

void ArticleView::moveOneArticleUp()
{
  QString current = getCurrentArticle();

  if ( current.size() )
  {
    QStringList lst = getArticlesList();

    int idx = lst.indexOf( dictionaryIdFromScrollTo( current ) );

    if ( idx != -1 )
    {
      --idx;

      if ( idx < 0 )
        idx = lst.size() - 1;

      setCurrentArticle( scrollToFromDictionaryId( lst[ idx ] ), true );
    }
  }
}

void ArticleView::moveOneArticleDown()
{
  QString current = getCurrentArticle();
  QString currentDictId = dictionaryIdFromScrollTo( current );
  QStringList lst       = getArticlesList();
  // if current article is empty .use the first as default.
  if( currentDictId.isEmpty() && !lst.isEmpty() )
  {
    currentDictId = lst[ 0 ];
  }

  int idx = lst.indexOf( currentDictId );

  if( idx != -1 )
  {
    idx = ( idx + 1 ) % lst.size();

    setCurrentArticle( scrollToFromDictionaryId( lst[ idx ] ), true );
  }
}

void ArticleView::openSearch()
{
  if( !isVisible() )
    return;

  if( ftsSearchIsOpened )
    closeSearch();

  if ( !searchIsOpened )
  {
    ui.searchFrame->show();
    ui.searchText->setText( getTitle() );
    searchIsOpened = true;
  }

  ui.searchText->setFocus();
  ui.searchText->selectAll();

  // Clear any current selection
  if ( ui.definition->selectedText().size() )
  {
    ui.definition->page()->
           runJavaScript( "window.getSelection().removeAllRanges();_=0;" );
  }

  if ( ui.searchText->property( "noResults" ).toBool() )
  {
    ui.searchText->setProperty( "noResults", false );

    // Reload stylesheet
    reloadStyleSheet();
  }
}

void ArticleView::on_searchPrevious_clicked()
{
  if ( searchIsOpened )
    performFindOperation( false, true );
}

void ArticleView::on_searchNext_clicked()
{
  if ( searchIsOpened )
    performFindOperation( false, false );
}

void ArticleView::on_searchText_textEdited()
{
  performFindOperation( true, false );
}

void ArticleView::on_searchText_returnPressed()
{
  on_searchNext_clicked();
}

void ArticleView::on_searchCloseButton_clicked()
{
  closeSearch();
}

void ArticleView::on_searchCaseSensitive_clicked()
{
  performFindOperation( false, false, true );
}

void ArticleView::on_highlightAllButton_clicked()
{
  performFindOperation( false, false, true );
}

//the id start with "gdform-"
void ArticleView::onJsActiveArticleChanged(QString const & id)
{
  if ( !isScrollTo( id ) )
    return; // Incorrect id

  QString dictId = dictionaryIdFromScrollTo( id );
  setActiveArticleId( dictId );
  emit activeArticleChanged( this, dictId );
}

void ArticleView::doubleClicked( QPoint pos )
{
  // We might want to initiate translation of the selected word
  audioPlayer->stop();
  if ( cfg.preferences.doubleClickTranslates )
  {
    QString selectedText = ui.definition->selectedText();

    // ignore empty word;
    if( selectedText.isEmpty() )
      return;

    emit sendWordToInputLine( selectedText );
    // Do some checks to make sure there's a sensible selection indeed
    if ( Folding::applyWhitespaceOnly( gd::toWString( selectedText ) ).size() &&
         selectedText.size() < 60 )
    {
      // Initiate translation
      Qt::KeyboardModifiers kmod = QApplication::keyboardModifiers();
      if (kmod & (Qt::ControlModifier | Qt::ShiftModifier))
      { // open in new tab
        emit showDefinitionInNewTab( selectedText, getGroup( ui.definition->url() ),
                                     getCurrentArticle(), Contexts() );
      }
      else
      {
        QUrl const & ref = ui.definition->url();

        if( Utils::Url::hasQueryItem( ref, "dictionaries" ) )
        {
          QStringList dictsList = Utils::Url::queryItemValue(ref, "dictionaries" )
                                              .split( ",", Qt::SkipEmptyParts );
          showDefinition( selectedText, dictsList, QRegExp(), getGroup( ref ), false );
        }
        else
          showDefinition( selectedText, getGroup( ref ), getCurrentArticle() );
      }
    }
  }
}


void ArticleView::performFindOperation( bool restart, bool backwards, bool checkHighlight )
{
  QString text = ui.searchText->text();

  if ( restart || checkHighlight )
  {
    if( restart ) {
      // Anyone knows how we reset the search position?
      // For now we resort to this hack:
      if ( ui.definition->selectedText().size() )
      {
        ui.definition->page()->
               runJavaScript( "window.getSelection().removeAllRanges();_=0;" );
      }
    }

    QWebEnginePage::FindFlags f( 0 );

    if ( ui.searchCaseSensitive->isChecked() )
      f |= QWebEnginePage::FindCaseSensitively;

    ui.definition->findText( "", f );

    if( ui.highlightAllButton->isChecked() )
      ui.definition->findText( text, f );

    if( checkHighlight )
      return;
  }

  QWebEnginePage::FindFlags f( 0 );

  if ( ui.searchCaseSensitive->isChecked() )
    f |= QWebEnginePage::FindCaseSensitively;

  if ( backwards )
    f |= QWebEnginePage::FindBackward;

  findText( text,
            f,
            [ &text, this ]( bool match )
            {
              bool setMark = !text.isEmpty() && !match;

              if( ui.searchText->property( "noResults" ).toBool() != setMark )
              {
                ui.searchText->setProperty( "noResults", setMark );

                // Reload stylesheet
                reloadStyleSheet();
              }
            } );
}

void ArticleView::findText( QString & text,
                            const QWebEnginePage::FindFlags & f,
                            const std::function< void( bool match ) > & callback )
{
#if( QT_VERSION >= QT_VERSION_CHECK( 6, 0, 0 ) )
  ui.definition->findText( text,
                           f,
                           [ callback ]( const QWebEngineFindTextResult & result )
                           {
                             auto r = result.numberOfMatches() > 0;
                             if( callback )
                               callback( r );
                           } );
#else
  ui.definition->findText( text,
                           f,
                           [ callback ]( bool result )
                           {
                             if( callback )
                               callback( result );
                           } );
#endif
}

void ArticleView::reloadStyleSheet()
{
  for( QWidget * w = parentWidget(); w; w = w->parentWidget() )
  {
    if ( w->styleSheet().size() )
    {
      w->setStyleSheet( w->styleSheet() );
      break;
    }
  }
}


bool ArticleView::closeSearch()
{
  if ( searchIsOpened )
  {
    ui.searchFrame->hide();
    ui.definition->setFocus();
    searchIsOpened = false;

    return true;
  }
  else
  if( ftsSearchIsOpened )
  {
    allMatches.clear();
    uniqueMatches.clear();
    ftsPosition = 0;
    ftsSearchIsOpened = false;

    ui.ftsSearchFrame->hide();
    ui.definition->setFocus();

    QWebEnginePage::FindFlags flags ( 0 );

    ui.definition->findText( "", flags );

    return true;
  }
  else
    return false;
}

bool ArticleView::isSearchOpened()
{
  return searchIsOpened;
}

void ArticleView::showEvent( QShowEvent * ev )
{
  QFrame::showEvent( ev );

  if ( !searchIsOpened )
    ui.searchFrame->hide();

  if( !ftsSearchIsOpened )
    ui.ftsSearchFrame->hide();
}

void ArticleView::receiveExpandOptionalParts( bool expand )
{
  if( expandOptionalParts != expand )
    switchExpandOptionalParts();
}

void ArticleView::switchExpandOptionalParts()
{
  expandOptionalParts = !expandOptionalParts;
  emit setExpandMode( expandOptionalParts );
  reload();
}

void ArticleView::copyAsText()
{
  QString text = ui.definition->selectedText();
  if( !text.isEmpty() )
    QApplication::clipboard()->setText( text );
}

void ArticleView::inspect()
{
  ui.definition->triggerPageAction( QWebEnginePage::InspectElement );
}

void ArticleView::highlightFTSResults()
{
  closeSearch();

  // Clear any current selection
  if( ui.definition->selectedText().size() )
  {
    ui.definition->page()->runJavaScript( "window.getSelection().removeAllRanges();_=0;" );
  }

  ui.definition->page()->toPlainText(
    [ & ]( const QString pageText )
    {
      const QUrl & url = ui.definition->url();

      bool ignoreDiacritics = Utils::Url::hasQueryItem( url, "ignore_diacritics" );

      QString regString = Utils::Url::queryItemValue( url, "regexp" );
      if( ignoreDiacritics )
        regString = gd::toQString( Folding::applyDiacriticsOnly( gd::toWString( regString ) ) );
      else
        regString = regString.remove( AccentMarkHandler::accentMark() );

      QRegularExpression regexp;
      if( Utils::Url::hasQueryItem( url, "wildcards" ) )
        regexp.setPattern( wildcardsToRegexp( regString ) );
      else
        regexp.setPattern( regString );

      QRegularExpression::PatternOptions patternOptions =
        QRegularExpression::DotMatchesEverythingOption | QRegularExpression::UseUnicodePropertiesOption |
        QRegularExpression::MultilineOption | QRegularExpression::InvertedGreedinessOption;
      if( !Utils::Url::hasQueryItem( url, "matchcase" ) )
        patternOptions |= QRegularExpression::CaseInsensitiveOption;
      regexp.setPatternOptions( patternOptions );

      if( regexp.pattern().isEmpty() || !regexp.isValid() )
        return;
      sptr< AccentMarkHandler > marksHandler = ignoreDiacritics ? new DiacriticsHandler : new AccentMarkHandler;

      marksHandler->setText( pageText );

      QRegularExpressionMatchIterator it = regexp.globalMatch( marksHandler->normalizedText() );
      while( it.hasNext() )
      {
        QRegularExpressionMatch match = it.next();

        // Mirror pos and matched length to original string
        int pos     = match.capturedStart();
        int spos    = marksHandler->mirrorPosition( pos );
        int matched = marksHandler->mirrorPosition( pos + match.capturedLength() ) - spos;

        // Add mark pos (if presented)
        while( spos + matched < pageText.length() && pageText[ spos + matched ].category() == QChar::Mark_NonSpacing )
          matched++;

        if( matched > FTS::MaxMatchLengthForHighlightResults )
        {
          gdWarning( "ArticleView::highlightFTSResults(): Too long match - skipped (matched length %i, allowed %i)",
                     match.capturedLength(),
                     FTS::MaxMatchLengthForHighlightResults );
        }
        else
          allMatches.append( pageText.mid( spos, matched ) );
      }

      ftsSearchMatchCase = Utils::Url::hasQueryItem( url, "matchcase" );

      QWebEnginePage::FindFlags flags( QWebEnginePage::FindBackward );

      if( ftsSearchMatchCase )
        flags |= QWebEnginePage::FindCaseSensitively;

      if( !allMatches.isEmpty() )
      {
//        highlightAllFtsOccurences( flags );
        ui.definition->findText( allMatches.at( 0 ), flags );
        // if( ui.definition->findText( allMatches.at( 0 ), flags ) )
        {
          ui.definition->page()->runJavaScript(
            QString( "%1=window.getSelection().getRangeAt(0);_=0;" ).arg( rangeVarName ) );
        }
      }

      ui.ftsSearchFrame->show();
      ui.ftsSearchPrevious->setEnabled( false );
      ui.ftsSearchNext->setEnabled( allMatches.size() > 1 );

      ftsSearchIsOpened = true;
    } );
}

void ArticleView::highlightAllFtsOccurences( QWebEnginePage::FindFlags flags )
{
  // Usually allMatches contains mostly duplicates. Thus searching for each element of
  // allMatches to highlight them takes a long time => collect unique elements into a
  // set and search for them instead.
  // Don't use QList::toSet() or QSet's range constructor because they reserve space
  // for QList::size() elements, whereas the final QSet size is likely 1 or 2.
  QSet< QString > uniqueMatches;
  for( int x = 0; x < allMatches.size(); ++x )
  {
    QString const & match = allMatches.at( x );
    // Consider words that differ only in case equal if the search is case-insensitive.
    uniqueMatches.insert( ftsSearchMatchCase ? match : match.toLower() );
  }

  for( QSet< QString >::const_iterator it = uniqueMatches.constBegin(); it != uniqueMatches.constEnd(); ++it )
    ui.definition->findText( *it, flags );
}

void ArticleView::setActiveDictIds(ActiveDictIds ad) {
  // ignore all other signals.
  qDebug() << "receive dicts, current word:" << currentWord << ad.word << ":" << ad.dictIds;
  if (ad.word == currentWord) {
    qDebug() << "receive dicts, current word accept:" << currentWord;
    currentActiveDictIds << ad.dictIds;
    currentActiveDictIds.removeDuplicates();
    emit updateFoundInDictsList();
  }
}

//todo ,futher refinement?
void ArticleView::performFtsFindOperation( bool backwards )
{
  if( !ftsSearchIsOpened )
    return;

  if( allMatches.isEmpty() )
  {
    ui.ftsSearchNext->setEnabled( false );
    ui.ftsSearchPrevious->setEnabled( false );
    return;
  }

  QWebEnginePage::FindFlags flags( 0 );

  if( ftsSearchMatchCase )
    flags |= QWebEnginePage::FindCaseSensitively;


  // Restore saved highlighted selection
  ui.definition->page()->
         runJavaScript( QString( "var sel=window.getSelection();sel.removeAllRanges();sel.addRange(%1);_=0;" )
                             .arg( rangeVarName ) );

  if (backwards) {
      if (ftsPosition > 0) {
          ftsPosition -= 1;
      }
#if( QT_VERSION >= QT_VERSION_CHECK( 6, 0, 0 ) )
      ui.definition->findText( allMatches.at( ftsPosition ),
                               flags | QWebEnginePage::FindBackward,
                               [ this ]( const QWebEngineFindTextResult & result )
                               {
                                 if( result.numberOfMatches ()== 0 )
                                   return;
                                 ui.ftsSearchPrevious->setEnabled(true);
                                 if (!ui.ftsSearchNext->isEnabled())
                                   ui.ftsSearchNext->setEnabled(true);
                               });
#else
      ui.definition->findText(allMatches.at(ftsPosition),
                              flags | QWebEnginePage::FindBackward,
                              [this](bool res) {
                                  ui.ftsSearchPrevious->setEnabled(res);
                                  if (!ui.ftsSearchNext->isEnabled())
                                      ui.ftsSearchNext->setEnabled(res);
                              });
#endif
  } else {
      if (ftsPosition < allMatches.size() - 1) {
          ftsPosition += 1;
      }
#if( QT_VERSION >= QT_VERSION_CHECK( 6, 0, 0 ) )
      ui.definition->findText(allMatches.at(ftsPosition), flags, [this](const QWebEngineFindTextResult & result ) {
        if( result.numberOfMatches() == 0 )
          return;
        ui.ftsSearchNext->setEnabled(true);
        if (!ui.ftsSearchPrevious->isEnabled())
          ui.ftsSearchPrevious->setEnabled(true);
      });
  }
#else

      ui.definition->findText(allMatches.at(ftsPosition), flags, [this](bool res) {
          ui.ftsSearchNext->setEnabled(res);
          if (!ui.ftsSearchPrevious->isEnabled())
              ui.ftsSearchPrevious->setEnabled(res);
      });
  }
#endif
  // Store new highlighted selection
  ui.definition->page()->
         runJavaScript( QString( "%1=window.getSelection().getRangeAt(0);_=0;" )
                             .arg( rangeVarName ) );
}

void ArticleView::on_ftsSearchPrevious_clicked()
{
  performFtsFindOperation( true );
}

void ArticleView::on_ftsSearchNext_clicked()
{
  performFtsFindOperation( false );
}

ResourceToSaveHandler::ResourceToSaveHandler(ArticleView * view, QString const & fileName ) :
  QObject( view ),
  fileName( fileName ),
  alreadyDone( false )
{
  connect( this, SIGNAL( statusBarMessage( QString, int, QPixmap ) ),
           view, SIGNAL( statusBarMessage( QString, int, QPixmap ) ) );
}

void ResourceToSaveHandler::addRequest( sptr<Dictionary::DataRequest> req )
{
  if( !alreadyDone )
  {
    downloadRequests.push_back( req );

    connect( req.get(), SIGNAL( finished() ),
             this, SLOT( downloadFinished() ) );
  }
}

void ResourceToSaveHandler::downloadFinished()
{
  if ( downloadRequests.empty() )
    return; // Stray signal

  // Find any finished resources
  for( list< sptr< Dictionary::DataRequest > >::iterator i =
       downloadRequests.begin(); i != downloadRequests.end(); )
  {
    if ( (*i)->isFinished() )
    {
      if ( (*i)->dataSize() >= 0 && !alreadyDone )
      {
        QByteArray resourceData;
        vector< char > const & data = (*i)->getFullData();
        resourceData = QByteArray( data.data(), data.size() );

        // Write data to file

        if ( !fileName.isEmpty() )
        {
          QFileInfo fileInfo( fileName );
          QDir().mkpath( fileInfo.absoluteDir().absolutePath() );

          QFile file( fileName );
          if ( file.open( QFile::WriteOnly ) )
          {
            file.write( resourceData.data(), resourceData.size() );
            file.close();
          }

          if ( file.error() )
          {
            emit statusBarMessage(
                tr("ERROR: %1").arg(tr("Resource saving error: ") + file.errorString()),
                10000, QPixmap(":/icons/error.svg"));
          }
        }
        alreadyDone = true;

        // Clear other requests

        downloadRequests.clear();
        break;
      }
      else
      {
        // This one had no data. Erase it.
        downloadRequests.erase( i++ );
      }
    }
    else // Unfinished, wait.
      break;
  }

  if ( downloadRequests.empty() )
  {
    if( !alreadyDone )
    {
      emit statusBarMessage(
          tr("WARNING: %1").arg(tr("The referenced resource failed to download.")),
          10000, QPixmap(":/icons/error.svg"));
    }
    emit done();
    deleteLater();
  }
}

ArticleViewAgent::ArticleViewAgent( ArticleView * articleView ) : QObject( articleView ), articleView( articleView )
{
}

void ArticleViewAgent::onJsActiveArticleChanged( QString const & id )
{
  articleView->onJsActiveArticleChanged( id );
}

void ArticleViewAgent::linkClickedInHtml( QUrl const & url )
{
  articleView->linkClickedInHtml( url );
}<|MERGE_RESOLUTION|>--- conflicted
+++ resolved
@@ -535,7 +535,6 @@
   // Expand collapsed article if only one loaded
   ui.definition->page()->runJavaScript( QString( "gdCheckArticlesNumber();" ) );
 
-<<<<<<< HEAD
   // Jump to current article after page reloading
   if( !articleToJump.isEmpty() )
   {
@@ -544,61 +543,6 @@
   }
 
   if( !Utils::Url::queryItemValue( url, "gdanchor" ).isEmpty() )
-=======
-  QVariant userDataVariant = ui.definition->history()->currentItem().userData();
-  if ( userDataVariant.type() == QVariant::Map )
-  {
-    QMap< QString, QVariant > userData = userDataVariant.toMap();
-
-    double sx = 0, sy = 0;
-    bool moveToCurrentArticle = true;
-
-    if ( userData.value( "sx" ).type() == QVariant::Double )
-    {
-      sx = userData.value( "sx" ).toDouble();
-      moveToCurrentArticle = false;
-    }
-
-    if ( userData.value( "sy" ).type() == QVariant::Double )
-    {
-      sy = userData.value( "sy" ).toDouble();
-      moveToCurrentArticle = false;
-    }
-
-    const QString currentArticle = userData.value( "currentArticle" ).toString();
-    if( !currentArticle.isEmpty() )
-    {
-      // There's a current article saved, so set it to be current.
-      // If a scroll position was stored - even (0, 0) - don't move to the
-      // current article.
-      setCurrentArticle( currentArticle, moveToCurrentArticle );
-    }
-
-    if ( sx != 0 || sy != 0 )
-    {
-      // Restore scroll position if at least one non-zero coordinate was stored.
-      // Moving to (0, 0) is a no-op, so don't restore it.
-      ui.definition->page()->mainFrame()->evaluateJavaScript(
-          QString( "window.scroll( %1, %2 );" ).arg( sx ).arg( sy ) );
-    }
-  }
-  else
-  {
-    QString const scrollTo = Qt4x5::Url::queryItemValue( url, "scrollto" );
-    if( isScrollTo( scrollTo ) )
-    {
-      // There is no active article saved in history, but we have it as a parameter.
-      // setCurrentArticle will save it and scroll there.
-      setCurrentArticle( scrollTo, true );
-    }
-  }
-
-  ui.definition->unsetCursor();
-  //QApplication::restoreOverrideCursor();
-
-#if QT_VERSION >= QT_VERSION_CHECK(4, 6, 0)
-  if( !Qt4x5::Url::queryItemValue( url, "gdanchor" ).isEmpty() )
->>>>>>> 9b5756d5
   {
     QString anchor = QUrl::fromPercentEncoding( Utils::Url::encodedQueryItemValue( url, "gdanchor" ) );
 
@@ -720,7 +664,6 @@
   if ( !ui.definition->isVisible() )
     return false; // No action on background page, scrollIntoView there don't work
 
-<<<<<<< HEAD
   if(moveToIt){
     QString dictId = id.mid( 7 );
     if( dictId.isEmpty() )
@@ -732,18 +675,6 @@
     ui.definition->page()->runJavaScript( script );
     setActiveArticleId( dictId );
   }
-=======
-  QString const dictionaryId = dictionaryIdFromScrollTo( id );
-  if( !getArticlesList().contains( dictionaryId ) )
-    return false;
-
-  if ( moveToIt )
-    ui.definition->page()->mainFrame()->evaluateJavaScript( QString( "document.getElementById('%1').scrollIntoView(true);" ).arg( id ) );
-
-  ui.definition->page()->mainFrame()->evaluateJavaScript(
-    QString( "gdMakeArticleActive( '%1' );" ).arg( dictionaryId ) );
-
->>>>>>> 9b5756d5
   return true;
 }
 
@@ -1690,9 +1621,6 @@
   ui.definition->forward();
 }
 
-<<<<<<< HEAD
-void ArticleView::hasSound( const std::function< void( bool ) > & callback )
-=======
 void ArticleView::reload()
 {
   QMap< QString, QVariant > userData = ui.definition->history()->currentItem().userData().toMap();
@@ -1712,8 +1640,7 @@
   ui.definition->reload();
 }
 
-bool ArticleView::hasSound()
->>>>>>> 9b5756d5
+void ArticleView::hasSound( const std::function< void( bool ) > & callback )
 {
   ui.definition->page()->runJavaScript( "gdAudioLinks.first",
                                         [ callback ]( const QVariant & v )
