--- conflicted
+++ resolved
@@ -2560,29 +2560,14 @@
 
       ftsSearchMatchCase = Utils::Url::hasQueryItem( url, "matchcase" );
 
-<<<<<<< HEAD
       QWebEnginePage::FindFlags flags( QWebEnginePage::FindBackward );
-=======
+
+      if( ftsSearchMatchCase )
+        flags |= QWebEnginePage::FindCaseSensitively;
+
   if( allMatches.isEmpty() )
     ui.ftsSearchStatusLabel->setText( searchStatusMessageNoMatches() );
   else
-  {
-    highlightAllFtsOccurences( flags );
-    if( ui.definition->findText( allMatches.at( 0 ), flags ) )
-    {
-        ui.definition->page()->currentFrame()->
-               evaluateJavaScript( QString( "%1=window.getSelection().getRangeAt(0);_=0;" )
-                                   .arg( rangeVarName ) );
-    }
-    Q_ASSERT( ftsPosition == 0 );
-    ui.ftsSearchStatusLabel->setText( searchStatusMessage( 1, allMatches.size() ) );
-  }
->>>>>>> b73687b5
-
-      if( ftsSearchMatchCase )
-        flags |= QWebEnginePage::FindCaseSensitively;
-
-      if( !allMatches.isEmpty() )
       {
 //        highlightAllFtsOccurences( flags );
         ui.definition->findText( allMatches.at( 0 ), flags );
@@ -2591,7 +2576,10 @@
         //   ui.definition->page()->runJavaScript(
         //     QString( "%1=window.getSelection().getRangeAt(0);_=0;" ).arg( rangeVarName ) );
         // }
-      }
+		Q_ASSERT( ftsPosition == 0 );
+    	ui.ftsSearchStatusLabel->setText( searchStatusMessage( 1, allMatches.size() ) );
+      }
+
 
       ui.ftsSearchFrame->show();
       ui.ftsSearchPrevious->setEnabled( false );
@@ -2701,13 +2689,10 @@
               ui.ftsSearchPrevious->setEnabled(res);
       });
   }
-<<<<<<< HEAD
+
 #endif
-=======
 
   ui.ftsSearchStatusLabel->setText( searchStatusMessage( ftsPosition + 1, allMatches.size() ) );
-
->>>>>>> b73687b5
   // Store new highlighted selection
   // ui.definition->page()->
   //        runJavaScript( QString( "%1=window.getSelection().getRangeAt(0);_=0;" )
