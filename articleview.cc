--- conflicted
+++ resolved
@@ -508,7 +508,6 @@
 
 void ArticleView::inspectElement()
 {
-<<<<<<< HEAD
   emit inspectSignal( ui.definition );
 }
 
@@ -524,122 +523,22 @@
     if( isScrollTo( scrollTo ) )
     {
       setCurrentArticle( scrollTo, true );
-=======
-  QUrl url = ui.definition->url();
-
-  // See if we have any iframes in need of expansion
-
-  QList< QWebFrame * > frames = ui.definition->page()->mainFrame()->childFrames();
-
-  bool wereFrames = false;
-
-  for( QList< QWebFrame * >::iterator i = frames.begin(); i != frames.end(); ++i )
-  {
-    if ( (*i)->frameName().startsWith( "gdexpandframe-" ) )
-    {
-      //DPRINTF( "Name: %s\n", (*i)->frameName().toUtf8().data() );
-      //DPRINTF( "Size: %d\n", (*i)->contentsSize().height() );
-      //DPRINTF( ">>>>>>>>Height = %s\n", (*i)->evaluateJavaScript( "document.body.offsetHeight;" ).toString().toUtf8().data() );
-
-      // Set the height
-      ui.definition->page()->mainFrame()->evaluateJavaScript( QString( "document.getElementById('%1').height = %2;" ).
-        arg( (*i)->frameName() ).
-        arg( (*i)->contentsSize().height() ) );
-
-      // Show it
-      ui.definition->page()->mainFrame()->evaluateJavaScript( QString( "document.getElementById('%1').style.display = 'block';" ).
-        arg( (*i)->frameName() ) );
-
-      (*i)->evaluateJavaScript( "var gdLastUrlText;" );
-      (*i)->evaluateJavaScript( "document.addEventListener( 'click', function() { gdLastUrlText = window.event.srcElement.textContent; }, true );" );
-      (*i)->evaluateJavaScript( "document.addEventListener( 'contextmenu', function() { gdLastUrlText = window.event.srcElement.textContent; }, true );" );
-
-      wereFrames = true;
-    }
-  }
-
-  if ( wereFrames )
-  {
-    // There's some sort of glitch -- sometimes you need to move a mouse
-
-    QMouseEvent ev( QEvent::MouseMove, QPoint(), Qt::MouseButton(), 0, 0 );
-
-    qApp->sendEvent( ui.definition, &ev );
-  }
+    }
+  }
+
+  ui.definition->unsetCursor();
 
   // Expand collapsed article if only one loaded
-  ui.definition->page()->mainFrame()->evaluateJavaScript( "gdCheckArticlesNumber();" );
-
-  bool jumpedToCurrentArticle = false;
+  ui.definition->page()->runJavaScript( QString( "gdCheckArticlesNumber();" ) );
+
   // Jump to current article after page reloading
   if( !articleToJump.isEmpty() )
   {
-    jumpedToCurrentArticle = setCurrentArticle( articleToJump, true );
-    articleToJump.clear();
-  }
-
-  if( !jumpedToCurrentArticle )
-  {
-    QVariant userDataVariant = ui.definition->history()->currentItem().userData();
-
-    if ( userDataVariant.type() == QVariant::Map )
-    {
-      QMap< QString, QVariant > userData = userDataVariant.toMap();
-
-      QString currentArticle = userData.value( "currentArticle" ).toString();
-
-      if ( currentArticle.size() )
-      {
-        // There's an active article saved, so set it to be active.
-        setCurrentArticle( currentArticle );
-      }
-
-      double sx = 0, sy = 0;
-
-      if ( userData.value( "sx" ).type() == QVariant::Double )
-        sx = userData.value( "sx" ).toDouble();
-
-      if ( userData.value( "sy" ).type() == QVariant::Double )
-        sy = userData.value( "sy" ).toDouble();
-
-      if ( sx != 0 || sy != 0 )
-      {
-        // Restore scroll position
-        ui.definition->page()->mainFrame()->evaluateJavaScript(
-            QString( "window.scroll( %1, %2 );" ).arg( sx ).arg( sy ) );
-      }
-    }
-    else
-    {
-      QString const scrollTo = Qt4x5::Url::queryItemValue( url, "scrollto" );
-      if( isScrollTo( scrollTo ) )
-      {
-        // There is no active article saved in history, but we have it as a parameter.
-        // setCurrentArticle will save it and scroll there.
-        setCurrentArticle( scrollTo, true );
-      }
->>>>>>> 201f11e6
-    }
-  }
-
-  ui.definition->unsetCursor();
-
-<<<<<<< HEAD
-  // Expand collapsed article if only one loaded
-  ui.definition->page()->runJavaScript( QString( "gdCheckArticlesNumber();" ) );
-
-  // Jump to current article after page reloading
-  if( !articleToJump.isEmpty() )
-  {
     setCurrentArticle( articleToJump, true );
     articleToJump.clear();
   }
 
   if( !Utils::Url::queryItemValue( url, "gdanchor" ).isEmpty() )
-=======
-#if QT_VERSION >= QT_VERSION_CHECK(4, 6, 0)
-  if( !Qt4x5::Url::queryItemValue( url, "gdanchor" ).isEmpty() )
->>>>>>> 201f11e6
   {
     QString anchor = QUrl::fromPercentEncoding( Utils::Url::encodedQueryItemValue( url, "gdanchor" ) );
 
@@ -764,7 +663,7 @@
   if(moveToIt){
     QString dictId = id.mid( 7 );
     if( dictId.isEmpty() )
-      return;
+      return false;
     QString script = QString( "var elem=document.getElementById('%1'); "
                               "if(elem!=undefined){elem.scrollIntoView(true);} gdMakeArticleActive('%2',true);" )
                        .arg( id, dictId );
