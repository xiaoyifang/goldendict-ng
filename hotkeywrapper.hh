--- conflicted
+++ resolved
@@ -1,235 +1,231 @@
-#ifndef HOTKEYWRAPPER_H
-#define HOTKEYWRAPPER_H
-
-#include <QtGui>
-
-#ifdef HAVE_X11
-
-#include <set>
-
-#include <X11/Xlib.h>
-#include <X11/extensions/record.h>
-#include <QX11Info>
-
-#endif
-
-#ifdef Q_OS_MACX
-#define __SECURITYHI__
-#include <Carbon/Carbon.h>
-#endif
-
-#include "ex.hh"
-#include "qtsingleapplication.h"
-#include "qt4x5.hh"
-
-//////////////////////////////////////////////////////////////////////////
-
-struct HotkeyStruct
-{
-  HotkeyStruct() {}
-  HotkeyStruct( quint32 key, quint32 key2, quint32 modifier, int handle, int id );
-
-  quint32 key, key2;
-  quint32 modifier;
-  int handle;
-  int id;
-#ifdef Q_OS_MACX
-  EventHotKeyRef hkRef, hkRef2;
-#endif
-};
-
-//////////////////////////////////////////////////////////////////////////
-
-#if !defined(Q_WS_QWS)
-class HotkeyWrapper : public QThread // Thread is actually only used on X11
-{
-  Q_OBJECT
-
-  friend class QHotkeyApplication;
-
-public:
-
-  DEF_EX( exInit, "Hotkey wrapper failed to init", std::exception )
-
-  HotkeyWrapper(QObject *parent);
-  virtual ~HotkeyWrapper();
-
-  /// The handle is passed back in hotkeyActivated() to inform which hotkey
-  /// was activated.
-  bool setGlobalKey( int key, int key2, Qt::KeyboardModifiers modifier,
-                     int handle );
-
-  /// Unregisters everything
-  void unregister();
-
-signals:
-
-  void hotkeyActivated( int );
-
-protected slots:
-
-  void waitKey2();
-
-#ifndef Q_OS_MACX
-private slots:
-
-  bool checkState( quint32 vk, quint32 mod );
-#endif
-
-private:
-
-  void init();
-  quint32 nativeKey(int key);
-
-  QList<HotkeyStruct> hotkeys;
-
-  bool state2;
-  HotkeyStruct state2waiter;
-
-#ifdef Q_OS_WIN32
-  virtual bool winEvent ( MSG * message, long * result );
-  HWND hwnd;
-
-#elif defined(Q_OS_MACX)
-
-public:
-  void activated( int hkId );
-private:
-  void sendCmdC();
-
-  static EventHandlerUPP hotKeyFunction;
-  quint32 keyC;
-  EventHandlerRef handlerRef;
-
-#else
-
-  static void recordEventCallback( XPointer, XRecordInterceptData * );
-
-  /// Called by recordEventCallback()
-  void handleRecordEvent( XRecordInterceptData * );
-
-  void run(); // QThread
-
-  // We do one-time init of those, translating keysyms to keycodes
-  KeyCode lShiftCode, rShiftCode, lCtrlCode, rCtrlCode, lAltCode, rAltCode,
-          cCode, insertCode, kpInsertCode, lMetaCode, rMetaCode;
-
-  quint32 currentModifiers;
-
-  Display * dataDisplay;
-  XRecordRange * recordRange;
-  XRecordContext recordContext;
-  XRecordClientSpec recordClientSpec;
-
-  /// Holds all the keys currently grabbed.
-  /// The first value is keycode, the second is modifiers
-  typedef std::set< std::pair< quint32, quint32 > > GrabbedKeys;
-  GrabbedKeys grabbedKeys;
-
-  GrabbedKeys::iterator keyToUngrab; // Used for second stage grabs
-
-  /// Returns true if the given key is usually used to copy from clipboard,
-  /// false otherwise.
-  bool isCopyToClipboardKey( quint32 keyCode, quint32 modifiers ) const;
-  /// Returns true if the given key is grabbed, false otherwise
-  bool isKeyGrabbed( quint32 keyCode, quint32 modifiers ) const;
-  /// Grabs the given key, recording the fact in grabbedKeys. If the key's
-  /// already grabbed, does nothing.
-  /// Returns the key's iterator in grabbedKeys.
-  GrabbedKeys::iterator grabKey( quint32 keyCode, quint32 modifiers );
-  /// Ungrabs the given key. erasing it from grabbedKeys. The key's provided
-  /// as an interator inside the grabbedKeys set.
-  void ungrabKey( GrabbedKeys::iterator );
-
-signals:
-
-  /// Emitted from the thread
-  void keyRecorded( quint32 vk, quint32 mod );
-
-#endif
-};
-#else
-
-class HotkeyWrapper : public QObject
-{
-  Q_OBJECT
-
-  friend class QHotkeyApplication;
-
-public:
-
-  DEF_EX( exInit, "Hotkey wrapper failed to init", std::exception )
-
-  HotkeyWrapper(QObject *parent): QObject( parent )
-  {}
-
-  bool setGlobalKey( int key, int key2, Qt::KeyboardModifiers modifier,
-                     int handle )
-  { return true; }
-
-  void unregister()
-  {}
-
-signals:
-
-  void hotkeyActivated( int );
-};
-#endif
-
-//////////////////////////////////////////////////////////////////////////
-
-class DataCommitter
-{
-public:
-
-  virtual void commitData( QSessionManager & )=0;
-  virtual ~DataCommitter()
-  {}
-};
-
-class QHotkeyApplication : public QtSingleApplication
-#if defined( Q_OS_WIN ) && IS_QT_5
-    , public QAbstractNativeEventFilter
-#endif
-{
-  friend class HotkeyWrapper;
-
-  QList< DataCommitter * > dataCommitters;
-
-public:
-  QHotkeyApplication( int & argc, char ** argv );
-  QHotkeyApplication( QString const & id, int & argc, char ** argv );
-
-  void addDataCommiter( DataCommitter & );
-  void removeDataCommiter( DataCommitter & );
-
-  /// This calls all data committers.
-  virtual void commitData( QSessionManager & );
-
-protected:
-  void registerWrapper(HotkeyWrapper *wrapper);
-  void unregisterWrapper(HotkeyWrapper *wrapper);
-
-#ifdef Q_OS_WIN32
-#if IS_QT_5
-  virtual bool nativeEventFilter( const QByteArray & eventType, void * message, long * result );
-#else // IS_QT_5
-  virtual bool winEventFilter ( MSG * message, long * result );
-<<<<<<< HEAD
-#endif // IS_QT_5
-#endif // Q_OS_WIN32
-=======
-  QWidget * mainWindow;
-public:
-  void setMainWindow( QWidget * widget )
-  { mainWindow = widget; }
-protected:
-#endif
->>>>>>> 75ed1947
-
-  QList<HotkeyWrapper*> hotkeyWrappers;
-};
-
-//////////////////////////////////////////////////////////////////////////
-
-#endif // HOTKEYWRAPPER_H
+#ifndef HOTKEYWRAPPER_H
+#define HOTKEYWRAPPER_H
+
+#include <QtGui>
+
+#ifdef HAVE_X11
+
+#include <set>
+
+#include <X11/Xlib.h>
+#include <X11/extensions/record.h>
+#include <QX11Info>
+
+#endif
+
+#ifdef Q_OS_MACX
+#define __SECURITYHI__
+#include <Carbon/Carbon.h>
+#endif
+
+#include "ex.hh"
+#include "qtsingleapplication.h"
+#include "qt4x5.hh"
+
+//////////////////////////////////////////////////////////////////////////
+
+struct HotkeyStruct
+{
+  HotkeyStruct() {}
+  HotkeyStruct( quint32 key, quint32 key2, quint32 modifier, int handle, int id );
+
+  quint32 key, key2;
+  quint32 modifier;
+  int handle;
+  int id;
+#ifdef Q_OS_MACX
+  EventHotKeyRef hkRef, hkRef2;
+#endif
+};
+
+//////////////////////////////////////////////////////////////////////////
+
+#if !defined(Q_WS_QWS)
+class HotkeyWrapper : public QThread // Thread is actually only used on X11
+{
+  Q_OBJECT
+
+  friend class QHotkeyApplication;
+
+public:
+
+  DEF_EX( exInit, "Hotkey wrapper failed to init", std::exception )
+
+  HotkeyWrapper(QObject *parent);
+  virtual ~HotkeyWrapper();
+
+  /// The handle is passed back in hotkeyActivated() to inform which hotkey
+  /// was activated.
+  bool setGlobalKey( int key, int key2, Qt::KeyboardModifiers modifier,
+                     int handle );
+
+  /// Unregisters everything
+  void unregister();
+
+signals:
+
+  void hotkeyActivated( int );
+
+protected slots:
+
+  void waitKey2();
+
+#ifndef Q_OS_MACX
+private slots:
+
+  bool checkState( quint32 vk, quint32 mod );
+#endif
+
+private:
+
+  void init();
+  quint32 nativeKey(int key);
+
+  QList<HotkeyStruct> hotkeys;
+
+  bool state2;
+  HotkeyStruct state2waiter;
+
+#ifdef Q_OS_WIN32
+  virtual bool winEvent ( MSG * message, long * result );
+  HWND hwnd;
+
+#elif defined(Q_OS_MACX)
+
+public:
+  void activated( int hkId );
+private:
+  void sendCmdC();
+
+  static EventHandlerUPP hotKeyFunction;
+  quint32 keyC;
+  EventHandlerRef handlerRef;
+
+#else
+
+  static void recordEventCallback( XPointer, XRecordInterceptData * );
+
+  /// Called by recordEventCallback()
+  void handleRecordEvent( XRecordInterceptData * );
+
+  void run(); // QThread
+
+  // We do one-time init of those, translating keysyms to keycodes
+  KeyCode lShiftCode, rShiftCode, lCtrlCode, rCtrlCode, lAltCode, rAltCode,
+          cCode, insertCode, kpInsertCode, lMetaCode, rMetaCode;
+
+  quint32 currentModifiers;
+
+  Display * dataDisplay;
+  XRecordRange * recordRange;
+  XRecordContext recordContext;
+  XRecordClientSpec recordClientSpec;
+
+  /// Holds all the keys currently grabbed.
+  /// The first value is keycode, the second is modifiers
+  typedef std::set< std::pair< quint32, quint32 > > GrabbedKeys;
+  GrabbedKeys grabbedKeys;
+
+  GrabbedKeys::iterator keyToUngrab; // Used for second stage grabs
+
+  /// Returns true if the given key is usually used to copy from clipboard,
+  /// false otherwise.
+  bool isCopyToClipboardKey( quint32 keyCode, quint32 modifiers ) const;
+  /// Returns true if the given key is grabbed, false otherwise
+  bool isKeyGrabbed( quint32 keyCode, quint32 modifiers ) const;
+  /// Grabs the given key, recording the fact in grabbedKeys. If the key's
+  /// already grabbed, does nothing.
+  /// Returns the key's iterator in grabbedKeys.
+  GrabbedKeys::iterator grabKey( quint32 keyCode, quint32 modifiers );
+  /// Ungrabs the given key. erasing it from grabbedKeys. The key's provided
+  /// as an interator inside the grabbedKeys set.
+  void ungrabKey( GrabbedKeys::iterator );
+
+signals:
+
+  /// Emitted from the thread
+  void keyRecorded( quint32 vk, quint32 mod );
+
+#endif
+};
+#else
+
+class HotkeyWrapper : public QObject
+{
+  Q_OBJECT
+
+  friend class QHotkeyApplication;
+
+public:
+
+  DEF_EX( exInit, "Hotkey wrapper failed to init", std::exception )
+
+  HotkeyWrapper(QObject *parent): QObject( parent )
+  {}
+
+  bool setGlobalKey( int key, int key2, Qt::KeyboardModifiers modifier,
+                     int handle )
+  { return true; }
+
+  void unregister()
+  {}
+
+signals:
+
+  void hotkeyActivated( int );
+};
+#endif
+
+//////////////////////////////////////////////////////////////////////////
+
+class DataCommitter
+{
+public:
+
+  virtual void commitData( QSessionManager & )=0;
+  virtual ~DataCommitter()
+  {}
+};
+
+class QHotkeyApplication : public QtSingleApplication
+#if defined( Q_OS_WIN ) && IS_QT_5
+    , public QAbstractNativeEventFilter
+#endif
+{
+  friend class HotkeyWrapper;
+
+  QList< DataCommitter * > dataCommitters;
+
+public:
+  QHotkeyApplication( int & argc, char ** argv );
+  QHotkeyApplication( QString const & id, int & argc, char ** argv );
+
+  void addDataCommiter( DataCommitter & );
+  void removeDataCommiter( DataCommitter & );
+
+  /// This calls all data committers.
+  virtual void commitData( QSessionManager & );
+
+protected:
+  void registerWrapper(HotkeyWrapper *wrapper);
+  void unregisterWrapper(HotkeyWrapper *wrapper);
+
+#ifdef Q_OS_WIN32
+#if IS_QT_5
+  virtual bool nativeEventFilter( const QByteArray & eventType, void * message, long * result );
+#else // IS_QT_5
+  virtual bool winEventFilter ( MSG * message, long * result );
+#endif // IS_QT_5
+
+  QWidget * mainWindow;
+public:
+  void setMainWindow( QWidget * widget )
+  { mainWindow = widget; }
+protected:
+#endif // Q_OS_WIN32
+  QList<HotkeyWrapper*> hotkeyWrappers;
+};
+
+//////////////////////////////////////////////////////////////////////////
+
+#endif // HOTKEYWRAPPER_H