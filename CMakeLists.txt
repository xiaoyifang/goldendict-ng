--- conflicted
+++ resolved
@@ -37,11 +37,7 @@
 include(FeatureSummary)
 
 project(goldendict-ng
-<<<<<<< HEAD
-        VERSION 24.09.1
-=======
-        VERSION 24.11.0
->>>>>>> be14086c
+        VERSION 24.09.0
         LANGUAGES CXX C)
 
 if (APPLE)
