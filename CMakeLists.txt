cmake_minimum_required(VERSION 3.25) # Debian 11 Ubuntu 24.04 Fedora 36

option(WITH_FFMPEG_PLAYER "Enable support for FFMPEG player" ON)
option(WITH_EPWING_SUPPORT "Enable epwing support" ON)
option(WITH_ZIM "enable zim support" ON)
option(WITH_TTS "enable QTexttoSpeech support" OFF)

# options for linux packaging
option(USE_SYSTEM_FMT "use system fmt instead of bundled one" OFF)
option(USE_SYSTEM_TOML "use system toml++ instead of bundled one" OFF)

## This should be avoided because of small regressions, as some scripts and icons themes assume the binary name and resources folder to be `goldendict`
option(USE_ALTERNATIVE_NAME "For Linux, change the binary name and resource folder to goldendict-ng to parallel install with the original GD" OFF)

# vcpkg handling code, must be placed before project()
if (WIN32)
    option(WITH_VCPKG_BREAKPAD "build with Breakpad support for VCPKG build only" OFF)
    if (DEFINED CMAKE_TOOLCHAIN_FILE)
        message(STATUS "Using toolchain file: ${CMAKE_TOOLCHAIN_FILE}")
    else ()
        message(STATUS "CMAKE_TOOLCHAIN_FILE is not set. Try fetching cached vcpkg.")
        include(FetchContent)
        FetchContent_Declare(
                vcpkg-export
                URL https://github.com/xiaoyifang/goldendict-ng/releases/download/vcpkg_250123_b588ddc8230705392c53448597f5892966a8db15/goldendict-ng-vcpkg-export.tar.zst
                URL_HASH SHA512=E8286C6C08BEE93F01E63A1BEAAC0FD88157B9F3AD7C2AABC172BD2F33834AF08A07321AB1823AD167DA4F82320DCE0EC56C75BB19A38402831D126068F8888E
        )
        FetchContent_MakeAvailable(vcpkg-export)
        set(VCPKG_MANIFEST_MODE OFF CACHE BOOL "disable existing manifest mode caused by the existrance of vcpkg.json" FORCE)
        set(CMAKE_TOOLCHAIN_FILE "${CMAKE_BINARY_DIR}/_deps/vcpkg-export-src/scripts/buildsystems/vcpkg.cmake")
    endif ()
    if (WITH_VCPKG_BREAKPAD)
        list(APPEND VCPKG_MANIFEST_FEATURES "breakpad")
    endif ()
endif ()

include(FeatureSummary)

project(goldendict-ng
<<<<<<< HEAD
        VERSION 25.02.0
=======
        VERSION 25.04.0
>>>>>>> 876ac00a
        LANGUAGES CXX C)

if (APPLE)
    enable_language(OBJCXX)
    set(CMAKE_OBJCXX_STANDARD 17)
endif ()

set(CMAKE_C_STANDARD 17)
set(CMAKE_CXX_STANDARD 17)
set(CMAKE_CXX_STANDARD_REQUIRED ON)

set(GOLDENDICT "goldendict") # binary/executable name
if (USE_ALTERNATIVE_NAME)
    set(GOLDENDICT "goldendict-ng")
endif ()
if (APPLE)
    set(GOLDENDICT "GoldenDict-ng")
endif ()

#### Qt

set(GD_QT_COMPONENTS Concurrent Core5Compat LinguistTools Multimedia PrintSupport WebEngineWidgets Widgets Svg Xml)

if (WITH_TTS)
    list(APPEND GD_QT_COMPONENTS TextToSpeech)
endif ()

find_package(Qt6 REQUIRED COMPONENTS ${GD_QT_COMPONENTS})

qt_standard_project_setup()
set(CMAKE_AUTORCC ON) # not included in the qt_standard_project_setup

#### Things required during configuration
block() # generate version.txt
    string(TIMESTAMP build_time UTC)
    find_package(Git)
    if (EXISTS "${CMAKE_SOURCE_DIR}/.git" AND GIT_FOUND)
        execute_process(
                COMMAND ${GIT_EXECUTABLE} -C "${CMAKE_SOURCE_DIR}" rev-parse --short HEAD
                OUTPUT_STRIP_TRAILING_WHITESPACE
                OUTPUT_VARIABLE GIT_HASH)
        file(WRITE "${CMAKE_SOURCE_DIR}/version.txt" "${PROJECT_VERSION}.${GIT_HASH} at ${build_time}")
    else () # not built in a git repo
        file(WRITE "${CMAKE_SOURCE_DIR}/version.txt" "${PROJECT_VERSION} at ${build_time}")
    endif ()
endblock()

if (WIN32)
    # Binaries output dir for windows. The default ${CMAKE_BINARY_DIR} is too messy, use subfolder instead
    # So that we can directly use windeployqt inside the output folder and obtain a redistributable GD
    set(GD_WIN_OUTPUT_DIR ${CMAKE_BINARY_DIR}/${GOLDENDICT})
endif ()

#### Sources Files

# auto discovery of ui files https://cmake.org/cmake/help/v3.26/prop_tgt/AUTOUIC_SEARCH_PATHS.html
set(CMAKE_AUTOUIC_SEARCH_PATHS "${CMAKE_CURRENT_SOURCE_DIR}/src/ui/")

# https://cmake.org/cmake/help/latest/command/file.html#filesystem
# ! Using GLOB_RECURSE is not recommended by cmake's documentation
# CONFIGURE_DEPENDS will trigger file tree recheck in every rebuilds.
file(GLOB_RECURSE ALL_SOURCE_FILES CONFIGURE_DEPENDS src/*.cc src/*.hh src/*.ui src/*.c)

if (APPLE)
    file(GLOB_RECURSE MACOS_SOURCE_FILES CONFIGURE_DEPENDS src/macos/*.mm)

    set(MACOS_APP_ICON ${CMAKE_SOURCE_DIR}/icons/macicon.icns)
    set_source_files_properties(${MACOS_APP_ICON} PROPERTIES MACOSX_PACKAGE_LOCATION "Resources")
endif ()

if (WIN32)
    set(WINDOWS_ICON_RC icons/programicon.rc)
endif ()

set(QSINGLEAPP_SOURCE_FILES
        thirdparty/qtsingleapplication/src/qtlocalpeer.cpp
        thirdparty/qtsingleapplication/src/qtlocalpeer.h
        thirdparty/qtsingleapplication/src/qtsingleapplication.cpp
        thirdparty/qtsingleapplication/src/qtsingleapplication.h
)

qt_add_executable(${GOLDENDICT})

target_sources(${GOLDENDICT} PRIVATE
        icons/flags.qrc
        resources.qrc
        src/scripts/scripts.qrc
        src/stylesheets/css.qrc
        ${ALL_SOURCE_FILES}
        ${MACOS_SOURCE_FILES}
        ${MACOS_APP_ICON}
        ${QSINGLEAPP_SOURCE_FILES}
        ${WINDOWS_ICON_RC}
)

if (NOT USE_SYSTEM_FMT)
    target_sources(${GOLDENDICT} PRIVATE thirdparty/fmt/format.cc)
endif ()

### Common parts amount all platforms

# Note: used as c++ string thus need surrounding " "
add_compile_definitions(PROGRAM_VERSION="${PROJECT_VERSION}")

target_link_libraries(${GOLDENDICT} PRIVATE
        Qt6::Xml
        Qt6::Concurrent
        Qt6::Core5Compat
        Qt6::Multimedia
        Qt6::PrintSupport
        Qt6::WebEngineWidgets
        Qt6::Widgets
        Qt6::Svg
        $<$<BOOL:${WITH_TTS}>:Qt6::TextToSpeech>
)

target_include_directories(${GOLDENDICT} PRIVATE
        ${PROJECT_SOURCE_DIR}/thirdparty/qtsingleapplication/src
        ${PROJECT_SOURCE_DIR}/src/
        ${PROJECT_SOURCE_DIR}/src/common
        ${PROJECT_SOURCE_DIR}/src/dict
        ${PROJECT_SOURCE_DIR}/src/dict/utils
        ${PROJECT_SOURCE_DIR}/src/ui
)

if (NOT USE_SYSTEM_TOML)
    target_include_directories(${GOLDENDICT} PRIVATE ${PROJECT_SOURCE_DIR}/thirdparty/tomlplusplus)
endif ()

if (NOT USE_SYSTEM_FMT)
    target_include_directories(${GOLDENDICT} PRIVATE ${PROJECT_SOURCE_DIR}/thirdparty/fmt/include)
endif ()

#### Compile definitions

# Disable deprecated staffs for Qt<=6.7 (Bump this if ever consider bump Qt version)
target_compile_definitions(${GOLDENDICT} PRIVATE
        QT_DISABLE_DEPRECATED_UP_TO=0x060700
        QT_NO_DEPRECATED_WARNINGS
)

# make life harder https://doc.qt.io/qt-6/qtglobal.html#QT_ENABLE_STRICT_MODE_UP_TO
if (Qt6Widgets_VERSION VERSION_GREATER_EQUAL 6.8.2)
    target_compile_definitions(${GOLDENDICT} PRIVATE
            QT_ENABLE_STRICT_MODE_UP_TO=0x060800
    )
endif ()

target_compile_definitions(${GOLDENDICT} PUBLIC
        MAKE_QTMULTIMEDIA_PLAYER
        MAKE_CHINESE_CONVERSION_SUPPORT
        $<$<BOOL:${WIN32}>:__WIN32>
        $<$<BOOL:${WITH_FFMPEG_PLAYER}>:MAKE_FFMPEG_PLAYER>
        $<$<BOOL:${WITH_TTS}>:TTS_SUPPORT>
        $<$<BOOL:${WITH_EPWING_SUPPORT}>:EPWING_SUPPORT>
        $<$<BOOL:${WITH_ZIM}>:MAKE_ZIM_SUPPORT>
        $<$<BOOL:${WITH_VCPKG_BREAKPAD}>:USE_BREAKPAD>
)

#### libraries linking && includes for Win or Unix

if (WIN32)
    include(cmake/Deps_Vcpkg.cmake)
else ()
    include(cmake/Deps_Unix.cmake)
endif ()

#### add translations

# include all *ts files under locale
file(GLOB TRANS_FILES "locale/*.ts")

if (WIN32)
    # Put generated files to output dir's locale
    set_source_files_properties(${TRANS_FILES} PROPERTIES OUTPUT_LOCATION "${GD_WIN_OUTPUT_DIR}/locale")
else ()
    set_source_files_properties(${TRANS_FILES} PROPERTIES OUTPUT_LOCATION "${CMAKE_CURRENT_BINARY_DIR}/locale")
endif ()

qt_add_translations(${GOLDENDICT} TS_FILES ${TRANS_FILES}
        QM_FILES_OUTPUT_VARIABLE qm_files
        LUPDATE_OPTIONS "-no-ui-lines -locations none -no-obsolete")

add_dependencies(${GOLDENDICT} "release_translations")

#### installation or assemble redistribution

if (APPLE)
    include(cmake/Package_macOS.cmake)
elseif (LINUX OR BSD)
    include(cmake/Package_Linux.cmake)
elseif (WIN32)
    include(cmake/Package_Windows.cmake)
endif ()

feature_summary(WHAT ALL DESCRIPTION "Build configuration:")<|MERGE_RESOLUTION|>--- conflicted
+++ resolved
@@ -37,11 +37,7 @@
 include(FeatureSummary)
 
 project(goldendict-ng
-<<<<<<< HEAD
-        VERSION 25.02.0
-=======
         VERSION 25.04.0
->>>>>>> 876ac00a
         LANGUAGES CXX C)
 
 if (APPLE)
