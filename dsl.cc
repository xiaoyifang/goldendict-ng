--- conflicted
+++ resolved
@@ -34,6 +34,7 @@
 #include <QSemaphore>
 #include <QThreadPool>
 #include <QAtomicInt>
+#include <QUrl>
 
 #include <QDir>
 #include <QFileInfo>
@@ -967,13 +968,8 @@
     url.setScheme( "gdlookup" );
     url.setHost( "localhost" );
     wstring nodeStr = node.renderAsText();
-<<<<<<< HEAD
-    ArticleDom nodeDom( nodeStr );
-    url.setPath( Qt4x5::Url::ensureLeadingSlash( gd::toQString( nodeDom.root.renderAsText() ) ) );
-=======
     normalizeHeadword( nodeStr );
-    url.setPath( gd::toQString( nodeStr ) );
->>>>>>> 6a391926
+    url.setPath( Qt4x5::Url::ensureLeadingSlash( gd::toQString( nodeStr ) ) );
 
     result += string( "<a class=\"dsl_ref\" href=\"" ) + url.toEncoded().data() +"\">" + processNodeChildren( node ) + "</a>";
   }
